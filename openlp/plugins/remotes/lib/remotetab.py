# -*- coding: utf-8 -*-
# vim: autoindent shiftwidth=4 expandtab textwidth=120 tabstop=4 softtabstop=4

###############################################################################
# OpenLP - Open Source Lyrics Projection                                      #
# --------------------------------------------------------------------------- #
# Copyright (c) 2008-2013 Raoul Snyman                                        #
# Portions copyright (c) 2008-2013 Tim Bentley, Gerald Britton, Jonathan      #
# Corwin, Samuel Findlay, Michael Gorven, Scott Guerrieri, Matthias Hub,      #
# Meinert Jordan, Armin Köhler, Erik Lundin, Edwin Lunando, Brian T. Meyer.   #
# Joshua Miller, Stevan Pettit, Andreas Preikschat, Mattias Põldaru,          #
# Christian Richter, Philip Ridout, Simon Scudder, Jeffrey Smith,             #
# Maikel Stuivenberg, Martin Thompson, Jon Tibble, Dave Warnock,              #
# Frode Woldsund, Martin Zibricky, Patrick Zimmermann                         #
# --------------------------------------------------------------------------- #
# This program is free software; you can redistribute it and/or modify it     #
# under the terms of the GNU General Public License as published by the Free  #
# Software Foundation; version 2 of the License.                              #
#                                                                             #
# This program is distributed in the hope that it will be useful, but WITHOUT #
# ANY WARRANTY; without even the implied warranty of MERCHANTABILITY or       #
# FITNESS FOR A PARTICULAR PURPOSE. See the GNU General Public License for    #
# more details.                                                               #
#                                                                             #
# You should have received a copy of the GNU General Public License along     #
# with this program; if not, write to the Free Software Foundation, Inc., 59  #
# Temple Place, Suite 330, Boston, MA 02111-1307 USA                          #
###############################################################################

from PyQt4 import QtCore, QtGui, QtNetwork

<<<<<<< HEAD
from openlp.core.lib import Registry, Settings, SettingsTab, translate
=======
from openlp.core.lib import Settings, SettingsTab, Receiver, translate
>>>>>>> a8323775


ZERO_URL = u'0.0.0.0'


class RemoteTab(SettingsTab):
    """
    RemoteTab is the Remotes settings tab in the settings dialog.
    """
    def __init__(self, parent, title, visible_title, icon_path):
        SettingsTab.__init__(self, parent, title, visible_title, icon_path)

    def setupUi(self):
        self.setObjectName(u'RemoteTab')
        SettingsTab.setupUi(self)
        self.serverSettingsGroupBox = QtGui.QGroupBox(self.leftColumn)
        self.serverSettingsGroupBox.setObjectName(u'serverSettingsGroupBox')
        self.serverSettingsLayout = QtGui.QFormLayout(self.serverSettingsGroupBox)
        self.serverSettingsLayout.setObjectName(u'serverSettingsLayout')
        self.addressLabel = QtGui.QLabel(self.serverSettingsGroupBox)
        self.addressLabel.setObjectName(u'addressLabel')
        self.addressEdit = QtGui.QLineEdit(self.serverSettingsGroupBox)
        self.addressEdit.setSizePolicy(QtGui.QSizePolicy.Preferred, QtGui.QSizePolicy.Fixed)
        self.addressEdit.setValidator(QtGui.QRegExpValidator(QtCore.QRegExp(
            u'\d{1,3}\.\d{1,3}\.\d{1,3}\.\d{1,3}'), self))
        self.addressEdit.setObjectName(u'addressEdit')
        QtCore.QObject.connect(self.addressEdit, QtCore.SIGNAL(u'textChanged(const QString&)'), self.setUrls)
        self.serverSettingsLayout.addRow(self.addressLabel, self.addressEdit)
        self.twelveHourCheckBox = QtGui.QCheckBox(self.serverSettingsGroupBox)
        self.twelveHourCheckBox.setObjectName(u'twelveHourCheckBox')
        self.serverSettingsLayout.addRow(self.twelveHourCheckBox)
        self.portLabel = QtGui.QLabel(self.serverSettingsGroupBox)
        self.portLabel.setObjectName(u'portLabel')
        self.portSpinBox = QtGui.QSpinBox(self.serverSettingsGroupBox)
        self.portSpinBox.setMaximum(32767)
        self.portSpinBox.setObjectName(u'portSpinBox')
        QtCore.QObject.connect(self.portSpinBox, QtCore.SIGNAL(u'valueChanged(int)'), self.setUrls)
        self.serverSettingsLayout.addRow(self.portLabel, self.portSpinBox)
        self.remoteUrlLabel = QtGui.QLabel(self.serverSettingsGroupBox)
        self.remoteUrlLabel.setObjectName(u'remoteUrlLabel')
        self.remoteUrl = QtGui.QLabel(self.serverSettingsGroupBox)
        self.remoteUrl.setObjectName(u'remoteUrl')
        self.remoteUrl.setOpenExternalLinks(True)
        self.serverSettingsLayout.addRow(self.remoteUrlLabel, self.remoteUrl)
        self.stageUrlLabel = QtGui.QLabel(self.serverSettingsGroupBox)
        self.stageUrlLabel.setObjectName(u'stageUrlLabel')
        self.stageUrl = QtGui.QLabel(self.serverSettingsGroupBox)
        self.stageUrl.setObjectName(u'stageUrl')
        self.stageUrl.setOpenExternalLinks(True)
        self.serverSettingsLayout.addRow(self.stageUrlLabel, self.stageUrl)
        self.leftLayout.addWidget(self.serverSettingsGroupBox)
        self.androidAppGroupBox = QtGui.QGroupBox(self.rightColumn)
        self.androidAppGroupBox.setObjectName(u'androidAppGroupBox')
        self.rightLayout.addWidget(self.androidAppGroupBox)
        self.qrLayout = QtGui.QVBoxLayout(self.androidAppGroupBox)
        self.qrLayout.setObjectName(u'qrLayout')
        self.qrCodeLabel = QtGui.QLabel(self.androidAppGroupBox)
        self.qrCodeLabel.setPixmap(QtGui.QPixmap(u':/remotes/android_app_qr.png'))
        self.qrCodeLabel.setAlignment(QtCore.Qt.AlignCenter)
        self.qrCodeLabel.setObjectName(u'qrCodeLabel')
        self.qrLayout.addWidget(self.qrCodeLabel)
        self.qrDescriptionLabel = QtGui.QLabel(self.androidAppGroupBox)
        self.qrDescriptionLabel.setObjectName(u'qrDescriptionLabel')
        self.qrDescriptionLabel.setOpenExternalLinks(True)
        self.qrDescriptionLabel.setWordWrap(True)
        self.qrLayout.addWidget(self.qrDescriptionLabel)
        self.leftLayout.addStretch()
        self.rightLayout.addStretch()
        QtCore.QObject.connect(self.twelveHourCheckBox, QtCore.SIGNAL(u'stateChanged(int)'),
            self.onTwelveHourCheckBoxChanged)

    def retranslateUi(self):
        self.serverSettingsGroupBox.setTitle(
            translate('RemotePlugin.RemoteTab', 'Server Settings'))
        self.addressLabel.setText(translate('RemotePlugin.RemoteTab', 'Serve on IP address:'))
        self.portLabel.setText(translate('RemotePlugin.RemoteTab', 'Port number:'))
        self.remoteUrlLabel.setText(translate('RemotePlugin.RemoteTab', 'Remote URL:'))
        self.stageUrlLabel.setText(translate('RemotePlugin.RemoteTab', 'Stage view URL:'))
        self.twelveHourCheckBox.setText(translate('RemotePlugin.RemoteTab', 'Display stage time in 12h format'))
        self.androidAppGroupBox.setTitle(translate('RemotePlugin.RemoteTab', 'Android App'))
        self.qrDescriptionLabel.setText(translate('RemotePlugin.RemoteTab',
            'Scan the QR code or click <a href="https://play.google.com/store/'
            'apps/details?id=org.openlp.android">download</a> to install the '
            'Android app from Google Play.'))

    def setUrls(self):
        ipAddress = u'localhost'
        if self.addressEdit.text() == ZERO_URL:
            ifaces = QtNetwork.QNetworkInterface.allInterfaces()
            for iface in ifaces:
                if not iface.isValid():
                    continue
                if not (iface.flags() & (QtNetwork.QNetworkInterface.IsUp | QtNetwork.QNetworkInterface.IsRunning)):
                    continue
                for addr in iface.addressEntries():
                    ip = addr.ip()
                    if ip.protocol() == 0 and ip != QtNetwork.QHostAddress.LocalHost:
                        ipAddress = ip
                        break
        else:
            ipAddress = self.addressEdit.text()
        url = u'http://%s:%s/' % (ipAddress, self.portSpinBox.value())
        self.remoteUrl.setText(u'<a href="%s">%s</a>' % (url, url))
        url += u'stage'
        self.stageUrl.setText(u'<a href="%s">%s</a>' % (url, url))

    def load(self):
        self.portSpinBox.setValue(Settings().value(self.settingsSection + u'/port'))
        self.addressEdit.setText(Settings().value(self.settingsSection + u'/ip address'))
        self.twelveHour = Settings().value(self.settingsSection + u'/twelve hour')
        self.twelveHourCheckBox.setChecked(self.twelveHour)
        self.setUrls()

    def save(self):
        changed = False
        if Settings().value(self.settingsSection + u'/ip address') != self.addressEdit.text() or \
                Settings().value(self.settingsSection + u'/port') != self.portSpinBox.value():
            changed = True
        Settings().setValue(self.settingsSection + u'/port', self.portSpinBox.value())
        Settings().setValue(self.settingsSection + u'/ip address', self.addressEdit.text())
        Settings().setValue(self.settingsSection + u'/twelve hour', self.twelveHour)
        if changed:
            Registry().register_function(u'remotes_config_updated')

    def onTwelveHourCheckBoxChanged(self, check_state):
        self.twelveHour = False
        # we have a set value convert to True/False
        if check_state == QtCore.Qt.Checked:
            self.twelveHour = True<|MERGE_RESOLUTION|>--- conflicted
+++ resolved
@@ -29,11 +29,7 @@
 
 from PyQt4 import QtCore, QtGui, QtNetwork
 
-<<<<<<< HEAD
-from openlp.core.lib import Registry, Settings, SettingsTab, translate
-=======
-from openlp.core.lib import Settings, SettingsTab, Receiver, translate
->>>>>>> a8323775
+from openlp.core.lib import Registry, Settings, SettingsTab, Receiver, translate
 
 
 ZERO_URL = u'0.0.0.0'
