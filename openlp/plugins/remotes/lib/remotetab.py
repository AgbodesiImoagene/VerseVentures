# -*- coding: utf-8 -*-
# vim: autoindent shiftwidth=4 expandtab textwidth=120 tabstop=4 softtabstop=4

###############################################################################
# OpenLP - Open Source Lyrics Projection                                      #
# --------------------------------------------------------------------------- #
# Copyright (c) 2008-2016 OpenLP Developers                                   #
# --------------------------------------------------------------------------- #
# This program is free software; you can redistribute it and/or modify it     #
# under the terms of the GNU General Public License as published by the Free  #
# Software Foundation; version 2 of the License.                              #
#                                                                             #
# This program is distributed in the hope that it will be useful, but WITHOUT #
# ANY WARRANTY; without even the implied warranty of MERCHANTABILITY or       #
# FITNESS FOR A PARTICULAR PURPOSE. See the GNU General Public License for    #
# more details.                                                               #
#                                                                             #
# You should have received a copy of the GNU General Public License along     #
# with this program; if not, write to the Free Software Foundation, Inc., 59  #
# Temple Place, Suite 330, Boston, MA 02111-1307 USA                          #
###############################################################################

import os.path

from PyQt5 import QtCore, QtGui, QtNetwork, QtWidgets

from openlp.core.common import AppLocation, Settings, translate
from openlp.core.lib import SettingsTab, build_icon

ZERO_URL = '0.0.0.0'


class RemoteTab(SettingsTab):
    """
    RemoteTab is the Remotes settings tab in the settings dialog.
    """
    def __init__(self, parent, title, visible_title, icon_path):
        super(RemoteTab, self).__init__(parent, title, visible_title, icon_path)

    def setupUi(self):
        self.setObjectName('RemoteTab')
        super(RemoteTab, self).setupUi()
        self.server_settings_group_box = QtWidgets.QGroupBox(self.left_column)
        self.server_settings_group_box.setObjectName('server_settings_group_box')
        self.server_settings_layout = QtWidgets.QFormLayout(self.server_settings_group_box)
        self.server_settings_layout.setObjectName('server_settings_layout')
        self.address_label = QtWidgets.QLabel(self.server_settings_group_box)
        self.address_label.setObjectName('address_label')
        self.address_edit = QtWidgets.QLineEdit(self.server_settings_group_box)
        self.address_edit.setSizePolicy(QtWidgets.QSizePolicy.Preferred, QtWidgets.QSizePolicy.Fixed)
        self.address_edit.setValidator(QtGui.QRegExpValidator(QtCore.QRegExp('\d{1,3}\.\d{1,3}\.\d{1,3}\.\d{1,3}'),
                                       self))
        self.address_edit.setObjectName('address_edit')
        self.server_settings_layout.addRow(self.address_label, self.address_edit)
        self.twelve_hour_check_box = QtWidgets.QCheckBox(self.server_settings_group_box)
        self.twelve_hour_check_box.setObjectName('twelve_hour_check_box')
        self.server_settings_layout.addRow(self.twelve_hour_check_box)
        self.thumbnails_check_box = QtWidgets.QCheckBox(self.server_settings_group_box)
        self.thumbnails_check_box.setObjectName('thumbnails_check_box')
        self.server_settings_layout.addRow(self.thumbnails_check_box)
        self.left_layout.addWidget(self.server_settings_group_box)
        self.http_settings_group_box = QtWidgets.QGroupBox(self.left_column)
        self.http_settings_group_box.setObjectName('http_settings_group_box')
        self.http_setting_layout = QtWidgets.QFormLayout(self.http_settings_group_box)
        self.http_setting_layout.setObjectName('http_setting_layout')
        self.port_label = QtWidgets.QLabel(self.http_settings_group_box)
        self.port_label.setObjectName('port_label')
        self.port_spin_box = QtWidgets.QSpinBox(self.http_settings_group_box)
        self.port_spin_box.setMaximum(32767)
        self.port_spin_box.setObjectName('port_spin_box')
        self.http_setting_layout.addRow(self.port_label, self.port_spin_box)
        self.remote_url_label = QtWidgets.QLabel(self.http_settings_group_box)
        self.remote_url_label.setObjectName('remote_url_label')
        self.remote_url = QtWidgets.QLabel(self.http_settings_group_box)
        self.remote_url.setObjectName('remote_url')
        self.remote_url.setOpenExternalLinks(True)
        self.http_setting_layout.addRow(self.remote_url_label, self.remote_url)
        self.stage_url_label = QtWidgets.QLabel(self.http_settings_group_box)
        self.stage_url_label.setObjectName('stage_url_label')
        self.stage_url = QtWidgets.QLabel(self.http_settings_group_box)
        self.stage_url.setObjectName('stage_url')
        self.stage_url.setOpenExternalLinks(True)
        self.http_setting_layout.addRow(self.stage_url_label, self.stage_url)
        self.chords_url_label = QtWidgets.QLabel(self.http_settings_group_box)
        self.chords_url_label.setObjectName('chords_url_label')
        self.chords_url = QtWidgets.QLabel(self.http_settings_group_box)
        self.chords_url.setObjectName('chords_url')
        self.chords_url.setOpenExternalLinks(True)
        self.http_setting_layout.addRow(self.chords_url_label, self.chords_url)
        self.live_url_label = QtWidgets.QLabel(self.http_settings_group_box)
        self.live_url_label.setObjectName('live_url_label')
        self.live_url = QtWidgets.QLabel(self.http_settings_group_box)
        self.live_url.setObjectName('live_url')
        self.live_url.setOpenExternalLinks(True)
        self.http_setting_layout.addRow(self.live_url_label, self.live_url)
        self.left_layout.addWidget(self.http_settings_group_box)
        self.https_settings_group_box = QtWidgets.QGroupBox(self.left_column)
        self.https_settings_group_box.setCheckable(True)
        self.https_settings_group_box.setChecked(False)
        self.https_settings_group_box.setObjectName('https_settings_group_box')
        self.https_settings_layout = QtWidgets.QFormLayout(self.https_settings_group_box)
        self.https_settings_layout.setObjectName('https_settings_layout')
        self.https_error_label = QtWidgets.QLabel(self.https_settings_group_box)
        self.https_error_label.setVisible(False)
        self.https_error_label.setWordWrap(True)
        self.https_error_label.setObjectName('https_error_label')
        self.https_settings_layout.addRow(self.https_error_label)
        self.https_port_label = QtWidgets.QLabel(self.https_settings_group_box)
        self.https_port_label.setObjectName('https_port_label')
        self.https_port_spin_box = QtWidgets.QSpinBox(self.https_settings_group_box)
        self.https_port_spin_box.setMaximum(32767)
        self.https_port_spin_box.setObjectName('https_port_spin_box')
        self.https_settings_layout.addRow(self.https_port_label, self.https_port_spin_box)
        self.remote_https_url = QtWidgets.QLabel(self.https_settings_group_box)
        self.remote_https_url.setObjectName('remote_http_url')
        self.remote_https_url.setOpenExternalLinks(True)
        self.remote_https_url_label = QtWidgets.QLabel(self.https_settings_group_box)
        self.remote_https_url_label.setObjectName('remote_http_url_label')
        self.https_settings_layout.addRow(self.remote_https_url_label, self.remote_https_url)
        self.stage_https_url_label = QtWidgets.QLabel(self.http_settings_group_box)
        self.stage_https_url_label.setObjectName('stage_https_url_label')
        self.stage_https_url = QtWidgets.QLabel(self.https_settings_group_box)
        self.stage_https_url.setObjectName('stage_https_url')
        self.stage_https_url.setOpenExternalLinks(True)
        self.https_settings_layout.addRow(self.stage_https_url_label, self.stage_https_url)
        self.chords_https_url_label = QtWidgets.QLabel(self.http_settings_group_box)
        self.chords_https_url_label.setObjectName('chords_https_url_label')
        self.chords_https_url = QtWidgets.QLabel(self.https_settings_group_box)
        self.chords_https_url.setObjectName('chords_https_url')
        self.chords_https_url.setOpenExternalLinks(True)
        self.https_settings_layout.addRow(self.chords_https_url_label, self.chords_https_url)
        self.live_https_url_label = QtWidgets.QLabel(self.https_settings_group_box)
        self.live_https_url_label.setObjectName('live_url_label')
        self.live_https_url = QtWidgets.QLabel(self.https_settings_group_box)
        self.live_https_url.setObjectName('live_https_url')
        self.live_https_url.setOpenExternalLinks(True)
        self.https_settings_layout.addRow(self.live_https_url_label, self.live_https_url)
        self.left_layout.addWidget(self.https_settings_group_box)
        self.user_login_group_box = QtWidgets.QGroupBox(self.left_column)
        self.user_login_group_box.setCheckable(True)
        self.user_login_group_box.setChecked(False)
        self.user_login_group_box.setObjectName('user_login_group_box')
        self.user_login_layout = QtWidgets.QFormLayout(self.user_login_group_box)
        self.user_login_layout.setObjectName('user_login_layout')
        self.user_id_label = QtWidgets.QLabel(self.user_login_group_box)
        self.user_id_label.setObjectName('user_id_label')
        self.user_id = QtWidgets.QLineEdit(self.user_login_group_box)
        self.user_id.setObjectName('user_id')
        self.user_login_layout.addRow(self.user_id_label, self.user_id)
        self.password_label = QtWidgets.QLabel(self.user_login_group_box)
        self.password_label.setObjectName('password_label')
        self.password = QtWidgets.QLineEdit(self.user_login_group_box)
        self.password.setObjectName('password')
        self.user_login_layout.addRow(self.password_label, self.password)
        self.left_layout.addWidget(self.user_login_group_box)
        self.android_app_group_box = QtWidgets.QGroupBox(self.right_column)
        self.android_app_group_box.setObjectName('android_app_group_box')
        self.right_layout.addWidget(self.android_app_group_box)
        self.android_qr_layout = QtWidgets.QVBoxLayout(self.android_app_group_box)
        self.android_qr_layout.setObjectName('android_qr_layout')
        self.android_qr_code_label = QtWidgets.QLabel(self.android_app_group_box)
        self.android_qr_code_label.setPixmap(QtGui.QPixmap(':/remotes/android_app_qr.png'))
        self.android_qr_code_label.setAlignment(QtCore.Qt.AlignCenter)
        self.android_qr_code_label.setObjectName('android_qr_code_label')
        self.android_qr_layout.addWidget(self.android_qr_code_label)
        self.android_qr_description_label = QtWidgets.QLabel(self.android_app_group_box)
        self.android_qr_description_label.setObjectName('android_qr_description_label')
        self.android_qr_description_label.setOpenExternalLinks(True)
        self.android_qr_description_label.setWordWrap(True)
        self.android_qr_layout.addWidget(self.android_qr_description_label)
        self.ios_app_group_box = QtWidgets.QGroupBox(self.right_column)
        self.ios_app_group_box.setObjectName('ios_app_group_box')
        self.right_layout.addWidget(self.ios_app_group_box)
        self.ios_qr_layout = QtWidgets.QVBoxLayout(self.ios_app_group_box)
        self.ios_qr_layout.setObjectName('ios_qr_layout')
        self.ios_qr_code_label = QtWidgets.QLabel(self.ios_app_group_box)
        self.ios_qr_code_label.setPixmap(QtGui.QPixmap(':/remotes/ios_app_qr.png'))
        self.ios_qr_code_label.setAlignment(QtCore.Qt.AlignCenter)
        self.ios_qr_code_label.setObjectName('ios_qr_code_label')
        self.ios_qr_layout.addWidget(self.ios_qr_code_label)
        self.ios_qr_description_label = QtWidgets.QLabel(self.ios_app_group_box)
        self.ios_qr_description_label.setObjectName('ios_qr_description_label')
        self.ios_qr_description_label.setOpenExternalLinks(True)
        self.ios_qr_description_label.setWordWrap(True)
        self.ios_qr_layout.addWidget(self.ios_qr_description_label)
        self.left_layout.addStretch()
        self.right_layout.addStretch()
        self.twelve_hour_check_box.stateChanged.connect(self.on_twelve_hour_check_box_changed)
        self.thumbnails_check_box.stateChanged.connect(self.on_thumbnails_check_box_changed)
        self.address_edit.textChanged.connect(self.set_urls)
        self.port_spin_box.valueChanged.connect(self.set_urls)
        self.https_port_spin_box.valueChanged.connect(self.set_urls)
        self.https_settings_group_box.clicked.connect(self.https_changed)

    def retranslateUi(self):
        self.server_settings_group_box.setTitle(translate('RemotePlugin.RemoteTab', 'Server Settings'))
        self.address_label.setText(translate('RemotePlugin.RemoteTab', 'Serve on IP address:'))
        self.port_label.setText(translate('RemotePlugin.RemoteTab', 'Port number:'))
        self.remote_url_label.setText(translate('RemotePlugin.RemoteTab', 'Remote URL:'))
        self.stage_url_label.setText(translate('RemotePlugin.RemoteTab', 'Stage view URL:'))
        self.chords_url_label.setText(translate('RemotePlugin.RemoteTab', 'Chords view URL:'))
        self.live_url_label.setText(translate('RemotePlugin.RemoteTab', 'Live view URL:'))
        self.twelve_hour_check_box.setText(translate('RemotePlugin.RemoteTab', 'Display stage time in 12h format'))
        self.thumbnails_check_box.setText(translate('RemotePlugin.RemoteTab',
                                                    'Show thumbnails of non-text slides in remote and stage view.'))
        self.android_app_group_box.setTitle(translate('RemotePlugin.RemoteTab', 'Android App'))
        self.android_qr_description_label.setText(
            translate('RemotePlugin.RemoteTab',
                      'Scan the QR code or click <a href="{qr}">download</a> to install the Android app from Google '
                      'Play.').format(qr='https://play.google.com/store/apps/details?id=org.openlp.android2'))
        self.ios_app_group_box.setTitle(translate('RemotePlugin.RemoteTab', 'iOS App'))
        self.ios_qr_description_label.setText(
            translate('RemotePlugin.RemoteTab',
                      'Scan the QR code or click <a href="{qr}">download</a> to install the iOS app from the App '
                      'Store.').format(qr='https://itunes.apple.com/app/id1096218725'))
        self.https_settings_group_box.setTitle(translate('RemotePlugin.RemoteTab', 'HTTPS Server'))
        self.https_error_label.setText(
            translate('RemotePlugin.RemoteTab', 'Could not find an SSL certificate. The HTTPS server will not be '
                      'available unless an SSL certificate is found. Please see the manual for more information.'))
        self.https_port_label.setText(self.port_label.text())
        self.remote_https_url_label.setText(self.remote_url_label.text())
        self.stage_https_url_label.setText(self.stage_url_label.text())
        self.chords_https_url_label.setText(self.chords_url_label.text())
        self.live_https_url_label.setText(self.live_url_label.text())
        self.user_login_group_box.setTitle(translate('RemotePlugin.RemoteTab', 'User Authentication'))
        self.user_id_label.setText(translate('RemotePlugin.RemoteTab', 'User id:'))
        self.password_label.setText(translate('RemotePlugin.RemoteTab', 'Password:'))

    def set_urls(self):
        """
        Update the display based on the data input on the screen
        """
        ip_address = self.get_ip_address(self.address_edit.text())
        http_url = 'http://{url}:{text}/'.format(url=ip_address, text=self.port_spin_box.value())
        https_url = 'https://{url}:{text}/'.format(url=ip_address, text=self.https_port_spin_box.value())
        self.remote_url.setText('<a href="{url}">{url}</a>'.format(url=http_url))
        self.remote_https_url.setText('<a href="{url}">{url}</a>'.format(url=https_url))
        http_url_temp = http_url + 'stage'
        https_url_temp = https_url + 'stage'
<<<<<<< HEAD
        self.stage_url.setText('<a href="%s">%s</a>' % (http_url_temp, http_url_temp))
        self.stage_https_url.setText('<a href="%s">%s</a>' % (https_url_temp, https_url_temp))
        http_url_temp = http_url + 'chords'
        https_url_temp = https_url + 'chords'
        self.chords_url.setText('<a href="%s">%s</a>' % (http_url_temp, http_url_temp))
        self.chords_https_url.setText('<a href="%s">%s</a>' % (https_url_temp, https_url_temp))
=======
        self.stage_url.setText('<a href="{url}">{url}</a>'.format(url=http_url_temp))
        self.stage_https_url.setText('<a href="{url}">{url}</a>'.format(url=https_url_temp))
>>>>>>> d6903665
        http_url_temp = http_url + 'main'
        https_url_temp = https_url + 'main'
        self.live_url.setText('<a href="{url}">{url}</a>'.format(url=http_url_temp))
        self.live_https_url.setText('<a href="{url}">{url}</a>'.format(url=https_url_temp))

    def get_ip_address(self, ip_address):
        """
        returns the IP address in dependency of the passed address
        ip_address == 0.0.0.0: return the IP address of the first valid interface
        else: return ip_address
        """
        if ip_address == ZERO_URL:
            interfaces = QtNetwork.QNetworkInterface.allInterfaces()
            for interface in interfaces:
                if not interface.isValid():
                    continue
                if not (interface.flags() & (QtNetwork.QNetworkInterface.IsUp | QtNetwork.QNetworkInterface.IsRunning)):
                    continue
                for address in interface.addressEntries():
                    ip = address.ip()
                    if ip.protocol() == QtNetwork.QAbstractSocket.IPv4Protocol and \
                       ip != QtNetwork.QHostAddress.LocalHost:
                        return ip.toString()
        return ip_address

    def load(self):
        """
        Load the configuration and update the server configuration if necessary
        """
        self.is_secure = Settings().value(self.settings_section + '/https enabled')
        self.port_spin_box.setValue(Settings().value(self.settings_section + '/port'))
        self.https_port_spin_box.setValue(Settings().value(self.settings_section + '/https port'))
        self.address_edit.setText(Settings().value(self.settings_section + '/ip address'))
        self.twelve_hour = Settings().value(self.settings_section + '/twelve hour')
        self.twelve_hour_check_box.setChecked(self.twelve_hour)
        self.thumbnails = Settings().value(self.settings_section + '/thumbnails')
        self.thumbnails_check_box.setChecked(self.thumbnails)
        local_data = AppLocation.get_directory(AppLocation.DataDir)
        if not os.path.exists(os.path.join(local_data, 'remotes', 'openlp.crt')) or \
                not os.path.exists(os.path.join(local_data, 'remotes', 'openlp.key')):
            self.https_settings_group_box.setChecked(False)
            self.https_settings_group_box.setEnabled(False)
            self.https_error_label.setVisible(True)
        else:
            self.https_settings_group_box.setChecked(Settings().value(self.settings_section + '/https enabled'))
            self.https_settings_group_box.setEnabled(True)
            self.https_error_label.setVisible(False)
        self.user_login_group_box.setChecked(Settings().value(self.settings_section + '/authentication enabled'))
        self.user_id.setText(Settings().value(self.settings_section + '/user id'))
        self.password.setText(Settings().value(self.settings_section + '/password'))
        self.set_urls()
        self.https_changed()

    def save(self):
        """
        Save the configuration and update the server configuration if necessary
        """
        if Settings().value(self.settings_section + '/ip address') != self.address_edit.text() or \
                Settings().value(self.settings_section + '/port') != self.port_spin_box.value() or \
                Settings().value(self.settings_section + '/https port') != self.https_port_spin_box.value() or \
                Settings().value(self.settings_section + '/https enabled') != \
                self.https_settings_group_box.isChecked():
            self.settings_form.register_post_process('remotes_config_updated')
        Settings().setValue(self.settings_section + '/port', self.port_spin_box.value())
        Settings().setValue(self.settings_section + '/https port', self.https_port_spin_box.value())
        Settings().setValue(self.settings_section + '/https enabled', self.https_settings_group_box.isChecked())
        Settings().setValue(self.settings_section + '/ip address', self.address_edit.text())
        Settings().setValue(self.settings_section + '/twelve hour', self.twelve_hour)
        Settings().setValue(self.settings_section + '/thumbnails', self.thumbnails)
        Settings().setValue(self.settings_section + '/authentication enabled', self.user_login_group_box.isChecked())
        Settings().setValue(self.settings_section + '/user id', self.user_id.text())
        Settings().setValue(self.settings_section + '/password', self.password.text())
        self.generate_icon()

    def on_twelve_hour_check_box_changed(self, check_state):
        """
        Toggle the 12 hour check box.
        """
        self.twelve_hour = False
        # we have a set value convert to True/False
        if check_state == QtCore.Qt.Checked:
            self.twelve_hour = True

    def on_thumbnails_check_box_changed(self, check_state):
        """
        Toggle the thumbnail check box.
        """
        self.thumbnails = False
        # we have a set value convert to True/False
        if check_state == QtCore.Qt.Checked:
            self.thumbnails = True

    def https_changed(self):
        """
        Invert the HTTP group box based on Https group settings
        """
        self.http_settings_group_box.setEnabled(not self.https_settings_group_box.isChecked())

    def generate_icon(self):
        """
        Generate icon for main window
        """
        self.remote_server_icon.hide()
        icon = QtGui.QImage(':/remote/network_server.png')
        icon = icon.scaled(80, 80, QtCore.Qt.KeepAspectRatio, QtCore.Qt.SmoothTransformation)
        if self.is_secure:
            overlay = QtGui.QImage(':/remote/network_ssl.png')
            overlay = overlay.scaled(60, 60, QtCore.Qt.KeepAspectRatio, QtCore.Qt.SmoothTransformation)
            painter = QtGui.QPainter(icon)
            painter.drawImage(0, 0, overlay)
            painter.end()
        if Settings().value(self.settings_section + '/authentication enabled'):
            overlay = QtGui.QImage(':/remote/network_auth.png')
            overlay = overlay.scaled(60, 60, QtCore.Qt.KeepAspectRatio, QtCore.Qt.SmoothTransformation)
            painter = QtGui.QPainter(icon)
            painter.drawImage(20, 0, overlay)
            painter.end()
        self.remote_server_icon.setPixmap(QtGui.QPixmap.fromImage(icon))
        self.remote_server_icon.show()<|MERGE_RESOLUTION|>--- conflicted
+++ resolved
@@ -237,17 +237,12 @@
         self.remote_https_url.setText('<a href="{url}">{url}</a>'.format(url=https_url))
         http_url_temp = http_url + 'stage'
         https_url_temp = https_url + 'stage'
-<<<<<<< HEAD
-        self.stage_url.setText('<a href="%s">%s</a>' % (http_url_temp, http_url_temp))
-        self.stage_https_url.setText('<a href="%s">%s</a>' % (https_url_temp, https_url_temp))
+        self.stage_url.setText('<a href="{url}">{url}</a>'.format(url=http_url_temp))
+        self.stage_https_url.setText('<a href="{url}">{url}</a>'.format(url=https_url_temp))
         http_url_temp = http_url + 'chords'
         https_url_temp = https_url + 'chords'
-        self.chords_url.setText('<a href="%s">%s</a>' % (http_url_temp, http_url_temp))
-        self.chords_https_url.setText('<a href="%s">%s</a>' % (https_url_temp, https_url_temp))
-=======
-        self.stage_url.setText('<a href="{url}">{url}</a>'.format(url=http_url_temp))
-        self.stage_https_url.setText('<a href="{url}">{url}</a>'.format(url=https_url_temp))
->>>>>>> d6903665
+        self.chords_url.setText('<a href="{url}">{url}</a>'.format(url=http_url_temp))
+        self.chords_https_url.setText('<a href="{url}">{url}</a>'.format(url=https_url_temp))
         http_url_temp = http_url + 'main'
         https_url_temp = https_url + 'main'
         self.live_url.setText('<a href="{url}">{url}</a>'.format(url=http_url_temp))
