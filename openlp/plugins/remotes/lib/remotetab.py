# -*- coding: utf-8 -*-
# vim: autoindent shiftwidth=4 expandtab textwidth=120 tabstop=4 softtabstop=4

###############################################################################
# OpenLP - Open Source Lyrics Projection                                      #
# --------------------------------------------------------------------------- #
# Copyright (c) 2008-2013 Raoul Snyman                                        #
# Portions copyright (c) 2008-2013 Tim Bentley, Gerald Britton, Jonathan      #
# Corwin, Samuel Findlay, Michael Gorven, Scott Guerrieri, Matthias Hub,      #
# Meinert Jordan, Armin Köhler, Erik Lundin, Edwin Lunando, Brian T. Meyer.   #
# Joshua Miller, Stevan Pettit, Andreas Preikschat, Mattias Põldaru,          #
# Christian Richter, Philip Ridout, Simon Scudder, Jeffrey Smith,             #
# Maikel Stuivenberg, Martin Thompson, Jon Tibble, Dave Warnock,              #
# Frode Woldsund, Martin Zibricky, Patrick Zimmermann                         #
# --------------------------------------------------------------------------- #
# This program is free software; you can redistribute it and/or modify it     #
# under the terms of the GNU General Public License as published by the Free  #
# Software Foundation; version 2 of the License.                              #
#                                                                             #
# This program is distributed in the hope that it will be useful, but WITHOUT #
# ANY WARRANTY; without even the implied warranty of MERCHANTABILITY or       #
# FITNESS FOR A PARTICULAR PURPOSE. See the GNU General Public License for    #
# more details.                                                               #
#                                                                             #
# You should have received a copy of the GNU General Public License along     #
# with this program; if not, write to the Free Software Foundation, Inc., 59  #
# Temple Place, Suite 330, Boston, MA 02111-1307 USA                          #
###############################################################################

import os.path

from PyQt4 import QtCore, QtGui, QtNetwork

from openlp.core.lib import Registry, Settings, SettingsTab, translate
from openlp.core.utils import AppLocation


ZERO_URL = u'0.0.0.0'


class RemoteTab(SettingsTab):
    """
    RemoteTab is the Remotes settings tab in the settings dialog.
    """
    def __init__(self, parent, title, visible_title, icon_path):
        SettingsTab.__init__(self, parent, title, visible_title, icon_path)

    def setupUi(self):
        self.setObjectName(u'RemoteTab')
        SettingsTab.setupUi(self)
        self.server_settings_group_box = QtGui.QGroupBox(self.leftColumn)
        self.server_settings_group_box.setObjectName(u'server_settings_group_box')
        self.server_settings_layout = QtGui.QFormLayout(self.server_settings_group_box)
        self.server_settings_layout.setObjectName(u'server_settings_layout')
        self.address_label = QtGui.QLabel(self.server_settings_group_box)
        self.address_label.setObjectName(u'address_label')
        self.address_edit = QtGui.QLineEdit(self.server_settings_group_box)
        self.address_edit.setSizePolicy(QtGui.QSizePolicy.Preferred, QtGui.QSizePolicy.Fixed)
<<<<<<< HEAD
        self.address_edit.setValidator(QtGui.QRegExpValidator(QtCore.QRegExp(u'\d{1,3}\.\d{1,3}\.\d{1,3}\.\d{1,3}'), 
            self))
=======
        self.address_edit.setValidator(QtGui.QRegExpValidator(QtCore.QRegExp(
            u'\d{1,3}\.\d{1,3}\.\d{1,3}\.\d{1,3}'), self))
>>>>>>> 8a368c58
        self.address_edit.setObjectName(u'address_edit')
        self.server_settings_layout.addRow(self.address_label, self.address_edit)
        self.twelve_hour_check_box = QtGui.QCheckBox(self.server_settings_group_box)
        self.twelve_hour_check_box.setObjectName(u'twelve_hour_check_box')
        self.server_settings_layout.addRow(self.twelve_hour_check_box)
<<<<<<< HEAD
        self.leftLayout.addWidget(self.server_settings_group_box)
        self.http_settings_group_box = QtGui.QGroupBox(self.leftColumn)
        self.http_settings_group_box.setObjectName(u'http_settings_group_box')
        self.http_setting_layout = QtGui.QFormLayout(self.http_settings_group_box)
        self.http_setting_layout.setObjectName(u'http_setting_layout')
        self.port_label = QtGui.QLabel(self.http_settings_group_box)
        self.port_label.setObjectName(u'port_label')
        self.port_spin_box = QtGui.QSpinBox(self.http_settings_group_box)
        self.port_spin_box.setMaximum(32767)
        self.port_spin_box.setObjectName(u'port_spin_box')
        self.http_setting_layout.addRow(self.port_label, self.port_spin_box)
        self.remote_url_label = QtGui.QLabel(self.http_settings_group_box)
        self.remote_url_label.setObjectName(u'remote_url_label')
        self.remote_url = QtGui.QLabel(self.http_settings_group_box)
        self.remote_url.setObjectName(u'remote_url')
        self.remote_url.setOpenExternalLinks(True)
        self.http_setting_layout.addRow(self.remote_url_label, self.remote_url)
        self.stage_url_label = QtGui.QLabel(self.http_settings_group_box)
        self.stage_url_label.setObjectName(u'stage_url_label')
        self.stage_url = QtGui.QLabel(self.http_settings_group_box)
        self.stage_url.setObjectName(u'stage_url')
        self.stage_url.setOpenExternalLinks(True)
        self.http_setting_layout.addRow(self.stage_url_label, self.stage_url)
        self.leftLayout.addWidget(self.http_settings_group_box)
        self.https_settings_group_box = QtGui.QGroupBox(self.leftColumn)
        self.https_settings_group_box.setCheckable(True)
        self.https_settings_group_box.setChecked(False)
        self.https_settings_group_box.setObjectName(u'https_settings_group_box')
        self.https_settings_layout = QtGui.QFormLayout(self.https_settings_group_box)
        self.https_settings_layout.setObjectName(u'https_settings_layout')
        self.https_error_label = QtGui.QLabel(self.https_settings_group_box)
        self.https_error_label.setVisible(False)
        self.https_error_label.setWordWrap(True)
        self.https_error_label.setObjectName(u'https_error_label')
        self.https_settings_layout.addRow(self.https_error_label)
        self.https_port_label = QtGui.QLabel(self.https_settings_group_box)
        self.https_port_label.setObjectName(u'https_port_label')
        self.https_port_spin_box = QtGui.QSpinBox(self.https_settings_group_box)
        self.https_port_spin_box.setMaximum(32767)
        self.https_port_spin_box.setObjectName(u'https_port_spin_box')
        self.https_settings_layout.addRow(self.https_port_label, self.https_port_spin_box)
        self.remote_https_url = QtGui.QLabel(self.https_settings_group_box)
        self.remote_https_url.setObjectName(u'remote_http_url')
        self.remote_https_url.setOpenExternalLinks(True)
        self.remote_https_url_label = QtGui.QLabel(self.https_settings_group_box)
        self.remote_https_url_label.setObjectName(u'remote_http_url_label')
        self.https_settings_layout.addRow(self.remote_https_url_label, self.remote_https_url)
        self.stage_https_url_label = QtGui.QLabel(self.http_settings_group_box)
        self.stage_https_url_label.setObjectName(u'stage_https_url_label')
        self.stage_https_url = QtGui.QLabel(self.https_settings_group_box)
        self.stage_https_url.setObjectName(u'stage_https_url')
        self.stage_https_url.setOpenExternalLinks(True)
        self.https_settings_layout.addRow(self.stage_https_url_label, self.stage_https_url)
        self.leftLayout.addWidget(self.https_settings_group_box)
        self.user_login_group_box = QtGui.QGroupBox(self.leftColumn)
        self.user_login_group_box.setCheckable(True)
        self.user_login_group_box.setChecked(False)
        self.user_login_group_box.setObjectName(u'user_login_group_box')
        self.user_login_layout = QtGui.QFormLayout(self.user_login_group_box)
        self.user_login_layout.setObjectName(u'user_login_layout')
        self.user_id_label = QtGui.QLabel(self.user_login_group_box)
        self.user_id_label.setObjectName(u'user_id_label')
        self.user_id = QtGui.QLineEdit(self.user_login_group_box)
        self.user_id.setObjectName(u'user_id')
        self.user_login_layout.addRow(self.user_id_label, self.user_id)
        self.password_label = QtGui.QLabel(self.user_login_group_box)
        self.password_label.setObjectName(u'password_label')
        self.password = QtGui.QLineEdit(self.user_login_group_box)
        self.password.setObjectName(u'password')
        self.user_login_layout.addRow(self.password_label, self.password)
        self.leftLayout.addWidget(self.user_login_group_box)
=======
        self.port_label = QtGui.QLabel(self.server_settings_group_box)
        self.port_label.setObjectName(u'port_label')
        self.port_spin_box = QtGui.QSpinBox(self.server_settings_group_box)
        self.port_spin_box.setMaximum(32767)
        self.port_spin_box.setObjectName(u'port_spin_box')
        self.server_settings_layout.addRow(self.port_label, self.port_spin_box)
        self.remote_url_label = QtGui.QLabel(self.server_settings_group_box)
        self.remote_url_label.setObjectName(u'remote_url_label')
        self.remote_url = QtGui.QLabel(self.server_settings_group_box)
        self.remote_url.setObjectName(u'remote_url')
        self.remote_url.setOpenExternalLinks(True)
        self.server_settings_layout.addRow(self.remote_url_label, self.remote_url)
        self.stage_url_label = QtGui.QLabel(self.server_settings_group_box)
        self.stage_url_label.setObjectName(u'stage_url_label')
        self.stage_url = QtGui.QLabel(self.server_settings_group_box)
        self.stage_url.setObjectName(u'stage_url')
        self.stage_url.setOpenExternalLinks(True)
        self.server_settings_layout.addRow(self.stage_url_label, self.stage_url)
        self.leftLayout.addWidget(self.server_settings_group_box)
>>>>>>> 8a368c58
        self.android_app_group_box = QtGui.QGroupBox(self.rightColumn)
        self.android_app_group_box.setObjectName(u'android_app_group_box')
        self.rightLayout.addWidget(self.android_app_group_box)
        self.qr_layout = QtGui.QVBoxLayout(self.android_app_group_box)
        self.qr_layout.setObjectName(u'qr_layout')
        self.qr_code_label = QtGui.QLabel(self.android_app_group_box)
        self.qr_code_label.setPixmap(QtGui.QPixmap(u':/remotes/android_app_qr.png'))
        self.qr_code_label.setAlignment(QtCore.Qt.AlignCenter)
        self.qr_code_label.setObjectName(u'qr_code_label')
        self.qr_layout.addWidget(self.qr_code_label)
        self.qr_description_label = QtGui.QLabel(self.android_app_group_box)
        self.qr_description_label.setObjectName(u'qr_description_label')
        self.qr_description_label.setOpenExternalLinks(True)
        self.qr_description_label.setWordWrap(True)
        self.qr_layout.addWidget(self.qr_description_label)
        self.leftLayout.addStretch()
        self.rightLayout.addStretch()
<<<<<<< HEAD
        self.twelve_hour_check_box.stateChanged.connect(self.on_twelve_hour_check_box_changed)
        self.address_edit.textChanged.connect(self.set_urls)
        self.port_spin_box.valueChanged.connect(self.set_urls)
        self.https_port_spin_box.valueChanged.connect(self.set_urls)
=======
        self.twelve_hour_check_box.stateChanged.connect(self.onTwelveHourCheckBoxChanged)
        self.address_edit.textChanged.connect(self.set_urls)
        self.port_spin_box.valueChanged.connect(self.set_urls)
>>>>>>> 8a368c58

    def retranslateUi(self):
        self.server_settings_group_box.setTitle(translate('RemotePlugin.RemoteTab', 'Server Settings'))
        self.address_label.setText(translate('RemotePlugin.RemoteTab', 'Serve on IP address:'))
        self.port_label.setText(translate('RemotePlugin.RemoteTab', 'Port number:'))
        self.remote_url_label.setText(translate('RemotePlugin.RemoteTab', 'Remote URL:'))
        self.stage_url_label.setText(translate('RemotePlugin.RemoteTab', 'Stage view URL:'))
        self.twelve_hour_check_box.setText(translate('RemotePlugin.RemoteTab', 'Display stage time in 12h format'))
        self.android_app_group_box.setTitle(translate('RemotePlugin.RemoteTab', 'Android App'))
        self.qr_description_label.setText(translate('RemotePlugin.RemoteTab',
<<<<<<< HEAD
                                                    'Scan the QR code or click <a href="https://play.google.com/store/'
                                                    'apps/details?id=org.openlp.android">download</a> to install the '
                                                    'Android app from Google Play.'))
        self.https_settings_group_box.setTitle(translate('RemotePlugin.RemoteTab', 'HTTPS Server'))
        self.https_error_label.setText(translate('RemotePlugin.RemoteTab',
            'Could not find an SSL certificate. The HTTPS server will not be available unless an SSL certificate '
            'is found. Please see the manual for more information.'))
        self.https_port_label.setText(self.port_label.text())
        self.remote_https_url_label.setText(self.remote_url_label.text())
        self.stage_https_url_label.setText(self.stage_url_label.text())
        self.user_login_group_box.setTitle(translate('RemotePlugin.RemoteTab', 'User Authentication'))
        self.user_id_label.setText(translate('RemotePlugin.RemoteTab', 'User id:'))
        self.password_label.setText(translate('RemotePlugin.RemoteTab', 'Password:'))

    def set_urls(self):
        ipAddress = u'localhost'
=======
            'Scan the QR code or click <a href="https://play.google.com/store/'
            'apps/details?id=org.openlp.android">download</a> to install the '
            'Android app from Google Play.'))

    def set_urls(self):
        ip_address = u'localhost'
>>>>>>> 8a368c58
        if self.address_edit.text() == ZERO_URL:
            interfaces = QtNetwork.QNetworkInterface.allInterfaces()
            for interface in interfaces:
                if not interface.isValid():
                    continue
                if not (interface.flags() & (QtNetwork.QNetworkInterface.IsUp | QtNetwork.QNetworkInterface.IsRunning)):
                    continue
                for address in interface.addressEntries():
                    ip = address.ip()
                    if ip.protocol() == 0 and ip != QtNetwork.QHostAddress.LocalHost:
                        ip_address = ip
                        break
        else:
<<<<<<< HEAD
            ipAddress = self.address_edit.text()
        http_url = u'http://%s:%s/' % (ipAddress, self.port_spin_box.value())
        https_url = u'https://%s:%s/' % (ipAddress, self.https_port_spin_box.value())
        self.remote_url.setText(u'<a href="%s">%s</a>' % (http_url, http_url))
        self.remote_https_url.setText(u'<a href="%s">%s</a>' % (https_url, https_url))
        http_url += u'stage'
        https_url += u'stage'
        self.stage_url.setText(u'<a href="%s">%s</a>' % (http_url, http_url))
        self.stage_https_url.setText(u'<a href="%s">%s</a>' % (https_url, https_url))

    def load(self):
        self.port_spin_box.setValue(Settings().value(self.settingsSection + u'/port'))
        self.https_port_spin_box.setValue(Settings().value(self.settingsSection + u'/https port'))
        self.address_edit.setText(Settings().value(self.settingsSection + u'/ip address'))
        self.twelve_hour = Settings().value(self.settingsSection + u'/twelve hour')
        self.twelve_hour_check_box.setChecked(self.twelve_hour)
        shared_data = AppLocation.get_directory(AppLocation.SharedData)
        if not os.path.exists(os.path.join(shared_data, u'openlp.crt')) or \
                not os.path.exists(os.path.join(shared_data, u'openlp.key')):
            self.https_settings_group_box.setChecked(False)
            self.https_settings_group_box.setEnabled(False)
            self.https_error_label.setVisible(True)
        else:
            self.https_settings_group_box.setChecked(Settings().value(self.settingsSection + u'/https enabled'))
            self.https_settings_group_box.setEnabled(True)
            self.https_error_label.setVisible(False)
        self.user_login_group_box.setChecked(Settings().value(self.settingsSection + u'/authentication enabled'))
        self.user_id.setText(Settings().value(self.settingsSection + u'/user id'))
        self.password.setText(Settings().value(self.settingsSection + u'/password'))
=======
            ip_address = self.address_edit.text()
        url = u'http://%s:%s/' % (ip_address, self.port_spin_box.value())
        self.remote_url.setText(u'<a href="%s">%s</a>' % (url, url))
        url += u'stage'
        self.stage_url.setText(u'<a href="%s">%s</a>' % (url, url))

    def load(self):
        self.port_spin_box.setValue(Settings().value(self.settingsSection + u'/port'))
        self.address_edit.setText(Settings().value(self.settingsSection + u'/ip address'))
        self.twelve_hour = Settings().value(self.settingsSection + u'/twelve hour')
        self.twelve_hour_check_box.setChecked(self.twelve_hour)
>>>>>>> 8a368c58
        self.set_urls()

    def save(self):
        changed = False
        if Settings().value(self.settingsSection + u'/ip address') != self.address_edit.text() or \
<<<<<<< HEAD
                Settings().value(self.settingsSection + u'/port') != self.port_spin_box.value() or \
                Settings().value(self.settingsSection + u'/https port') != self.https_port_spin_box.value() or \
                Settings().value(self.settingsSection + u'/https enabled') != self.https_settings_group_box.isChecked():
            changed = True
        Settings().setValue(self.settingsSection + u'/port', self.port_spin_box.value())
        Settings().setValue(self.settingsSection + u'/https port', self.https_port_spin_box.value())
        Settings().setValue(self.settingsSection + u'/https enabled', self.https_settings_group_box.isChecked())
        Settings().setValue(self.settingsSection + u'/ip address', self.address_edit.text())
        Settings().setValue(self.settingsSection + u'/twelve hour', self.twelve_hour)
        Settings().setValue(self.settingsSection + u'/authentication enabled', self.user_login_group_box.isChecked())
        Settings().setValue(self.settingsSection + u'/user id', self.user_id.text())
        Settings().setValue(self.settingsSection + u'/password', self.password.text())
        if changed:
            Registry().register_function(u'remotes_config_updated')

    def on_twelve_hour_check_box_changed(self, check_state):
=======
                Settings().value(self.settingsSection + u'/port') != self.port_spin_box.value():
            changed = True
        Settings().setValue(self.settingsSection + u'/port', self.port_spin_box.value())
        Settings().setValue(self.settingsSection + u'/ip address', self.address_edit.text())
        Settings().setValue(self.settingsSection + u'/twelve hour', self.twelve_hour)
        if changed:
            Registry().register_function(u'remotes_config_updated')

    def onTwelveHourCheckBoxChanged(self, check_state):
>>>>>>> 8a368c58
        self.twelve_hour = False
        # we have a set value convert to True/False
        if check_state == QtCore.Qt.Checked:
            self.twelve_hour = True<|MERGE_RESOLUTION|>--- conflicted
+++ resolved
@@ -56,19 +56,15 @@
         self.address_label.setObjectName(u'address_label')
         self.address_edit = QtGui.QLineEdit(self.server_settings_group_box)
         self.address_edit.setSizePolicy(QtGui.QSizePolicy.Preferred, QtGui.QSizePolicy.Fixed)
-<<<<<<< HEAD
+
         self.address_edit.setValidator(QtGui.QRegExpValidator(QtCore.QRegExp(u'\d{1,3}\.\d{1,3}\.\d{1,3}\.\d{1,3}'), 
             self))
-=======
-        self.address_edit.setValidator(QtGui.QRegExpValidator(QtCore.QRegExp(
-            u'\d{1,3}\.\d{1,3}\.\d{1,3}\.\d{1,3}'), self))
->>>>>>> 8a368c58
         self.address_edit.setObjectName(u'address_edit')
         self.server_settings_layout.addRow(self.address_label, self.address_edit)
         self.twelve_hour_check_box = QtGui.QCheckBox(self.server_settings_group_box)
         self.twelve_hour_check_box.setObjectName(u'twelve_hour_check_box')
         self.server_settings_layout.addRow(self.twelve_hour_check_box)
-<<<<<<< HEAD
+
         self.leftLayout.addWidget(self.server_settings_group_box)
         self.http_settings_group_box = QtGui.QGroupBox(self.leftColumn)
         self.http_settings_group_box.setObjectName(u'http_settings_group_box')
@@ -79,6 +75,7 @@
         self.port_spin_box = QtGui.QSpinBox(self.http_settings_group_box)
         self.port_spin_box.setMaximum(32767)
         self.port_spin_box.setObjectName(u'port_spin_box')
+
         self.http_setting_layout.addRow(self.port_label, self.port_spin_box)
         self.remote_url_label = QtGui.QLabel(self.http_settings_group_box)
         self.remote_url_label.setObjectName(u'remote_url_label')
@@ -140,27 +137,6 @@
         self.password.setObjectName(u'password')
         self.user_login_layout.addRow(self.password_label, self.password)
         self.leftLayout.addWidget(self.user_login_group_box)
-=======
-        self.port_label = QtGui.QLabel(self.server_settings_group_box)
-        self.port_label.setObjectName(u'port_label')
-        self.port_spin_box = QtGui.QSpinBox(self.server_settings_group_box)
-        self.port_spin_box.setMaximum(32767)
-        self.port_spin_box.setObjectName(u'port_spin_box')
-        self.server_settings_layout.addRow(self.port_label, self.port_spin_box)
-        self.remote_url_label = QtGui.QLabel(self.server_settings_group_box)
-        self.remote_url_label.setObjectName(u'remote_url_label')
-        self.remote_url = QtGui.QLabel(self.server_settings_group_box)
-        self.remote_url.setObjectName(u'remote_url')
-        self.remote_url.setOpenExternalLinks(True)
-        self.server_settings_layout.addRow(self.remote_url_label, self.remote_url)
-        self.stage_url_label = QtGui.QLabel(self.server_settings_group_box)
-        self.stage_url_label.setObjectName(u'stage_url_label')
-        self.stage_url = QtGui.QLabel(self.server_settings_group_box)
-        self.stage_url.setObjectName(u'stage_url')
-        self.stage_url.setOpenExternalLinks(True)
-        self.server_settings_layout.addRow(self.stage_url_label, self.stage_url)
-        self.leftLayout.addWidget(self.server_settings_group_box)
->>>>>>> 8a368c58
         self.android_app_group_box = QtGui.QGroupBox(self.rightColumn)
         self.android_app_group_box.setObjectName(u'android_app_group_box')
         self.rightLayout.addWidget(self.android_app_group_box)
@@ -178,16 +154,10 @@
         self.qr_layout.addWidget(self.qr_description_label)
         self.leftLayout.addStretch()
         self.rightLayout.addStretch()
-<<<<<<< HEAD
         self.twelve_hour_check_box.stateChanged.connect(self.on_twelve_hour_check_box_changed)
         self.address_edit.textChanged.connect(self.set_urls)
         self.port_spin_box.valueChanged.connect(self.set_urls)
         self.https_port_spin_box.valueChanged.connect(self.set_urls)
-=======
-        self.twelve_hour_check_box.stateChanged.connect(self.onTwelveHourCheckBoxChanged)
-        self.address_edit.textChanged.connect(self.set_urls)
-        self.port_spin_box.valueChanged.connect(self.set_urls)
->>>>>>> 8a368c58
 
     def retranslateUi(self):
         self.server_settings_group_box.setTitle(translate('RemotePlugin.RemoteTab', 'Server Settings'))
@@ -198,10 +168,9 @@
         self.twelve_hour_check_box.setText(translate('RemotePlugin.RemoteTab', 'Display stage time in 12h format'))
         self.android_app_group_box.setTitle(translate('RemotePlugin.RemoteTab', 'Android App'))
         self.qr_description_label.setText(translate('RemotePlugin.RemoteTab',
-<<<<<<< HEAD
-                                                    'Scan the QR code or click <a href="https://play.google.com/store/'
-                                                    'apps/details?id=org.openlp.android">download</a> to install the '
-                                                    'Android app from Google Play.'))
+            'Scan the QR code or click <a href="https://play.google.com/store/'
+            'apps/details?id=org.openlp.android">download</a> to install the '
+            'Android app from Google Play.'))
         self.https_settings_group_box.setTitle(translate('RemotePlugin.RemoteTab', 'HTTPS Server'))
         self.https_error_label.setText(translate('RemotePlugin.RemoteTab',
             'Could not find an SSL certificate. The HTTPS server will not be available unless an SSL certificate '
@@ -214,15 +183,7 @@
         self.password_label.setText(translate('RemotePlugin.RemoteTab', 'Password:'))
 
     def set_urls(self):
-        ipAddress = u'localhost'
-=======
-            'Scan the QR code or click <a href="https://play.google.com/store/'
-            'apps/details?id=org.openlp.android">download</a> to install the '
-            'Android app from Google Play.'))
-
-    def set_urls(self):
         ip_address = u'localhost'
->>>>>>> 8a368c58
         if self.address_edit.text() == ZERO_URL:
             interfaces = QtNetwork.QNetworkInterface.allInterfaces()
             for interface in interfaces:
@@ -236,10 +197,9 @@
                         ip_address = ip
                         break
         else:
-<<<<<<< HEAD
-            ipAddress = self.address_edit.text()
-        http_url = u'http://%s:%s/' % (ipAddress, self.port_spin_box.value())
-        https_url = u'https://%s:%s/' % (ipAddress, self.https_port_spin_box.value())
+            ip_address = self.address_edit.text()
+        http_url = u'http://%s:%s/' % (ip_address, self.port_spin_box.value())
+        https_url = u'https://%s:%s/' % (ip_address, self.https_port_spin_box.value())
         self.remote_url.setText(u'<a href="%s">%s</a>' % (http_url, http_url))
         self.remote_https_url.setText(u'<a href="%s">%s</a>' % (https_url, https_url))
         http_url += u'stage'
@@ -266,25 +226,11 @@
         self.user_login_group_box.setChecked(Settings().value(self.settingsSection + u'/authentication enabled'))
         self.user_id.setText(Settings().value(self.settingsSection + u'/user id'))
         self.password.setText(Settings().value(self.settingsSection + u'/password'))
-=======
-            ip_address = self.address_edit.text()
-        url = u'http://%s:%s/' % (ip_address, self.port_spin_box.value())
-        self.remote_url.setText(u'<a href="%s">%s</a>' % (url, url))
-        url += u'stage'
-        self.stage_url.setText(u'<a href="%s">%s</a>' % (url, url))
-
-    def load(self):
-        self.port_spin_box.setValue(Settings().value(self.settingsSection + u'/port'))
-        self.address_edit.setText(Settings().value(self.settingsSection + u'/ip address'))
-        self.twelve_hour = Settings().value(self.settingsSection + u'/twelve hour')
-        self.twelve_hour_check_box.setChecked(self.twelve_hour)
->>>>>>> 8a368c58
         self.set_urls()
 
     def save(self):
         changed = False
         if Settings().value(self.settingsSection + u'/ip address') != self.address_edit.text() or \
-<<<<<<< HEAD
                 Settings().value(self.settingsSection + u'/port') != self.port_spin_box.value() or \
                 Settings().value(self.settingsSection + u'/https port') != self.https_port_spin_box.value() or \
                 Settings().value(self.settingsSection + u'/https enabled') != self.https_settings_group_box.isChecked():
@@ -300,18 +246,8 @@
         if changed:
             Registry().register_function(u'remotes_config_updated')
 
+
     def on_twelve_hour_check_box_changed(self, check_state):
-=======
-                Settings().value(self.settingsSection + u'/port') != self.port_spin_box.value():
-            changed = True
-        Settings().setValue(self.settingsSection + u'/port', self.port_spin_box.value())
-        Settings().setValue(self.settingsSection + u'/ip address', self.address_edit.text())
-        Settings().setValue(self.settingsSection + u'/twelve hour', self.twelve_hour)
-        if changed:
-            Registry().register_function(u'remotes_config_updated')
-
-    def onTwelveHourCheckBoxChanged(self, check_state):
->>>>>>> 8a368c58
         self.twelve_hour = False
         # we have a set value convert to True/False
         if check_state == QtCore.Qt.Checked:
