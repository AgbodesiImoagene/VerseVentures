# -*- coding: utf-8 -*-
# vim: autoindent shiftwidth=4 expandtab textwidth=120 tabstop=4 softtabstop=4

###############################################################################
# OpenLP - Open Source Lyrics Projection                                      #
# --------------------------------------------------------------------------- #
# Copyright (c) 2008-2014 Raoul Snyman                                        #
# Portions copyright (c) 2008-2014 Tim Bentley, Gerald Britton, Jonathan      #
# Corwin, Samuel Findlay, Michael Gorven, Scott Guerrieri, Matthias Hub,      #
# Meinert Jordan, Armin Köhler, Erik Lundin, Edwin Lunando, Brian T. Meyer.   #
# Joshua Miller, Stevan Pettit, Andreas Preikschat, Mattias Põldaru,          #
# Christian Richter, Philip Ridout, Simon Scudder, Jeffrey Smith,             #
# Maikel Stuivenberg, Martin Thompson, Jon Tibble, Dave Warnock,              #
# Frode Woldsund, Martin Zibricky, Patrick Zimmermann                         #
# --------------------------------------------------------------------------- #
# This program is free software; you can redistribute it and/or modify it     #
# under the terms of the GNU General Public License as published by the Free  #
# Software Foundation; version 2 of the License.                              #
#                                                                             #
# This program is distributed in the hope that it will be useful, but WITHOUT #
# ANY WARRANTY; without even the implied warranty of MERCHANTABILITY or       #
# FITNESS FOR A PARTICULAR PURPOSE. See the GNU General Public License for    #
# more details.                                                               #
#                                                                             #
# You should have received a copy of the GNU General Public License along     #
# with this program; if not, write to the Free Software Foundation, Inc., 59  #
# Temple Place, Suite 330, Boston, MA 02111-1307 USA                          #
###############################################################################

"""
The :mod:`http` module contains the API web server. This is a lightweight web
server used by remotes to interact with OpenLP. It uses JSON to communicate with
the remotes.

*Routes:*

``/``
    Go to the web interface.

``/stage``
    Show the stage view.

``/files/{filename}``
    Serve a static file.

``/stage/api/poll``
    Poll to see if there are any changes. Returns a JSON-encoded dict of
    any changes that occurred::

        {"results": {"type": "controller"}}

    Or, if there were no results, False::

        {"results": False}

``/api/display/{hide|show}``
    Blank or unblank the screen.

``/api/alert``
    Sends an alert message to the alerts plugin. This method expects a
    JSON-encoded dict like this::

        {"request": {"text": "<your alert text>"}}

``/api/controller/{live|preview}/{action}``
    Perform ``{action}`` on the live or preview controller. Valid actions
    are:

    ``next``
        Load the next slide.

    ``previous``
        Load the previous slide.

    ``set``
        Set a specific slide. Requires an id return in a JSON-encoded dict like
        this::

            {"request": {"id": 1}}

    ``first``
        Load the first slide.

    ``last``
        Load the last slide.

    ``text``
        Fetches the text of the current song. The output is a JSON-encoded
        dict which looks like this::

            {"result": {"slides": ["...", "..."]}}

``/api/service/{action}``
    Perform ``{action}`` on the service manager (e.g. go live). Data is
    passed as a json-encoded ``data`` parameter. Valid actions are:

    ``next``
        Load the next item in the service.

    ``previous``
        Load the previews item in the service.

    ``set``
        Set a specific item in the service. Requires an id returned in a
        JSON-encoded dict like this::

            {"request": {"id": 1}}

    ``list``
        Request a list of items in the service. Returns a list of items in the
        current service in a JSON-encoded dict like this::

            {"results": {"items": [{...}, {...}]}}
"""
import base64
import json
import logging
import os
import re
import urllib.request
import urllib.error
from urllib.parse import urlparse, parse_qs

from mako.template import Template
from PyQt4 import QtCore

<<<<<<< HEAD
from openlp.core.common import Registry, AppLocation, Settings, translate
from openlp.core.lib import PluginStatus, StringContent, image_to_byte, ItemCapabilities
=======
from openlp.core.common import Registry, RegistryProperties, AppLocation, Settings, translate
from openlp.core.lib import PluginStatus, StringContent, image_to_byte
>>>>>>> e3842b68

log = logging.getLogger(__name__)
FILE_TYPES = {
    '.html': 'text/html',
    '.css': 'text/css',
    '.js': 'application/javascript',
    '.jpg': 'image/jpeg',
    '.gif': 'image/gif',
    '.ico': 'image/x-icon',
    '.png': 'image/png'
}


class HttpRouter(RegistryProperties):
    """
    This code is called by the HttpServer upon a request and it processes it based on the routing table.
    This code is stateless and is created on each request.
    Some variables may look incorrect but this extends BaseHTTPRequestHandler.
    """
    def initialise(self):
        """
        Initialise the router stack and any other variables.
        """
        authcode = "%s:%s" % (Settings().value('remotes/user id'), Settings().value('remotes/password'))
        try:
            self.auth = base64.b64encode(authcode)
        except TypeError:
            self.auth = base64.b64encode(authcode.encode()).decode()
        self.routes = [
            ('^/$', {'function': self.serve_file, 'secure': False}),
            ('^/(stage)$', {'function': self.serve_file, 'secure': False}),
            ('^/(main)$', {'function': self.serve_file, 'secure': False}),
            (r'^/files/(.*)$', {'function': self.serve_file, 'secure': False}),
            (r'^/(.*)/thumbnails([^/]+)?/(.*)$', {'function': self.serve_thumbnail, 'secure': False}),
            (r'^/api/poll$', {'function': self.poll, 'secure': False}),
            (r'^/main/poll$', {'function': self.main_poll, 'secure': False}),
            (r'^/main/image$', {'function': self.main_image, 'secure': False}),
            (r'^/api/controller/(live|preview)/text$', {'function': self.controller_text, 'secure': False}),
            (r'^/api/controller/(live|preview)/(.*)$', {'function': self.controller, 'secure': True}),
            (r'^/api/service/list$', {'function': self.service_list, 'secure': False}),
            (r'^/api/service/(.*)$', {'function': self.service, 'secure': True}),
            (r'^/api/display/(hide|show|blank|theme|desktop)$', {'function': self.display, 'secure': True}),
            (r'^/api/alert$', {'function': self.alert, 'secure': True}),
            (r'^/api/plugin/(search)$', {'function': self.plugin_info, 'secure': False}),
            (r'^/api/(.*)/search$', {'function': self.search, 'secure': False}),
            (r'^/api/(.*)/live$', {'function': self.go_live, 'secure': True}),
            (r'^/api/(.*)/add$', {'function': self.add_to_service, 'secure': True})
        ]
        self.settings_section = 'remotes'
        self.translate()
        self.html_dir = os.path.join(AppLocation.get_directory(AppLocation.PluginsDir), 'remotes', 'html')

    def do_post_processor(self):
        """
        Handle the POST amd GET requests placed on the server.
        """
        if self.path == '/favicon.ico':
            return
        if not hasattr(self, 'auth'):
            self.initialise()
        function, args = self.process_http_request(self.path)
        if not function:
            self.do_http_error()
            return
        self.authorised = self.headers['Authorization'] is None
        if function['secure'] and Settings().value(self.settings_section + '/authentication enabled'):
            if self.headers['Authorization'] is None:
                self.do_authorisation()
                self.wfile.write(bytes('no auth header received', 'UTF-8'))
            elif self.headers['Authorization'] == 'Basic %s' % self.auth:
                self.do_http_success()
                self.call_function(function, *args)
            else:
                self.do_authorisation()
                self.wfile.write(bytes(self.headers['Authorization'], 'UTF-8'))
                self.wfile.write(bytes(' not authenticated', 'UTF-8'))
        else:
            self.call_function(function, *args)

    def call_function(self, function, *args):
        """
        Invoke the route function passing the relevant values

        :param function: The function to be called.
        :param args: Any passed data.
        """
        response = function['function'](*args)
        if response:
            self.wfile.write(response)
            return

    def process_http_request(self, url_path, *args):
        """
        Common function to process HTTP requests

        :param url_path: The requested URL.
        :param args: Any passed data.
        """
        self.request_data = None
        url_path_split = urlparse(url_path)
        url_query = parse_qs(url_path_split.query)
        if 'data' in url_query.keys():
            self.request_data = url_query['data'][0]
        for route, func in self.routes:
            match = re.match(route, url_path_split.path)
            if match:
                log.debug('Route "%s" matched "%s"', route, url_path)
                args = []
                for param in match.groups():
                    args.append(param)
                return func, args
        return None, None

    def do_http_success(self):
        """
        Create a success http header.
        """
        self.send_response(200)
        self.send_header('Content-type', 'text/html')
        self.end_headers()

    def do_json_header(self):
        """
        Create a header for JSON messages
        """
        self.send_response(200)
        self.send_header('Content-type', 'application/json')
        self.end_headers()

    def do_http_error(self):
        """
        Create a error http header.
        """
        self.send_response(404)
        self.send_header('Content-type', 'text/html')
        self.end_headers()

    def do_authorisation(self):
        """
        Create a needs authorisation http header.
        """
        self.send_response(401)
        self.send_header('WWW-Authenticate', 'Basic realm=\"Test\"')
        self.send_header('Content-type', 'text/html')
        self.end_headers()

    def do_not_found(self):
        """
        Create a not found http header.
        """
        self.send_response(404)
        self.send_header('Content-type', 'text/html')
        self.end_headers()
        self.wfile.write(bytes('<html><body>Sorry, an error occurred </body></html>', 'UTF-8'))

    def _get_service_items(self):
        """
        Read the service item in use and return the data as a json object
        """
        service_items = []
        if self.live_controller.service_item:
            current_unique_identifier = self.live_controller.service_item.unique_identifier
        else:
            current_unique_identifier = None
        for item in self.service_manager.service_items:
            service_item = item['service_item']
            service_items.append({
                'id': str(service_item.unique_identifier),
                'title': str(service_item.get_display_title()),
                'plugin': str(service_item.name),
                'notes': str(service_item.notes),
                'selected': (service_item.unique_identifier == current_unique_identifier)
            })
        return service_items

    def translate(self):
        """
        Translate various strings in the mobile app.
        """
        self.template_vars = {
            'app_title': translate('RemotePlugin.Mobile', 'OpenLP 2.1 Remote'),
            'stage_title': translate('RemotePlugin.Mobile', 'OpenLP 2.1 Stage View'),
            'live_title': translate('RemotePlugin.Mobile', 'OpenLP 2.1 Live View'),
            'service_manager': translate('RemotePlugin.Mobile', 'Service Manager'),
            'slide_controller': translate('RemotePlugin.Mobile', 'Slide Controller'),
            'alerts': translate('RemotePlugin.Mobile', 'Alerts'),
            'search': translate('RemotePlugin.Mobile', 'Search'),
            'home': translate('RemotePlugin.Mobile', 'Home'),
            'refresh': translate('RemotePlugin.Mobile', 'Refresh'),
            'blank': translate('RemotePlugin.Mobile', 'Blank'),
            'theme': translate('RemotePlugin.Mobile', 'Theme'),
            'desktop': translate('RemotePlugin.Mobile', 'Desktop'),
            'show': translate('RemotePlugin.Mobile', 'Show'),
            'prev': translate('RemotePlugin.Mobile', 'Prev'),
            'next': translate('RemotePlugin.Mobile', 'Next'),
            'text': translate('RemotePlugin.Mobile', 'Text'),
            'show_alert': translate('RemotePlugin.Mobile', 'Show Alert'),
            'go_live': translate('RemotePlugin.Mobile', 'Go Live'),
            'add_to_service': translate('RemotePlugin.Mobile', 'Add to Service'),
            'add_and_go_to_service': translate('RemotePlugin.Mobile', 'Add &amp; Go to Service'),
            'no_results': translate('RemotePlugin.Mobile', 'No Results'),
            'options': translate('RemotePlugin.Mobile', 'Options'),
            'service': translate('RemotePlugin.Mobile', 'Service'),
            'slides': translate('RemotePlugin.Mobile', 'Slides'),
            'settings': translate('RemotePlugin.Mobile', 'Settings'),
        }

    def serve_file(self, file_name=None):
        """
        Send a file to the socket. For now, just a subset of file types and must be top level inside the html folder.
        If subfolders requested return 404, easier for security for the present.

        Ultimately for i18n, this could first look for xx/file.html before falling back to file.html.
        where xx is the language, e.g. 'en'
        """
        log.debug('serve file request %s' % file_name)
        if not file_name:
            file_name = 'index.html'
        elif file_name == 'stage':
            file_name = 'stage.html'
        elif file_name == 'main':
            file_name = 'main.html'
        path = os.path.normpath(os.path.join(self.html_dir, file_name))
        if not path.startswith(self.html_dir):
            return self.do_not_found()
        content = None
        ext, content_type = self.get_content_type(path)
        file_handle = None
        try:
            if ext == '.html':
                variables = self.template_vars
                content = Template(filename=path, input_encoding='utf-8', output_encoding='utf-8').render(**variables)
            else:
                file_handle = open(path, 'rb')
                log.debug('Opened %s' % path)
                content = file_handle.read()
        except IOError:
            log.exception('Failed to open %s' % path)
            return self.do_not_found()
        finally:
            if file_handle:
                file_handle.close()
        self.send_response(200)
        self.send_header('Content-type', content_type)
        self.end_headers()
        return content

    def get_content_type(self, file_name):
        """
        Examines the extension of the file and determines what the content_type should be, defaults to text/plain
        Returns the extension and the content_type
        """
        content_type = 'text/plain'
        ext = os.path.splitext(file_name)[1]
        content_type = FILE_TYPES.get(ext, 'text/plain')
        return ext, content_type

    def serve_thumbnail(self, controller_name=None, dimensions=None, file_name=None):
        """
        Serve an image file. If not found return 404.
        """
        log.debug('serve thumbnail %s/thumbnails%s/%s' % (controller_name, dimensions, file_name))
        supported_controllers = ['presentations']
        if not dimensions:
            dimensions = ''
        content = ''
        content_type = None
        if controller_name and file_name:
            if controller_name in supported_controllers:
                full_path = urllib.parse.unquote(file_name)
                if not '..' in full_path:  # no hacking please
                    full_path = os.path.normpath(os.path.join(AppLocation.get_section_data_path(controller_name),
                                                              'thumbnails/' + full_path))
                    if os.path.exists(full_path):
                        path, just_file_name = os.path.split(full_path)
                        self.image_manager.add_image(full_path, just_file_name, None, dimensions)
                        ext, content_type = self.get_content_type(full_path)
                        image = self.image_manager.get_image(full_path, just_file_name, dimensions)
                        content = image_to_byte(image, False)
        if len(content) == 0:
            return self.do_not_found()
        self.send_response(200)
        self.send_header('Content-type', content_type)
        self.end_headers()
        return content

    def poll(self):
        """
        Poll OpenLP to determine the current slide number and item name.
        """
        result = {
            'service': self.service_manager.service_id,
            'slide': self.live_controller.selected_row or 0,
            'item': self.live_controller.service_item.unique_identifier if self.live_controller.service_item else '',
            'twelve': Settings().value('remotes/twelve hour'),
            'blank': self.live_controller.blank_screen.isChecked(),
            'theme': self.live_controller.theme_screen.isChecked(),
            'display': self.live_controller.desktop_screen.isChecked(),
            'version': 2,
            'isSecure': Settings().value(self.settings_section + '/authentication enabled'),
            'isAuthorised': self.authorised
        }
        self.do_json_header()
        return json.dumps({'results': result}).encode()

    def main_poll(self):
        """
        Poll OpenLP to determine the current slide count.
        """
        result = {
            'slide_count': self.live_controller.slide_count
        }
        self.do_json_header()
        return json.dumps({'results': result}).encode()

    def main_image(self):
        """
        Return the latest display image as a byte stream.
        """
        result = {
            'slide_image': 'data:image/png;base64,' + str(image_to_byte(self.live_controller.slide_image))
        }
        self.do_json_header()
        return json.dumps({'results': result}).encode()

    def display(self, action):
        """
        Hide or show the display screen.
        This is a cross Thread call and UI is updated so Events need to be used.

        :param action: This is the action, either ``hide`` or ``show``.
        """
        self.live_controller.emit(QtCore.SIGNAL('slidecontroller_toggle_display'), action)
        self.do_json_header()
        return json.dumps({'results': {'success': True}}).encode()

    def alert(self):
        """
        Send an alert.
        """
        plugin = self.plugin_manager.get_plugin_by_name("alerts")
        if plugin.status == PluginStatus.Active:
            try:
                text = json.loads(self.request_data)['request']['text']
            except KeyError as ValueError:
                return self.do_http_error()
            text = urllib.parse.unquote(text)
            self.alerts_manager.emit(QtCore.SIGNAL('alerts_text'), [text])
            success = True
        else:
            success = False
        self.do_json_header()
        return json.dumps({'results': {'success': success}}).encode()

    def controller_text(self, var):
        """
        Perform an action on the slide controller.
        """
        current_item = self.live_controller.service_item
        data = []
        if current_item:
            for index, frame in enumerate(current_item.get_frames()):
                item = {}
                if current_item.is_text():
                    if frame['verseTag']:
                        item['tag'] = str(frame['verseTag'])
                    else:
                        item['tag'] = str(index + 1)
                    item['text'] = str(frame['text'])
                    item['html'] = str(frame['html'])
                else:
                    item['tag'] = str(index + 1)
                    if current_item.is_capable(ItemCapabilities.HasDisplayTitle):
                        item['title'] = str(frame['display_title'])
                    if current_item.is_capable(ItemCapabilities.HasNotes):
                        item['notes'] = str(frame['notes'])
                    if current_item.is_capable(ItemCapabilities.HasThumbnails):
                        # If the file is under our app directory tree send the 
                        # portion after the match
                        data_path = AppLocation.get_data_path()
                        if frame['image'][0:len(data_path)] == data_path:
                            item['img'] = urllib.request.pathname2url(frame['image'][len(data_path):])
                    item['text'] = str(frame['title'])
                    item['html'] = str(frame['title'])
                item['selected'] = (self.live_controller.selected_row == index)
                if current_item.notes:
                    item['notes'] = item.get('notes', '') + '\n' + current_item.notes
                data.append(item)
        json_data = {'results': {'slides': data}}
        if current_item:
            json_data['results']['item'] = self.live_controller.service_item.unique_identifier
        self.do_json_header()
        return json.dumps(json_data).encode()

    def controller(self, display_type, action):
        """
        Perform an action on the slide controller.

        :param display_type: This is the type of slide controller, either ``preview`` or ``live``.
        :param action: The action to perform.
        """
        event = 'slidecontroller_%s_%s' % (display_type, action)
        if self.request_data:
            try:
                data = json.loads(self.request_data)['request']['id']
            except KeyError as ValueError:
                return self.do_http_error()
            log.info(data)
            # This slot expects an int within a list.
            self.live_controller.emit(QtCore.SIGNAL(event), [data])
        else:
            self.live_controller.emit(QtCore.SIGNAL(event))
        json_data = {'results': {'success': True}}
        self.do_json_header()
        return json.dumps(json_data).encode()

    def service_list(self):
        """
        Handles requests for service items in the service manager

        """
        self.do_json_header()
        return json.dumps({'results': {'items': self._get_service_items()}}).encode()

    def service(self, action):
        """
        Handles requests for service items in the service manager

        :param action: The action to perform.
        """
        event = 'servicemanager_%s_item' % action
        if self.request_data:
            try:
                data = json.loads(self.request_data)['request']['id']
            except KeyError:
                return self.do_http_error()
            self.service_manager.emit(QtCore.SIGNAL(event), data)
        else:
            Registry().execute(event)
        self.do_json_header()
        return json.dumps({'results': {'success': True}}).encode()

    def plugin_info(self, action):
        """
        Return plugin related information, based on the action.

        :param action: The action to perform. If *search* return a list of plugin names which support search.
        """
        if action == 'search':
            searches = []
            for plugin in self.plugin_manager.plugins:
                if plugin.status == PluginStatus.Active and plugin.media_item and plugin.media_item.has_search:
                    searches.append([plugin.name, str(plugin.text_strings[StringContent.Name]['plural'])])
            self.do_json_header()
            return json.dumps({'results': {'items': searches}}).encode()

    def search(self, plugin_name):
        """
        Return a list of items that match the search text.

        :param plugin_name: The plugin name to search in.
        """
        try:
            text = json.loads(self.request_data)['request']['text']
        except KeyError as ValueError:
            return self.do_http_error()
        text = urllib.parse.unquote(text)
        plugin = self.plugin_manager.get_plugin_by_name(plugin_name)
        if plugin.status == PluginStatus.Active and plugin.media_item and plugin.media_item.has_search:
            results = plugin.media_item.search(text, False)
        else:
            results = []
        self.do_json_header()
        return json.dumps({'results': {'items': results}}).encode()

    def go_live(self, plugin_name):
        """
        Go live on an item of type ``plugin``.
        """
        try:
            id = json.loads(self.request_data)['request']['id']
        except KeyError as ValueError:
            return self.do_http_error()
        plugin = self.plugin_manager.get_plugin_by_name(plugin_name)
        if plugin.status == PluginStatus.Active and plugin.media_item:
            plugin.media_item.emit(QtCore.SIGNAL('%s_go_live' % plugin_name), [id, True])
        return self.do_http_success()

    def add_to_service(self, plugin_name):
        """
        Add item of type ``plugin_name`` to the end of the service.
        """
        try:
            id = json.loads(self.request_data)['request']['id']
        except KeyError as ValueError:
            return self.do_http_error()
        plugin = self.plugin_manager.get_plugin_by_name(plugin_name)
        if plugin.status == PluginStatus.Active and plugin.media_item:
            item_id = plugin.media_item.create_item_from_id(id)
            plugin.media_item.emit(QtCore.SIGNAL('%s_add_to_service' % plugin_name), [item_id, True])
<<<<<<< HEAD
        self.do_http_success()

    def _get_service_manager(self):
        """
        Adds the service manager to the class dynamically
        """
        if not hasattr(self, '_service_manager'):
            self._service_manager = Registry().get('service_manager')
        return self._service_manager

    service_manager = property(_get_service_manager)

    def _get_live_controller(self):
        """
        Adds the live controller to the class dynamically
        """
        if not hasattr(self, '_live_controller'):
            self._live_controller = Registry().get('live_controller')
        return self._live_controller

    live_controller = property(_get_live_controller)

    def _get_plugin_manager(self):
        """
        Adds the plugin manager to the class dynamically
        """
        if not hasattr(self, '_plugin_manager'):
            self._plugin_manager = Registry().get('plugin_manager')
        return self._plugin_manager

    plugin_manager = property(_get_plugin_manager)

    def _get_alerts_manager(self):
        """
        Adds the alerts manager to the class dynamically
        """
        if not hasattr(self, '_alerts_manager'):
            self._alerts_manager = Registry().get('alerts_manager')
        return self._alerts_manager

    alerts_manager = property(_get_alerts_manager)

    def _get_image_manager(self):
        """
        Adds the image manager to the class dynamically
        """
        if not hasattr(self, '_image_manager'):
            self._image_manager = Registry().get('image_manager')
        return self._image_manager

    image_manager = property(_get_image_manager)
=======
        self.do_http_success()
>>>>>>> e3842b68
<|MERGE_RESOLUTION|>--- conflicted
+++ resolved
@@ -124,13 +124,8 @@
 from mako.template import Template
 from PyQt4 import QtCore
 
-<<<<<<< HEAD
-from openlp.core.common import Registry, AppLocation, Settings, translate
+from openlp.core.common import Registry, RegistryProperties, AppLocation, Settings, translate
 from openlp.core.lib import PluginStatus, StringContent, image_to_byte, ItemCapabilities
-=======
-from openlp.core.common import Registry, RegistryProperties, AppLocation, Settings, translate
-from openlp.core.lib import PluginStatus, StringContent, image_to_byte
->>>>>>> e3842b68
 
 log = logging.getLogger(__name__)
 FILE_TYPES = {
@@ -631,58 +626,4 @@
         if plugin.status == PluginStatus.Active and plugin.media_item:
             item_id = plugin.media_item.create_item_from_id(id)
             plugin.media_item.emit(QtCore.SIGNAL('%s_add_to_service' % plugin_name), [item_id, True])
-<<<<<<< HEAD
         self.do_http_success()
-
-    def _get_service_manager(self):
-        """
-        Adds the service manager to the class dynamically
-        """
-        if not hasattr(self, '_service_manager'):
-            self._service_manager = Registry().get('service_manager')
-        return self._service_manager
-
-    service_manager = property(_get_service_manager)
-
-    def _get_live_controller(self):
-        """
-        Adds the live controller to the class dynamically
-        """
-        if not hasattr(self, '_live_controller'):
-            self._live_controller = Registry().get('live_controller')
-        return self._live_controller
-
-    live_controller = property(_get_live_controller)
-
-    def _get_plugin_manager(self):
-        """
-        Adds the plugin manager to the class dynamically
-        """
-        if not hasattr(self, '_plugin_manager'):
-            self._plugin_manager = Registry().get('plugin_manager')
-        return self._plugin_manager
-
-    plugin_manager = property(_get_plugin_manager)
-
-    def _get_alerts_manager(self):
-        """
-        Adds the alerts manager to the class dynamically
-        """
-        if not hasattr(self, '_alerts_manager'):
-            self._alerts_manager = Registry().get('alerts_manager')
-        return self._alerts_manager
-
-    alerts_manager = property(_get_alerts_manager)
-
-    def _get_image_manager(self):
-        """
-        Adds the image manager to the class dynamically
-        """
-        if not hasattr(self, '_image_manager'):
-            self._image_manager = Registry().get('image_manager')
-        return self._image_manager
-
-    image_manager = property(_get_image_manager)
-=======
-        self.do_http_success()
->>>>>>> e3842b68
