# -*- coding: utf-8 -*-
# vim: autoindent shiftwidth=4 expandtab textwidth=120 tabstop=4 softtabstop=4

###############################################################################
# OpenLP - Open Source Lyrics Projection                                      #
# --------------------------------------------------------------------------- #
# Copyright (c) 2008-2016 OpenLP Developers                                   #
# --------------------------------------------------------------------------- #
# This program is free software; you can redistribute it and/or modify it     #
# under the terms of the GNU General Public License as published by the Free  #
# Software Foundation; version 2 of the License.                              #
#                                                                             #
# This program is distributed in the hope that it will be useful, but WITHOUT #
# ANY WARRANTY; without even the implied warranty of MERCHANTABILITY or       #
# FITNESS FOR A PARTICULAR PURPOSE. See the GNU General Public License for    #
# more details.                                                               #
#                                                                             #
# You should have received a copy of the GNU General Public License along     #
# with this program; if not, write to the Free Software Foundation, Inc., 59  #
# Temple Place, Suite 330, Boston, MA 02111-1307 USA                          #
###############################################################################

import logging
from datetime import datetime

from PyQt5 import QtCore, QtWidgets

from openlp.core.common import Registry, Settings, translate
from openlp.core.lib import Plugin, StringContent, build_icon
from openlp.core.lib.db import Manager
from openlp.core.lib.ui import create_action
from openlp.core.utils.actions import ActionList
from openlp.plugins.songusage.forms import SongUsageDetailForm, SongUsageDeleteForm
from openlp.plugins.songusage.lib import upgrade
from openlp.plugins.songusage.lib.db import init_schema, SongUsageItem

log = logging.getLogger(__name__)

YEAR = QtCore.QDate().currentDate().year()
if QtCore.QDate().currentDate().month() < 9:
    YEAR -= 1


__default_settings__ = {
    'songusage/db type': 'sqlite',
    'songusage/db username': '',
    'songuasge/db password': '',
    'songuasge/db hostname': '',
    'songuasge/db database': '',
    'songusage/active': False,
    'songusage/to date': QtCore.QDate(YEAR, 8, 31),
    'songusage/from date': QtCore.QDate(YEAR - 1, 9, 1),
    'songusage/last directory export': ''
}


class SongUsagePlugin(Plugin):
    """
    Song Usage Plugin class
    """
    log.info('SongUsage Plugin loaded')

    def __init__(self):
        super(SongUsagePlugin, self).__init__('songusage', __default_settings__)
        self.manager = Manager('songusage', init_schema, upgrade_mod=upgrade)
        self.weight = -4
        self.icon = build_icon(':/plugins/plugin_songusage.png')
        self.active_icon = build_icon(':/songusage/song_usage_active.png')
        self.inactive_icon = build_icon(':/songusage/song_usage_inactive.png')
        self.song_usage_active = False

    def check_pre_conditions(self):
        """
        Check the plugin can run.
        """
        return self.manager.session is not None

    def add_tools_menu_item(self, tools_menu):
        """
        Give the SongUsage plugin the opportunity to add items to the **Tools** menu.

        :param tools_menu: The actual **Tools** menu item, so that your actions can use it as their parent.
        """
        log.info('add tools menu')
        self.tools_menu = tools_menu
        self.song_usage_menu = QtWidgets.QMenu(tools_menu)
        self.song_usage_menu.setObjectName('song_usage_menu')
        self.song_usage_menu.setTitle(translate('SongUsagePlugin', '&Song Usage Tracking'))
        # SongUsage Delete
        self.song_usage_delete = create_action(
            tools_menu, 'songUsageDelete',
            text=translate('SongUsagePlugin', '&Delete Tracking Data'),
            statustip=translate('SongUsagePlugin', 'Delete song usage data up to a specified date.'),
            triggers=self.on_song_usage_delete)
        # SongUsage Report
        self.song_usage_report = create_action(
            tools_menu, 'songUsageReport',
            text=translate('SongUsagePlugin', '&Extract Tracking Data'),
            statustip=translate('SongUsagePlugin', 'Generate a report on song usage.'),
            triggers=self.on_song_usage_report)
        # SongUsage activation
        self.song_usage_status = create_action(
            tools_menu, 'songUsageStatus',
            text=translate('SongUsagePlugin', 'Toggle Tracking'),
            statustip=translate('SongUsagePlugin', 'Toggle the tracking of song usage.'), checked=False,
            can_shortcuts=True, triggers=self.toggle_song_usage_state)
        # Add Menus together
        self.tools_menu.addAction(self.song_usage_menu.menuAction())
        self.song_usage_menu.addAction(self.song_usage_status)
        self.song_usage_menu.addSeparator()
        self.song_usage_menu.addAction(self.song_usage_report)
        self.song_usage_menu.addAction(self.song_usage_delete)
        self.song_usage_active_button = QtWidgets.QToolButton(self.main_window.status_bar)
        self.song_usage_active_button.setCheckable(True)
        self.song_usage_active_button.setAutoRaise(True)
        self.song_usage_active_button.setStatusTip(translate('SongUsagePlugin', 'Toggle the tracking of song usage.'))
        self.song_usage_active_button.setObjectName('song_usage_active_button')
        self.main_window.status_bar.insertPermanentWidget(1, self.song_usage_active_button)
        self.song_usage_active_button.hide()
        # Signals and slots
        self.song_usage_active_button.toggled.connect(self.toggle_song_usage_state)
        self.song_usage_menu.menuAction().setVisible(False)

    def initialise(self):
        log.info('SongUsage Initialising')
        super(SongUsagePlugin, self).initialise()
        Registry().register_function('slidecontroller_live_started', self.display_song_usage)
        Registry().register_function('print_service_started', self.print_song_usage)
        self.song_usage_active = Settings().value(self.settings_section + '/active')
        # Set the button and checkbox state
        self.set_button_state()
        action_list = ActionList.get_instance()
        action_list.add_action(self.song_usage_status, translate('SongUsagePlugin', 'Song Usage'))
        action_list.add_action(self.song_usage_delete, translate('SongUsagePlugin', 'Song Usage'))
        action_list.add_action(self.song_usage_report, translate('SongUsagePlugin', 'Song Usage'))
        self.song_usage_delete_form = SongUsageDeleteForm(self.manager, self.main_window)
        self.song_usage_detail_form = SongUsageDetailForm(self, self.main_window)
        self.song_usage_menu.menuAction().setVisible(True)
        self.song_usage_active_button.show()

    def finalise(self):
        """
        Tidy up on exit
        """
        log.info('Plugin Finalise')
        self.manager.finalise()
        super(SongUsagePlugin, self).finalise()
        self.song_usage_menu.menuAction().setVisible(False)
        action_list = ActionList.get_instance()
        action_list.remove_action(self.song_usage_status, translate('SongUsagePlugin', 'Song Usage'))
        action_list.remove_action(self.song_usage_delete, translate('SongUsagePlugin', 'Song Usage'))
        action_list.remove_action(self.song_usage_report, translate('SongUsagePlugin', 'Song Usage'))
        self.song_usage_active_button.hide()
        # stop any events being processed
        self.song_usage_active = False

    def toggle_song_usage_state(self):
        """
        Manage the state of the audit collection and amend
        the UI when necessary,
        """
        self.song_usage_active = not self.song_usage_active
        Settings().setValue(self.settings_section + '/active', self.song_usage_active)
        self.set_button_state()

    def set_button_state(self):
        """
        Keep buttons inline.  Turn of signals to stop dead loop but we need the button and check box set correctly.
        """
        self.song_usage_active_button.blockSignals(True)
        self.song_usage_status.blockSignals(True)
        if self.song_usage_active:
            self.song_usage_active_button.setIcon(self.active_icon)
            self.song_usage_status.setChecked(True)
            self.song_usage_active_button.setChecked(True)
            self.song_usage_active_button.setToolTip(translate('SongUsagePlugin', 'Song usage tracking is active.'))
        else:
            self.song_usage_active_button.setIcon(self.inactive_icon)
            self.song_usage_status.setChecked(False)
            self.song_usage_active_button.setChecked(False)
            self.song_usage_active_button.setToolTip(translate('SongUsagePlugin', 'Song usage tracking is inactive.'))
        self.song_usage_active_button.blockSignals(False)
        self.song_usage_status.blockSignals(False)

    def display_song_usage(self, item):
        """
        Song Usage for which has been displayed

        :param item: Item displayed
        """
        self._add_song_usage(translate('SongUsagePlugin', 'display'), item)

    def print_song_usage(self, item):
        """
        Song Usage for which has been printed

        :param item: Item printed
        """
        self._add_song_usage(translate('SongUsagePlugin', 'printed'), item)

    def _add_song_usage(self, source, item):
        audit = item[0].audit
        if self.song_usage_active and audit:
            song_usage_item = SongUsageItem()
            song_usage_item.usagedate = datetime.today()
            song_usage_item.usagetime = datetime.now().time()
            song_usage_item.title = audit[0]
            song_usage_item.copyright = audit[2]
            song_usage_item.ccl_number = audit[3]
            song_usage_item.authors = ' '.join(audit[1])
            song_usage_item.plugin_name = item[0].name
            song_usage_item.source = source
            self.manager.save_object(song_usage_item)

    def on_song_usage_delete(self):
        """
        Request the delete form to be displayed
        """
        self.song_usage_delete_form.exec()

    def on_song_usage_report(self):
        """
        Display the song usage report generator screen

        """
        self.song_usage_detail_form.initialise()
        self.song_usage_detail_form.exec()
<<<<<<< HEAD
    
=======

>>>>>>> 1c9713ef
    @staticmethod
    def about():
        """
        The plugin about text

        :return: the text to be displayed
        """
        about_text = translate('SongUsagePlugin',
                               '<strong>SongUsage Plugin</strong><br />'
                               'This plugin tracks the usage of songs in services.')
        return about_text

    def set_plugin_text_strings(self):
        """
        Called to define all translatable texts of the plugin
        """
        # Name PluginList
        self.text_strings[StringContent.Name] = {
            'singular': translate('SongUsagePlugin', 'SongUsage', 'name singular'),
            'plural': translate('SongUsagePlugin', 'SongUsage', 'name plural')
        }
        # Name for MediaDockManager, SettingsManager
        self.text_strings[StringContent.VisibleName] = {
            'title': translate('SongUsagePlugin', 'SongUsage', 'container title')
        }<|MERGE_RESOLUTION|>--- conflicted
+++ resolved
@@ -225,11 +225,7 @@
         """
         self.song_usage_detail_form.initialise()
         self.song_usage_detail_form.exec()
-<<<<<<< HEAD
-    
-=======
-
->>>>>>> 1c9713ef
+
     @staticmethod
     def about():
         """
