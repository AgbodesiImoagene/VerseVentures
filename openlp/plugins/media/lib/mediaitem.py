--- conflicted
+++ resolved
@@ -33,13 +33,9 @@
 from PyQt4 import QtCore, QtGui
 
 from openlp.core.lib import MediaManagerItem, build_icon, ItemCapabilities, SettingsManager, translate, \
-<<<<<<< HEAD
-    check_item_selected, Receiver, MediaType, ServiceItem, build_html, ServiceItemContext, Settings, UiStrings
+    check_item_selected, Receiver, MediaType, ServiceItem, ServiceItemContext, Settings, UiStrings, \
+    check_directory_exists
 from openlp.core.lib.ui import critical_error_message_box, create_horizontal_adjusting_combo_box
-=======
-    check_item_selected, Receiver, MediaType, ServiceItem, ServiceItemContext, Settings, check_directory_exists
-from openlp.core.lib.ui import UiStrings, critical_error_message_box, create_horizontal_adjusting_combo_box
->>>>>>> aef944dc
 from openlp.core.ui import DisplayController, Display, DisplayControllerType
 from openlp.core.ui.media import get_media_players, set_media_players
 from openlp.core.utils import AppLocation, locale_compare
@@ -204,13 +200,9 @@
     def initialise(self):
         self.listView.clear()
         self.listView.setIconSize(QtCore.QSize(88, 50))
-<<<<<<< HEAD
-        self.loadList(Settings().value(self.settingsSection + u'/media files'))
-=======
         self.servicePath = os.path.join(AppLocation.get_section_data_path(self.settingsSection), u'thumbnails')
         check_directory_exists(self.servicePath)
-        self.loadList(SettingsManager.load_list(self.settingsSection, u'media'))
->>>>>>> aef944dc
+        self.loadList(Settings().value(self.settingsSection + u'/media files'))
         self.populateDisplayTypes()
 
     def rebuild_players(self):
@@ -262,11 +254,7 @@
             row_list.sort(reverse=True)
             for row in row_list:
                 self.listView.takeItem(row)
-<<<<<<< HEAD
             Settings().setValue(self.settingsSection + u'/media files', self.getFileList())
-=======
-            SettingsManager.set_list(self.settingsSection, u'media', self.getFileList())
->>>>>>> aef944dc
 
     def loadList(self, media):
         # Sort the media by its filename considering language specific
