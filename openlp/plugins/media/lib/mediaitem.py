# -*- coding: utf-8 -*-
# vim: autoindent shiftwidth=4 expandtab textwidth=80 tabstop=4 softtabstop=4

###############################################################################
# OpenLP - Open Source Lyrics Projection                                      #
# --------------------------------------------------------------------------- #
# Copyright (c) 2008-2011 Raoul Snyman                                        #
# Portions copyright (c) 2008-2011 Tim Bentley, Gerald Britton, Jonathan      #
# Corwin, Michael Gorven, Scott Guerrieri, Matthias Hub, Meinert Jordan,      #
# Armin Köhler, Joshua Miller, Stevan Pettit, Andreas Preikschat, Mattias     #
# Põldaru, Christian Richter, Philip Ridout, Simon Scudder, Jeffrey Smith,    #
# Maikel Stuivenberg, Martin Thompson, Jon Tibble, Frode Woldsund             #
# --------------------------------------------------------------------------- #
# This program is free software; you can redistribute it and/or modify it     #
# under the terms of the GNU General Public License as published by the Free  #
# Software Foundation; version 2 of the License.                              #
#                                                                             #
# This program is distributed in the hope that it will be useful, but WITHOUT #
# ANY WARRANTY; without even the implied warranty of MERCHANTABILITY or       #
# FITNESS FOR A PARTICULAR PURPOSE. See the GNU General Public License for    #
# more details.                                                               #
#                                                                             #
# You should have received a copy of the GNU General Public License along     #
# with this program; if not, write to the Free Software Foundation, Inc., 59  #
# Temple Place, Suite 330, Boston, MA 02111-1307 USA                          #
###############################################################################

import logging
import os
import locale

from PyQt4 import QtCore, QtGui

from openlp.core.lib import MediaManagerItem, build_icon, ItemCapabilities, \
    SettingsManager, translate, check_item_selected, Receiver
from openlp.core.lib.ui import UiStrings, critical_error_message_box
from PyQt4.phonon import Phonon

log = logging.getLogger(__name__)

class MediaMediaItem(MediaManagerItem):
    """
    This is the custom media manager item for Media Slides.
    """
    log.info(u'%s MediaMediaItem loaded', __name__)

    def __init__(self, parent, plugin, icon):
        self.IconPath = u'images/image'
        self.background = False
        self.PreviewFunction = QtGui.QPixmap(
            u':/media/media_video.png').toImage()
        MediaManagerItem.__init__(self, parent, plugin, icon)
        self.singleServiceItem = False
        self.hasSearch = True
        self.mediaObject = None
        QtCore.QObject.connect(Receiver.get_receiver(),
            QtCore.SIGNAL(u'video_background_replaced'),
            self.videobackgroundReplaced)

    def retranslateUi(self):
        self.onNewPrompt = translate('MediaPlugin.MediaItem', 'Select Media')
        self.onNewFileMasks = unicode(translate('MediaPlugin.MediaItem',
            'Videos (%s);;Audio (%s);;%s (*)')) % (
            u' '.join(self.plugin.video_extensions_list),
            u' '.join(self.plugin.audio_extensions_list), UiStrings().AllFiles)
        self.replaceAction.setText(UiStrings().ReplaceBG)
        self.replaceAction.setToolTip(UiStrings().ReplaceLiveBG)
        self.resetAction.setText(UiStrings().ResetBG)
        self.resetAction.setToolTip(UiStrings().ResetLiveBG)

    def requiredIcons(self):
        MediaManagerItem.requiredIcons(self)
        self.hasFileIcon = True
        self.hasNewIcon = False
        self.hasEditIcon = False

    def addListViewToToolBar(self):
        MediaManagerItem.addListViewToToolBar(self)
        self.listView.addAction(self.replaceAction)

    def addEndHeaderBar(self):
        # Replace backgrounds do not work at present so remove functionality.
        self.replaceAction = self.addToolbarButton(u'', u'',
            u':/slides/slide_blank.png', self.onReplaceClick, False)
        self.resetAction = self.addToolbarButton(u'', u'',
            u':/system/system_close.png', self.onResetClick, False)
        self.resetAction.setVisible(False)

    def onResetClick(self):
        """
        Called to reset the Live backgound with the media selected,
        """
        self.resetAction.setVisible(False)
        Receiver.send_message(u'media_reset',
            self.plugin.liveController)

    def videobackgroundReplaced(self):
        """
        Triggered by main display on change of serviceitem
        """
        self.resetAction.setVisible(False)

    def onReplaceClick(self):
        """
        Called to replace Live backgound with the media selected.
        """
        if check_item_selected(self.listView,
            translate('MediaPlugin.MediaItem',
            'You must select a media file to replace the background with.')):
            item = self.listView.currentItem()
            filename = unicode(item.data(QtCore.Qt.UserRole).toString())
            if os.path.exists(filename):
                (path, name) = os.path.split(filename)
                Receiver.send_message(u'media_video',
                    [self.plugin.liveController, filename, 0, True])
                self.resetAction.setVisible(True)
            else:
                critical_error_message_box(UiStrings().LiveBGError,
                    unicode(translate('MediaPlugin.MediaItem',
                    'There was a problem replacing your background, '
                    'the media file "%s" no longer exists.')) % filename)

    def generateSlideData(self, service_item, item=None, xmlVersion=False):
        if item is None:
            item = self.listView.currentItem()
            if item is None:
                return False
        filename = unicode(item.data(QtCore.Qt.UserRole).toString())
        if not os.path.exists(filename):
            # File is no longer present
            critical_error_message_box(
                translate('MediaPlugin.MediaItem', 'Missing Media File'),
                unicode(translate('MediaPlugin.MediaItem',
                'The file %s no longer exists.')) % filename)
            return False
<<<<<<< HEAD
        self.mediaLength = 0
        service_item.media_length = self.mediaLength
        service_item.add_capability(
=======
        self.mediaObject.stop()
        self.mediaObject.clearQueue()
        self.mediaObject.setCurrentSource(Phonon.MediaSource(filename))
        if not self.mediaStateWait(Phonon.StoppedState):
            critical_error_message_box(UiStrings().UnsupportedFile,
                    UiStrings().UnsupportedFile)
            return False
        # File too big for processing
        if os.path.getsize(filename) <= 52428800: # 50MiB
            self.mediaObject.play()
            if not self.mediaStateWait(Phonon.PlayingState) \
                or self.mediaObject.currentSource().type() \
                == Phonon.MediaSource.Invalid:
                self.mediaObject.stop()
                critical_error_message_box(UiStrings().UnsupportedFile,
                        UiStrings().UnsupportedFile)
                return False
            self.mediaObject.stop()
            service_item.media_length = self.mediaObject.totalTime() / 1000
            service_item.add_capability(
>>>>>>> c478f7b2
                ItemCapabilities.AllowsVariableStartTime)
        service_item.title = unicode(self.plugin.nameStrings[u'singular'])
        service_item.add_capability(ItemCapabilities.RequiresMedia)
        #Receiver.send_message(u'media_video', [self.plugin.liveController, filename, False])
        # force a non-existent theme
        service_item.theme = -1
        frame = u':/media/image_clapperboard.png'
        (path, name) = os.path.split(filename)
        service_item.add_from_command(path, name, frame)
        return True

    def initialise(self):
        self.listView.clear()
        self.listView.setIconSize(QtCore.QSize(88, 50))
        self.loadList(SettingsManager.load_list(self.settingsSection, u'media'))

    def onDeleteClick(self):
        """
        Remove a media item from the list
        """
        if check_item_selected(self.listView, translate('MediaPlugin.MediaItem',
            'You must select a media file to delete.')):
            row_list = [item.row() for item in self.listView.selectedIndexes()]
            row_list.sort(reverse=True)
            for row in row_list:
                self.listView.takeItem(row)
            SettingsManager.set_list(self.settingsSection,
                u'media', self.getFileList())

    def loadList(self, files):
        # Sort the themes by its filename considering language specific
        # characters. lower() is needed for windows!
        files.sort(cmp=locale.strcoll,
            key=lambda filename: os.path.split(unicode(filename))[1].lower())
        for file in files:
            filename = os.path.split(unicode(file))[1]
            item_name = QtGui.QListWidgetItem(filename)
            img = QtGui.QPixmap(u':/media/media_video.png').toImage()
            item_name.setIcon(build_icon(img))
            item_name.setData(QtCore.Qt.UserRole, QtCore.QVariant(file))
            self.listView.addItem(item_name)

    def search(self, string):
        files = SettingsManager.load_list(self.settingsSection, u'media')
        results = []
        string = string.lower()
        for file in files:
            filename = os.path.split(unicode(file))[1]
            if filename.lower().find(string) > -1:
                results.append([file, filename])
        return results<|MERGE_RESOLUTION|>--- conflicted
+++ resolved
@@ -133,32 +133,9 @@
                 unicode(translate('MediaPlugin.MediaItem',
                 'The file %s no longer exists.')) % filename)
             return False
-<<<<<<< HEAD
         self.mediaLength = 0
         service_item.media_length = self.mediaLength
         service_item.add_capability(
-=======
-        self.mediaObject.stop()
-        self.mediaObject.clearQueue()
-        self.mediaObject.setCurrentSource(Phonon.MediaSource(filename))
-        if not self.mediaStateWait(Phonon.StoppedState):
-            critical_error_message_box(UiStrings().UnsupportedFile,
-                    UiStrings().UnsupportedFile)
-            return False
-        # File too big for processing
-        if os.path.getsize(filename) <= 52428800: # 50MiB
-            self.mediaObject.play()
-            if not self.mediaStateWait(Phonon.PlayingState) \
-                or self.mediaObject.currentSource().type() \
-                == Phonon.MediaSource.Invalid:
-                self.mediaObject.stop()
-                critical_error_message_box(UiStrings().UnsupportedFile,
-                        UiStrings().UnsupportedFile)
-                return False
-            self.mediaObject.stop()
-            service_item.media_length = self.mediaObject.totalTime() / 1000
-            service_item.add_capability(
->>>>>>> c478f7b2
                 ItemCapabilities.AllowsVariableStartTime)
         service_item.title = unicode(self.plugin.nameStrings[u'singular'])
         service_item.add_capability(ItemCapabilities.RequiresMedia)
