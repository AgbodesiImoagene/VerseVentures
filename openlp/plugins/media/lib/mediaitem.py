--- conflicted
+++ resolved
@@ -89,9 +89,9 @@
         """
         Called to reset the Live backgound with the media selected,
         """
+        self.plugin.liveController.mediaManager.video_reset( \
+            self.plugin.liveController)
         self.resetAction.setVisible(False)
-        Receiver.send_message(u'media_reset',
-            self.plugin.liveController)
 
     def videobackgroundReplaced(self):
         """
@@ -110,18 +110,13 @@
             filename = unicode(item.data(QtCore.Qt.UserRole).toString())
             if os.path.exists(filename):
                 (path, name) = os.path.split(filename)
-<<<<<<< HEAD
-                Receiver.send_message(u'media_video',
-                    [self.plugin.liveController, filename, 0, True])
-                self.resetAction.setVisible(True)
-=======
-                if self.plugin.liveController.display.video(filename, 0, True):
+                if self.plugin.liveController.mediaManager.video( \
+                    self.plugin.liveController, filename, True, True):
                     self.resetAction.setVisible(True)
                 else:
                     critical_error_message_box(UiStrings().LiveBGError,
                         translate('MediaPlugin.MediaItem',
                         'There was no display item to amend.'))
->>>>>>> d58ed2da
             else:
                 critical_error_message_box(UiStrings().LiveBGError,
                     unicode(translate('MediaPlugin.MediaItem',
