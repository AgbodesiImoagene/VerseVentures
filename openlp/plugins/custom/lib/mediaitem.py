# -*- coding: utf-8 -*-
# vim: autoindent shiftwidth=4 expandtab textwidth=80 tabstop=4 softtabstop=4

###############################################################################
# OpenLP - Open Source Lyrics Projection                                      #
# --------------------------------------------------------------------------- #
# Copyright (c) 2008-2010 Raoul Snyman                                        #
# Portions copyright (c) 2008-2010 Tim Bentley, Jonathan Corwin, Michael      #
# Gorven, Scott Guerrieri, Christian Richter, Maikel Stuivenberg, Martin      #
# Thompson, Jon Tibble, Carsten Tinggaard                                     #
# --------------------------------------------------------------------------- #
# This program is free software; you can redistribute it and/or modify it     #
# under the terms of the GNU General Public License as published by the Free  #
# Software Foundation; version 2 of the License.                              #
#                                                                             #
# This program is distributed in the hope that it will be useful, but WITHOUT #
# ANY WARRANTY; without even the implied warranty of MERCHANTABILITY or       #
# FITNESS FOR A PARTICULAR PURPOSE. See the GNU General Public License for    #
# more details.                                                               #
#                                                                             #
# You should have received a copy of the GNU General Public License along     #
# with this program; if not, write to the Free Software Foundation, Inc., 59  #
# Temple Place, Suite 330, Boston, MA 02111-1307 USA                          #
###############################################################################

import logging

from PyQt4 import QtCore, QtGui

from openlp.core.lib import MediaManagerItem, SongXMLParser, BaseListWithDnD, \
    Receiver, ItemCapabilities, translate, check_item_selected
from openlp.plugins.custom.lib.db import CustomSlide

log = logging.getLogger(__name__)

class CustomListView(BaseListWithDnD):
    def __init__(self, parent=None):
        self.PluginName = u'Custom'
        BaseListWithDnD.__init__(self, parent)

class CustomMediaItem(MediaManagerItem):
    """
    This is the custom media manager item for Custom Slides.
    """
    log.info(u'Custom Media Item loaded')

    def __init__(self, parent, icon, title):
        self.PluginNameShort = u'Custom'
        self.IconPath = u'custom/custom'
        # this next is a class, not an instance of a class - it will
        # be instanced by the base MediaManagerItem
        self.ListViewWithDnD_class = CustomListView
        MediaManagerItem.__init__(self, parent, icon, title)
        self.singleServiceItem = False
        # Holds information about whether the edit is remotly triggered and
        # which Custom is required.
        self.remoteCustom = -1

    def addEndHeaderBar(self):
        QtCore.QObject.connect(Receiver.get_receiver(),
            QtCore.SIGNAL(u'custom_edit'), self.onRemoteEdit)
        QtCore.QObject.connect(Receiver.get_receiver(),
            QtCore.SIGNAL(u'custom_edit_clear' ), self.onRemoteEditClear)
        QtCore.QObject.connect(Receiver.get_receiver(),
            QtCore.SIGNAL(u'custom_load_list'), self.initialise)
        QtCore.QObject.connect(Receiver.get_receiver(),
            QtCore.SIGNAL(u'custom_preview'), self.onPreviewClick)

    def initPluginNameVisible(self):
        self.PluginNameVisible = translate('CustomPlugin.MediaItem', 'Custom')

    def requiredIcons(self):
        MediaManagerItem.requiredIcons(self)

    def initialise(self):
        self.loadCustomListView(self.parent.custommanager.get_all_objects(
            CustomSlide, CustomSlide.title))
        #Called to redisplay the song list screen edith from a search
        #or from the exit of the Song edit dialog.  If remote editing is active
        #Trigger it and clean up so it will not update again.
        if self.remoteTriggered == u'L':
            self.onAddClick()
        if self.remoteTriggered == u'P':
            self.onPreviewClick()
        self.onRemoteEditClear()

    def loadCustomListView(self, list):
        self.ListView.clear()
        for customSlide in list:
            custom_name = QtGui.QListWidgetItem(customSlide.title)
            custom_name.setData(
                QtCore.Qt.UserRole, QtCore.QVariant(customSlide.id))
            self.ListView.addItem(custom_name)

    def onNewClick(self):
        self.parent.edit_custom_form.loadCustom(0)
        self.parent.edit_custom_form.exec_()
        self.initialise()

    def onRemoteEditClear(self):
        self.remoteTriggered = None
        self.remoteCustom = -1

    def onRemoteEdit(self, customid):
        """
        Called by ServiceManager or SlideController by event passing
        the Song Id in the payload along with an indicator to say which
        type of display is required.
        """
        fields = customid.split(u':')
        valid = self.parent.custommanager.get_object(CustomSlide, fields[1])
        if valid:
            self.remoteCustom = fields[1]
            self.remoteTriggered = fields[0]
            self.parent.edit_custom_form.loadCustom(fields[1],
                (fields[0] == u'P'))
            self.parent.edit_custom_form.exec_()

    def onEditClick(self):
        """
        Edit a custom item
        """
        if check_item_selected(self.ListView,
            translate('CustomPlugin.MediaItem',
            'You must select an item to edit.')):
            item = self.ListView.currentItem()
            item_id = (item.data(QtCore.Qt.UserRole)).toInt()[0]
            self.parent.edit_custom_form.loadCustom(item_id, False)
            self.parent.edit_custom_form.exec_()
            self.initialise()

    def onDeleteClick(self):
        """
        Remove a custom item from the list and database
        """
        if check_item_selected(self.ListView,
            translate('CustomPlugin.MediaItem',
            'You must select an item to delete.')):
<<<<<<< HEAD
            row_list = [item.row() for item in self.ListView.selectedIndexes()]
            row_list.sort(reverse=True)
            id_list = [(item.data(QtCore.Qt.UserRole)).toInt()[0]
                for item in self.ListView.selectedIndexes()]
            for id in id_list:
                self.parent.custommanager.delete_custom(id)
            for row in row_list:
                self.ListView.takeItem(row)
=======
            item = self.ListView.currentItem()
            item_id = (item.data(QtCore.Qt.UserRole)).toInt()[0]
            self.parent.custommanager.delete_object(CustomSlide, item_id)
            row = self.ListView.row(item)
            self.ListView.takeItem(row)
>>>>>>> 19ff5dec

    def generateSlideData(self, service_item, item=None):
        raw_slides = []
        raw_footer = []
        slide = None
        theme = None
        if item is None:
            if self.remoteTriggered is None:
                item = self.ListView.currentItem()
                if item is None:
                    return False
                item_id = (item.data(QtCore.Qt.UserRole)).toInt()[0]
            else:
                item_id = self.remoteCustom
        else:
            item_id = (item.data(QtCore.Qt.UserRole)).toInt()[0]
        service_item.add_capability(ItemCapabilities.AllowsEdit)
        service_item.add_capability(ItemCapabilities.AllowsPreview)
        service_item.add_capability(ItemCapabilities.AllowsLoop)
        customSlide = self.parent.custommanager.get_object(CustomSlide, item_id)
        title = customSlide.title
        credit = customSlide.credits
        service_item.editId = item_id
        theme = customSlide.theme_name
        if theme:
            service_item.theme = theme
        songXML = SongXMLParser(customSlide.text)
        verseList = songXML.get_verses()
        for verse in verseList:
            raw_slides.append(verse[1])
        service_item.title = title
        for slide in raw_slides:
            service_item.add_from_text(slide[:30], slide)
        if QtCore.QSettings().value(self.settingsSection + u'/display footer',
            QtCore.QVariant(True)).toBool() or credit:
            raw_footer.append(title + u' ' + credit)
        else:
            raw_footer.append(u'')
        service_item.raw_footer = raw_footer
        return True<|MERGE_RESOLUTION|>--- conflicted
+++ resolved
@@ -136,7 +136,6 @@
         if check_item_selected(self.ListView,
             translate('CustomPlugin.MediaItem',
             'You must select an item to delete.')):
-<<<<<<< HEAD
             row_list = [item.row() for item in self.ListView.selectedIndexes()]
             row_list.sort(reverse=True)
             id_list = [(item.data(QtCore.Qt.UserRole)).toInt()[0]
@@ -145,13 +144,11 @@
                 self.parent.custommanager.delete_custom(id)
             for row in row_list:
                 self.ListView.takeItem(row)
-=======
             item = self.ListView.currentItem()
             item_id = (item.data(QtCore.Qt.UserRole)).toInt()[0]
             self.parent.custommanager.delete_object(CustomSlide, item_id)
             row = self.ListView.row(item)
             self.ListView.takeItem(row)
->>>>>>> 19ff5dec
 
     def generateSlideData(self, service_item, item=None):
         raw_slides = []
