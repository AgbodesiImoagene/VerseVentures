--- conflicted
+++ resolved
@@ -222,7 +222,6 @@
         service_item.raw_footer = raw_footer
         return True
 
-<<<<<<< HEAD
     def onSearchTextButtonClick(self):
         # Save the current search type to the configuration.
         QtCore.QSettings().setValue(u'%s/last search type' %
@@ -264,7 +263,7 @@
         """
         self.searchTextEdit.clear()
         self.onSearchTextButtonClick()
-=======
+
     def search(self, string):
         search_results = self.manager.get_all_objects(CustomSlide,
             or_(func.lower(CustomSlide.title).like(u'%' +
@@ -276,4 +275,3 @@
         for custom in search_results:
             results.append([custom.id, custom.title])
         return results
->>>>>>> 30a6d46c
