--- conflicted
+++ resolved
@@ -53,10 +53,8 @@
         # this next is a class, not an instance of a class - it will
         # be instanced by the base MediaManagerItem
         self.ListViewWithDnD_class = ImageListView
-<<<<<<< HEAD
-=======
         self.ServiceItemIconName = u':/media/media_image.png'
->>>>>>> 63495952
+
         MediaManagerItem.__init__(self, parent, icon, title)
         #create and install our own slide controller toolbar
         imageToolbar = ImageToolbar(self, True)
