--- conflicted
+++ resolved
@@ -106,15 +106,9 @@
                 if text:
                     delete_file(os.path.join(self.servicePath, text.text()))
                 self.listView.takeItem(row)
-<<<<<<< HEAD
                 self.main_window.incrementProgressBar()
-            SettingsManager.set_list(self.settingsSection, u'images', self.getFileList())
+            SettingsManager.setValue(self.settingsSection + u'/images files', self.getFileList())
             self.main_window.finishedProgressBar()
-=======
-                self.plugin.formParent.incrementProgressBar()
-            Settings().setValue(self.settingsSection + u'/images files', self.getFileList())
-            self.plugin.formParent.finishedProgressBar()
->>>>>>> fcec9cec
             Receiver.send_message(u'cursor_normal')
         self.listView.blockSignals(False)
 
