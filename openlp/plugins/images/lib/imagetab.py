# -*- coding: utf-8 -*-
# vim: autoindent shiftwidth=4 expandtab textwidth=80 tabstop=4 softtabstop=4

###############################################################################
# OpenLP - Open Source Lyrics Projection                                      #
# --------------------------------------------------------------------------- #
# Copyright (c) 2008-2009 Raoul Snyman                                        #
# Portions copyright (c) 2008-2009 Martin Thompson, Tim Bentley, Carsten      #
# Tinggaard, Jon Tibble, Jonathan Corwin, Maikel Stuivenberg, Scott Guerrieri #
# --------------------------------------------------------------------------- #
# This program is free software; you can redistribute it and/or modify it     #
# under the terms of the GNU General Public License as published by the Free  #
# Software Foundation; version 2 of the License.                              #
#                                                                             #
# This program is distributed in the hope that it will be useful, but WITHOUT #
# ANY WARRANTY; without even the implied warranty of MERCHANTABILITY or       #
# FITNESS FOR A PARTICULAR PURPOSE. See the GNU General Public License for    #
# more details.                                                               #
#                                                                             #
# You should have received a copy of the GNU General Public License along     #
# with this program; if not, write to the Free Software Foundation, Inc., 59  #
# Temple Place, Suite 330, Boston, MA 02111-1307 USA                          #
###############################################################################

from PyQt4 import QtCore, QtGui

from openlp.core.lib import SettingsTab, str_to_bool, translate, Receiver

class ImageTab(SettingsTab):
    """
    ImageTab is the Image settings tab in the settings dialog.
    """
    def __init__(self):
        SettingsTab.__init__(self, translate(u'ImageTab', u'Image'), u'Image')

    def setupUi(self):
        self.setObjectName(u'ImageTab')
        self.ImageLayout = QtGui.QFormLayout(self)
        self.ImageLayout.setObjectName(u'ImageLayout')
        self.ImageSettingsGroupBox = QtGui.QGroupBox(self)
        self.ImageSettingsGroupBox.setObjectName(u'ImageSettingsGroupBox')
        self.TimeoutLayout = QtGui.QHBoxLayout(self.ImageSettingsGroupBox)
        self.TimeoutLayout.setSpacing(8)
        self.TimeoutLayout.setMargin(0)
        self.TimeoutLayout.setObjectName(u'TimeoutLayout')
        self.TimeoutLabel = QtGui.QLabel(self.ImageSettingsGroupBox)
        self.TimeoutLabel.setObjectName(u'TimeoutLabel')
        self.TimeoutLayout.addWidget(self.TimeoutLabel)
        self.TimeoutSpinBox = QtGui.QSpinBox(self.ImageSettingsGroupBox)
        self.TimeoutSpinBox.setMaximum(180)
        self.TimeoutSpinBox.setObjectName(u'TimeoutSpinBox')
        self.TimeoutLayout.addWidget(self.TimeoutSpinBox)
        self.TimeoutSpacer = QtGui.QSpacerItem(147, 20,
            QtGui.QSizePolicy.Expanding, QtGui.QSizePolicy.Minimum)
        self.TimeoutLayout.addItem(self.TimeoutSpacer)
<<<<<<< HEAD
        self.ImageLayout.setWidget(0, QtGui.QFormLayout.LabelRole, self.ImageSettingsGroupBox)
=======
        self.ImageLayout.setWidget(
            0, QtGui.QFormLayout.LabelRole, self.ImageModeGroupBox)
>>>>>>> 85f72796
        # Signals and slots
        QtCore.QObject.connect(self.TimeoutSpinBox,
            QtCore.SIGNAL(u'valueChanged(int)'), self.onTimeoutSpinBoxChanged)

    def retranslateUi(self):
        self.ImageSettingsGroupBox.setTitle(translate(u'ImageTab', u'Image Settings'))
        self.TimeoutLabel.setText(translate(u'ImageTab', u'Slide Loop Delay:'))
        self.TimeoutSpinBox.setSuffix(translate(u'ImageTab', u's'))

    def onTimeoutSpinBoxChanged(self):
        self.loop_delay = self.TimeoutSpinBox.value()

    def load(self):
        self.loop_delay = int(self.config.get_config(u'loop delay', 5))
        self.TimeoutSpinBox.setValue(self.loop_delay)

    def save(self):
        self.config.set_config(u'loop delay', self.loop_delay)
        Receiver().send_message(u'update_spin_delay', self.loop_delay )

    def postSetUp(self):
        Receiver().send_message(u'update_spin_delay', self.loop_delay )<|MERGE_RESOLUTION|>--- conflicted
+++ resolved
@@ -53,12 +53,8 @@
         self.TimeoutSpacer = QtGui.QSpacerItem(147, 20,
             QtGui.QSizePolicy.Expanding, QtGui.QSizePolicy.Minimum)
         self.TimeoutLayout.addItem(self.TimeoutSpacer)
-<<<<<<< HEAD
-        self.ImageLayout.setWidget(0, QtGui.QFormLayout.LabelRole, self.ImageSettingsGroupBox)
-=======
         self.ImageLayout.setWidget(
             0, QtGui.QFormLayout.LabelRole, self.ImageModeGroupBox)
->>>>>>> 85f72796
         # Signals and slots
         QtCore.QObject.connect(self.TimeoutSpinBox,
             QtCore.SIGNAL(u'valueChanged(int)'), self.onTimeoutSpinBoxChanged)
