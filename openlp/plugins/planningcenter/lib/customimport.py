--- conflicted
+++ resolved
@@ -42,13 +42,7 @@
     :param theme_name:  The theme_name to use for the slide.
     """
     def add_slide(self, item_title, html_details, theme_name):
-<<<<<<< HEAD
-        custom_slide = CustomSlide()
-        custom_slide.title = item_title
         sxml = CustomXML()
-=======
-        sxml = CustomXMLBuilder()
->>>>>>> 1fc1bd41
         slide_content = ''
         if html_details is None:
             slide_content = item_title
