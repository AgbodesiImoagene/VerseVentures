# -*- coding: utf-8 -*-
# vim: autoindent shiftwidth=4 expandtab textwidth=80 tabstop=4 softtabstop=4

###############################################################################
# OpenLP - Open Source Lyrics Projection                                      #
# --------------------------------------------------------------------------- #
# Copyright (c) 2008-2010 Raoul Snyman                                        #
# Portions copyright (c) 2008-2010 Tim Bentley, Jonathan Corwin, Michael      #
# Gorven, Scott Guerrieri, Christian Richter, Maikel Stuivenberg, Martin      #
# Thompson, Jon Tibble, Carsten Tinggaard                                     #
# --------------------------------------------------------------------------- #
# This program is free software; you can redistribute it and/or modify it     #
# under the terms of the GNU General Public License as published by the Free  #
# Software Foundation; version 2 of the License.                              #
#                                                                             #
# This program is distributed in the hope that it will be useful, but WITHOUT #
# ANY WARRANTY; without even the implied warranty of MERCHANTABILITY or       #
# FITNESS FOR A PARTICULAR PURPOSE. See the GNU General Public License for    #
# more details.                                                               #
#                                                                             #
# You should have received a copy of the GNU General Public License along     #
# with this program; if not, write to the Free Software Foundation, Inc., 59  #
# Temple Place, Suite 330, Boston, MA 02111-1307 USA                          #
###############################################################################

import logging

from PyQt4 import QtCore, QtGui

from openlp.core.lib import Plugin, build_icon, PluginStatus, Receiver, \
    translate
<<<<<<< HEAD
from openlp.plugins.songs.lib import SongManager, SongMediaItem, SongsTab, \
    SofImport, OooImport
from openlp.plugins.songs.lib.db import Song
=======
from openlp.plugins.songs.lib import SongManager, SongMediaItem, SongsTab

try:
    from openlp.plugins.songs.lib import SofImport, OooImport
    OOo_available = True
except ImportError:
    OOo_available = False
>>>>>>> 4807fed6

log = logging.getLogger(__name__)

class SongsPlugin(Plugin):
    """
    This is the number 1 plugin, if importance were placed on any
    plugins. This plugin enables the user to create, edit and display
    songs. Songs are divided into verses, and the verse order can be
    specified. Authors, topics and song books can be assigned to songs
    as well.
    """
    log.info(u'Song Plugin loaded')

    def __init__(self, plugin_helpers):
        """
        Create and set up the Songs plugin.
        """
        Plugin.__init__(self, u'Songs', u'1.9.2', plugin_helpers)
        self.weight = -10
        self.manager = SongManager()
        self.icon = build_icon(u':/media/media_song.png')
        self.status = PluginStatus.Active

    def get_settings_tab(self):
        return SongsTab(self.name)

    def initialise(self):
        log.info(u'Songs Initialising')
        #if self.songmanager is None:
        #    self.songmanager = SongManager()
        Plugin.initialise(self)
        self.insert_toolbox_item()
        self.media_item.displayResultsSong(
            self.manager.get_all_objects(Song, Song.title))

    def finalise(self):
        log.info(u'Plugin Finalise')
        Plugin.finalise(self)
        self.remove_toolbox_item()

    def get_media_manager_item(self):
        """
        Create the MediaManagerItem object, which is displaed in the
        Media Manager.
        """
        return SongMediaItem(self, self.icon, self.name)

    def add_import_menu_item(self, import_menu):
        """
        Give the Songs plugin the opportunity to add items to the
        **Import** menu.

        ``import_menu``
            The actual **Import** menu item, so that your actions can
            use it as their parent.
        """
        # Main song import menu item - will eventually be the only one
        self.SongImportItem = QtGui.QAction(import_menu)
        self.SongImportItem.setObjectName(u'SongImportItem')
        self.SongImportItem.setText(translate(
            'SongsPlugin', '&Song'))
        self.SongImportItem.setToolTip(translate('SongsPlugin',
            'Import songs using the import wizard.'))
        import_menu.addAction(self.SongImportItem)
        # Signals and slots
        QtCore.QObject.connect(self.SongImportItem,
            QtCore.SIGNAL(u'triggered()'), self.onSongImportItemClicked)
        if OOo_available:
            # Songs of Fellowship import menu item - will be removed and the
            # functionality will be contained within the import wizard
            self.ImportSofItem = QtGui.QAction(import_menu)
            self.ImportSofItem.setObjectName(u'ImportSofItem')
            self.ImportSofItem.setText(
                translate('SongsPlugin',
                    'Songs of Fellowship (temp menu item)'))
            self.ImportSofItem.setToolTip(
                translate('SongsPlugin',
                    'Import songs from the VOLS1_2.RTF, sof3words' \
                    + '.rtf and sof4words.rtf supplied with the music books'))
            self.ImportSofItem.setStatusTip(
                translate('SongsPlugin',
                    'Import songs from the VOLS1_2.RTF, sof3words' \
                    + '.rtf and sof4words.rtf supplied with the music books'))
            import_menu.addAction(self.ImportSofItem)
            # OpenOffice.org import menu item - will be removed and the
            # functionality will be contained within the import wizard
            self.ImportOooItem = QtGui.QAction(import_menu)
            self.ImportOooItem.setObjectName(u'ImportOooItem')
            self.ImportOooItem.setText(
                translate('SongsPlugin',
                    'Generic Document/Presentation Import '
                    '(temp menu item)'))
            self.ImportOooItem.setToolTip(
                translate('SongsPlugin',
                    'Import songs from '
                    'Word/Writer/Powerpoint/Impress'))
            self.ImportOooItem.setStatusTip(
                translate('SongsPlugin',
                    'Import songs from '
                    'Word/Writer/Powerpoint/Impress'))
            import_menu.addAction(self.ImportOooItem)
            # Signals and slots
            QtCore.QObject.connect(self.ImportSofItem,
                QtCore.SIGNAL(u'triggered()'), self.onImportSofItemClick)
            QtCore.QObject.connect(self.ImportOooItem,
                QtCore.SIGNAL(u'triggered()'), self.onImportOooItemClick)

    def add_export_menu_item(self, export_menu):
        """
        Give the Songs plugin the opportunity to add items to the
        **Export** menu.

        ``export_menu``
            The actual **Export** menu item, so that your actions can
            use it as their parent.
        """
        # No menu items for now.
        pass

    def onSongImportItemClicked(self):
        if self.media_item:
            self.media_item.onImportClick()

    def onImportSofItemClick(self):
        filenames = QtGui.QFileDialog.getOpenFileNames(
            None, translate('SongsPlugin',
                'Open Songs of Fellowship file'),
            u'', u'Songs of Fellowship file (*.rtf *.RTF)')
        try:
            for filename in filenames:
                sofimport = SofImport(self.manager)
                sofimport.import_sof(unicode(filename))
        except:
            log.exception('Could not import SoF file')
            QtGui.QMessageBox.critical(None,
                translate('SongsPlugin',
                    'Import Error'),
                translate('SongsPlugin',
                    'Error importing Songs of '
                    'Fellowship file.\nOpenOffice.org must be installed'
                    ' and you must be using an unedited copy of the RTF'
                    ' included with the Songs of Fellowship Music Editions'),
                QtGui.QMessageBox.StandardButtons(QtGui.QMessageBox.Ok),
                QtGui.QMessageBox.Ok)
        Receiver.send_message(u'songs_load_list')

    def onImportOooItemClick(self):
        filenames = QtGui.QFileDialog.getOpenFileNames(
            None, translate('SongsPlugin',
            'Open documents or presentations'),
            '', u'All Files(*.*)')
        oooimport = OooImport(self.manager)
        oooimport.import_docs(filenames)
        Receiver.send_message(u'songs_load_list')

    def about(self):
        about_text = translate('SongsPlugin',
            '<strong>Song Plugin</strong><br />'
            'This plugin allows songs to be managed and displayed.')
        return about_text

    def can_delete_theme(self, theme):
        filter_string = u'theme_name=%s' % theme
        if not self.manager.get_all_objects_filtered(Song, filter_string):
            return True
        return False<|MERGE_RESOLUTION|>--- conflicted
+++ resolved
@@ -29,19 +29,14 @@
 
 from openlp.core.lib import Plugin, build_icon, PluginStatus, Receiver, \
     translate
-<<<<<<< HEAD
-from openlp.plugins.songs.lib import SongManager, SongMediaItem, SongsTab, \
-    SofImport, OooImport
+from openlp.plugins.songs.lib import SongManager, SongMediaItem, SongsTab
 from openlp.plugins.songs.lib.db import Song
-=======
-from openlp.plugins.songs.lib import SongManager, SongMediaItem, SongsTab
 
 try:
     from openlp.plugins.songs.lib import SofImport, OooImport
     OOo_available = True
 except ImportError:
     OOo_available = False
->>>>>>> 4807fed6
 
 log = logging.getLogger(__name__)
 
