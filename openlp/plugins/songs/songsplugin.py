# -*- coding: utf-8 -*-
# vim: autoindent shiftwidth=4 expandtab textwidth=120 tabstop=4 softtabstop=4

###############################################################################
# OpenLP - Open Source Lyrics Projection                                      #
# --------------------------------------------------------------------------- #
# Copyright (c) 2008-2013 Raoul Snyman                                        #
# Portions copyright (c) 2008-2013 Tim Bentley, Gerald Britton, Jonathan      #
# Corwin, Samuel Findlay, Michael Gorven, Scott Guerrieri, Matthias Hub,      #
# Meinert Jordan, Armin Köhler, Erik Lundin, Edwin Lunando, Brian T. Meyer.   #
# Joshua Miller, Stevan Pettit, Andreas Preikschat, Mattias Põldaru,          #
# Christian Richter, Philip Ridout, Simon Scudder, Jeffrey Smith,             #
# Maikel Stuivenberg, Martin Thompson, Jon Tibble, Dave Warnock,              #
# Frode Woldsund, Martin Zibricky, Patrick Zimmermann                         #
# --------------------------------------------------------------------------- #
# This program is free software; you can redistribute it and/or modify it     #
# under the terms of the GNU General Public License as published by the Free  #
# Software Foundation; version 2 of the License.                              #
#                                                                             #
# This program is distributed in the hope that it will be useful, but WITHOUT #
# ANY WARRANTY; without even the implied warranty of MERCHANTABILITY or       #
# FITNESS FOR A PARTICULAR PURPOSE. See the GNU General Public License for    #
# more details.                                                               #
#                                                                             #
# You should have received a copy of the GNU General Public License along     #
# with this program; if not, write to the Free Software Foundation, Inc., 59  #
# Temple Place, Suite 330, Boston, MA 02111-1307 USA                          #
###############################################################################
"""
The :mod:`~openlp.plugins.songs.songsplugin` module contains the Plugin class
for the Songs plugin.
"""

import logging
import os
from tempfile import gettempdir
import sqlite3

from PyQt4 import QtCore, QtGui

from openlp.core.lib import Plugin, StringContent, UiStrings, build_icon, translate
from openlp.core.lib.db import Manager
from openlp.core.lib.ui import create_action
from openlp.core.utils import get_filesystem_encoding
from openlp.core.utils.actions import ActionList
from openlp.plugins.songs.lib import clean_song, upgrade, SongMediaItem, SongsTab
from openlp.plugins.songs.lib.db import init_schema, Song
from openlp.plugins.songs.lib.mediaitem import SongSearch
from openlp.plugins.songs.lib.importer import SongFormat
from openlp.plugins.songs.lib.olpimport import OpenLPSongImport
from openlp.plugins.songs.forms.duplicatesongremovalform import \
    DuplicateSongRemovalForm

log = logging.getLogger(__name__)
__default_settings__ = {
        u'songs/db type': u'sqlite',
        u'songs/last search type': SongSearch.Entire,
        u'songs/last import type': SongFormat.OpenLyrics,
        u'songs/update service on edit': False,
        u'songs/search as type': False,
        u'songs/add song from service': True,
        u'songs/display songbar': True,
        u'songs/last directory import': u'',
        u'songs/last directory export': u''
    }


class SongsPlugin(Plugin):
    """
    This is the number 1 plugin, if importance were placed on any
    plugins. This plugin enables the user to create, edit and display
    songs. Songs are divided into verses, and the verse order can be
    specified. Authors, topics and song books can be assigned to songs
    as well.
    """
    log.info(u'Song Plugin loaded')

    def __init__(self):
        """
        Create and set up the Songs plugin.
        """
        Plugin.__init__(self, u'songs', __default_settings__, SongMediaItem, SongsTab)
        self.manager = Manager(u'songs', init_schema, upgrade_mod=upgrade)
        self.weight = -10
        self.iconPath = u':/plugins/plugin_songs.png'
        self.icon = build_icon(self.iconPath)

    def checkPreConditions(self):
        return self.manager.session is not None

    def initialise(self):
        log.info(u'Songs Initialising')
        Plugin.initialise(self)
        self.songImportItem.setVisible(True)
        self.songExportItem.setVisible(True)
        self.toolsReindexItem.setVisible(True)
        self.toolsFindDuplicates.setVisible(True)
        action_list = ActionList.get_instance()
        action_list.add_action(self.songImportItem, UiStrings().Import)
        action_list.add_action(self.songExportItem, UiStrings().Export)
        action_list.add_action(self.toolsReindexItem, UiStrings().Tools)
<<<<<<< HEAD
        action_list.add_action(self.toolsFindDuplicates, UiStrings().Tools)
        QtCore.QObject.connect(Receiver.get_receiver(), QtCore.SIGNAL(u'servicemanager_new_service'),
            self.clearTemporarySongs)

=======
>>>>>>> 203eb315

    def addImportMenuItem(self, import_menu):
        """
        Give the Songs plugin the opportunity to add items to the
        **Import** menu.

        ``import_menu``
            The actual **Import** menu item, so that your actions can
            use it as their parent.
        """
        # Main song import menu item - will eventually be the only one
        self.songImportItem = create_action(import_menu, u'songImportItem',
            text=translate('SongsPlugin', '&Song'),
            tooltip=translate('SongsPlugin', 'Import songs using the import wizard.'),
            triggers=self.onSongImportItemClicked)
        import_menu.addAction(self.songImportItem)

    def addExportMenuItem(self, export_menu):
        """
        Give the Songs plugin the opportunity to add items to the
        **Export** menu.

        ``export_menu``
            The actual **Export** menu item, so that your actions can
            use it as their parent.
        """
        # Main song import menu item - will eventually be the only one
        self.songExportItem = create_action(export_menu, u'songExportItem',
            text=translate('SongsPlugin', '&Song'),
            tooltip=translate('SongsPlugin', 'Exports songs using the export wizard.'),
            triggers=self.onSongExportItemClicked)
        export_menu.addAction(self.songExportItem)

    def addToolsMenuItem(self, tools_menu):
        """
        Give the Songs plugin the opportunity to add items to the
        **Tools** menu.

        ``tools_menu``
            The actual **Tools** menu item, so that your actions can
            use it as their parent.
        """
        log.info(u'add tools menu')
        self.toolsReindexItem = create_action(tools_menu, u'toolsReindexItem',
            text=translate('SongsPlugin', '&Re-index Songs'),
            icon=u':/plugins/plugin_songs.png',
            statustip=translate('SongsPlugin', 'Re-index the songs database to improve searching and ordering.'),
            visible=False, triggers=self.onToolsReindexItemTriggered)
        tools_menu.addAction(self.toolsReindexItem)
        self.toolsFindDuplicates = create_action(tools_menu, u'toolsFindDuplicates',
            text=translate('SongsPlugin', 'Find &Duplicate Songs'),
            statustip=translate('SongsPlugin',
            'Find and remove duplicate songs in the song database.'),
            visible=False, triggers=self.onToolsFindDuplicatesTriggered)
        tools_menu.addAction(self.toolsFindDuplicates)

    def onToolsReindexItemTriggered(self):
        """
        Rebuild each song.
        """
        maxSongs = self.manager.get_object_count(Song)
        if maxSongs == 0:
            return
        progressDialog = QtGui.QProgressDialog(translate('SongsPlugin', 'Reindexing songs...'), UiStrings().Cancel,
            0, maxSongs, self.main_window)
        progressDialog.setWindowTitle(translate('SongsPlugin', 'Reindexing songs'))
        progressDialog.setWindowModality(QtCore.Qt.WindowModal)
        songs = self.manager.get_all_objects(Song)
        for number, song in enumerate(songs):
            clean_song(self.manager, song)
            progressDialog.setValue(number + 1)
        self.manager.save_objects(songs)
        self.mediaItem.onSearchTextButtonClicked()

    def onToolsFindDuplicatesTriggered(self):
        """
        Search for duplicates in the song database.
        """
        DuplicateSongRemovalForm(self.main_window, self).exec_()

    def onSongImportItemClicked(self):
        if self.mediaItem:
            self.mediaItem.onImportClick()

    def onSongExportItemClicked(self):
        if self.mediaItem:
            self.mediaItem.onExportClick()

    def about(self):
        return translate('SongsPlugin', '<strong>Songs Plugin</strong>'
            '<br />The songs plugin provides the ability to display and manage songs.')

    def usesTheme(self, theme):
        """
        Called to find out if the song plugin is currently using a theme.

        Returns True if the theme is being used, otherwise returns False.
        """
        if self.manager.get_all_objects(Song, Song.theme_name == theme):
            return True
        return False

    def renameTheme(self, oldTheme, newTheme):
        """
        Renames a theme the song plugin is using making the plugin use the new
        name.

        ``oldTheme``
            The name of the theme the plugin should stop using.

        ``newTheme``
            The new name the plugin should now use.
        """
        songsUsingTheme = self.manager.get_all_objects(Song, Song.theme_name == oldTheme)
        for song in songsUsingTheme:
            song.theme_name = newTheme
            self.manager.save_object(song)

    def importSongs(self, format, **kwargs):
        class_ = SongFormat.get(format, u'class')
        kwargs[u'plugin'] = self
        importer = class_(self.manager, **kwargs)
        importer.register(self.mediaItem.importWizard)
        return importer

    def setPluginTextStrings(self):
        """
        Called to define all translatable texts of the plugin
        """
        ## Name PluginList ##
        self.textStrings[StringContent.Name] = {
            u'singular': translate('SongsPlugin', 'Song', 'name singular'),
            u'plural': translate('SongsPlugin', 'Songs', 'name plural')
        }
        ## Name for MediaDockManager, SettingsManager ##
        self.textStrings[StringContent.VisibleName] = {
            u'title': translate('SongsPlugin', 'Songs', 'container title')
        }
        # Middle Header Bar
        tooltips = {
            u'load': u'',
            u'import': u'',
            u'new': translate('SongsPlugin', 'Add a new song.'),
            u'edit': translate('SongsPlugin', 'Edit the selected song.'),
            u'delete': translate('SongsPlugin', 'Delete the selected song.'),
            u'preview': translate('SongsPlugin', 'Preview the selected song.'),
            u'live': translate('SongsPlugin', 'Send the selected song live.'),
            u'service': translate('SongsPlugin',
                'Add the selected song to the service.')
        }
        self.setPluginUiTextStrings(tooltips)

    def first_time(self):
        """
        If the first time wizard has run, this function is run to import all the
        new songs into the database.
        """
        self.application.process_events()
        self.onToolsReindexItemTriggered()
        self.application.process_events()
        db_dir = unicode(os.path.join(unicode(gettempdir(), get_filesystem_encoding()), u'openlp'))
        if not os.path.exists(db_dir):
            return
        song_dbs = []
        song_count = 0
        for sfile in os.listdir(db_dir):
            if sfile.startswith(u'songs_') and sfile.endswith(u'.sqlite'):
                self.application.process_events()
                song_dbs.append(os.path.join(db_dir, sfile))
                song_count += self._countSongs(os.path.join(db_dir, sfile))
        if not song_dbs:
            return
        self.application.process_events()
        progress = QtGui.QProgressDialog(self.main_window)
        progress.setWindowModality(QtCore.Qt.WindowModal)
        progress.setWindowTitle(translate('OpenLP.Ui', 'Importing Songs'))
        progress.setLabelText(translate('OpenLP.Ui', 'Starting import...'))
        progress.setCancelButton(None)
        progress.setRange(0, song_count)
        progress.setMinimumDuration(0)
        progress.forceShow()
        self.application.process_events()
        for db in song_dbs:
            importer = OpenLPSongImport(self.manager, filename=db)
            importer.doImport(progress)
            self.application.process_events()
        progress.setValue(song_count)
        self.mediaItem.onSearchTextButtonClicked()

    def finalise(self):
        """
        Time to tidy up on exit
        """
        log.info(u'Songs Finalising')
        self.new_service_created()
        # Clean up files and connections
        self.manager.finalise()
        self.songImportItem.setVisible(False)
        self.songExportItem.setVisible(False)
        self.toolsReindexItem.setVisible(False)
        self.toolsFindDuplicates.setVisible(False)
        action_list = ActionList.get_instance()
        action_list.remove_action(self.songImportItem, UiStrings().Import)
        action_list.remove_action(self.songExportItem, UiStrings().Export)
        action_list.remove_action(self.toolsReindexItem, UiStrings().Tools)
        action_list.remove_action(self.toolsFindDuplicates, UiStrings().Tools)
        Plugin.finalise(self)

    def new_service_created(self):
        """
        Remove temporary songs from the database
        """
        songs = self.manager.get_all_objects(Song, Song.temporary == True)
        for song in songs:
            self.manager.delete_object(Song, song.id)

    def _countSongs(self, db_file):
        """
        Provide a count of the songs in the database
        """
        connection = sqlite3.connect(db_file)
        cursor = connection.cursor()
        cursor.execute(u'SELECT COUNT(id) AS song_count FROM songs')
        song_count = cursor.fetchone()[0]
        connection.close()
        try:
            song_count = int(song_count)
        except (TypeError, ValueError):
            song_count = 0
        return song_count<|MERGE_RESOLUTION|>--- conflicted
+++ resolved
@@ -99,13 +99,7 @@
         action_list.add_action(self.songImportItem, UiStrings().Import)
         action_list.add_action(self.songExportItem, UiStrings().Export)
         action_list.add_action(self.toolsReindexItem, UiStrings().Tools)
-<<<<<<< HEAD
         action_list.add_action(self.toolsFindDuplicates, UiStrings().Tools)
-        QtCore.QObject.connect(Receiver.get_receiver(), QtCore.SIGNAL(u'servicemanager_new_service'),
-            self.clearTemporarySongs)
-
-=======
->>>>>>> 203eb315
 
     def addImportMenuItem(self, import_menu):
         """
