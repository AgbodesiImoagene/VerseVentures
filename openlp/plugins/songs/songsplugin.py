--- conflicted
+++ resolved
@@ -120,12 +120,8 @@
         Create and set up the Songs plugin.
         """
         super(SongsPlugin, self).__init__('songs', SongMediaItem, SongsTab)
-<<<<<<< HEAD
-        self.manager = Manager('songs', init_schema, upgrade_mod=upgrade)
+        self.manager = DBManager('songs', init_schema, upgrade_mod=upgrade)
         Registry().register('songs_manager', self.manager)
-=======
-        self.manager = DBManager('songs', init_schema, upgrade_mod=upgrade)
->>>>>>> a58a403d
         self.weight = -10
         self.icon_path = UiIcons().music
         self.icon = build_icon(self.icon_path)
