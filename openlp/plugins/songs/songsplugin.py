# -*- coding: utf-8 -*-
# vim: autoindent shiftwidth=4 expandtab textwidth=120 tabstop=4 softtabstop=4

###############################################################################
# OpenLP - Open Source Lyrics Projection                                      #
# --------------------------------------------------------------------------- #
# Copyright (c) 2008-2014 Raoul Snyman                                        #
# Portions copyright (c) 2008-2014 Tim Bentley, Gerald Britton, Jonathan      #
# Corwin, Samuel Findlay, Michael Gorven, Scott Guerrieri, Matthias Hub,      #
# Meinert Jordan, Armin Köhler, Erik Lundin, Edwin Lunando, Brian T. Meyer.   #
# Joshua Miller, Stevan Pettit, Andreas Preikschat, Mattias Põldaru,          #
# Christian Richter, Philip Ridout, Simon Scudder, Jeffrey Smith,             #
# Maikel Stuivenberg, Martin Thompson, Jon Tibble, Dave Warnock,              #
# Frode Woldsund, Martin Zibricky, Patrick Zimmermann                         #
# --------------------------------------------------------------------------- #
# This program is free software; you can redistribute it and/or modify it     #
# under the terms of the GNU General Public License as published by the Free  #
# Software Foundation; version 2 of the License.                              #
#                                                                             #
# This program is distributed in the hope that it will be useful, but WITHOUT #
# ANY WARRANTY; without even the implied warranty of MERCHANTABILITY or       #
# FITNESS FOR A PARTICULAR PURPOSE. See the GNU General Public License for    #
# more details.                                                               #
#                                                                             #
# You should have received a copy of the GNU General Public License along     #
# with this program; if not, write to the Free Software Foundation, Inc., 59  #
# Temple Place, Suite 330, Boston, MA 02111-1307 USA                          #
###############################################################################
"""
The :mod:`~openlp.plugins.songs.songsplugin` module contains the Plugin class
for the Songs plugin.
"""

import logging
import os
from tempfile import gettempdir
import sqlite3

from PyQt4 import QtCore, QtGui

from openlp.core.common import UiStrings, Registry, translate
from openlp.core.lib import Plugin, StringContent, build_icon
from openlp.core.lib.db import Manager
from openlp.core.lib.ui import create_action
from openlp.core.utils.actions import ActionList
from openlp.plugins.songs.forms.duplicatesongremovalform import DuplicateSongRemovalForm
from openlp.plugins.songs.forms.songselectform import SongSelectForm
from openlp.plugins.songs.lib import clean_song, upgrade
from openlp.plugins.songs.lib.db import init_schema, Song
from openlp.plugins.songs.lib.mediaitem import SongSearch
from openlp.plugins.songs.lib.importer import SongFormat
from openlp.plugins.songs.lib.olpimport import OpenLPSongImport
from openlp.plugins.songs.lib.mediaitem import SongMediaItem
from openlp.plugins.songs.lib.songstab import SongsTab


log = logging.getLogger(__name__)
<<<<<<< HEAD
__default_settings__ = {
    'songs/db type': 'sqlite',
    'songs/last search type': SongSearch.Entire,
    'songs/last import type': SongFormat.OpenLyrics,
    'songs/update service on edit': False,
    'songs/search as type': False,
    'songs/add song from service': True,
    'songs/display songbar': True,
    'songs/last directory import': '',
    'songs/last directory export': '',
    'songs/songselect username': '',
    'songs/songselect password': '',
    'songs/songselect searches': ''
}
=======
__default_settings__ = {'songs/db type': 'sqlite',
                        'songs/last search type': SongSearch.Entire,
                        'songs/last import type': SongFormat.OpenLyrics,
                        'songs/update service on edit': False,
                        'songs/search as type': False,
                        'songs/add song from service': True,
                        'songs/display songbar': True,
                        'songs/last directory import': '',
                        'songs/last directory export': ''
                        }
>>>>>>> 0091079b


class SongsPlugin(Plugin):
    """
<<<<<<< HEAD
    This plugin enables the user to create, edit and display songs. Songs are divided into verses, and the verse order
    can be specified. Authors, topics and song books can be assigned to songs as well.
=======
    This is the number 1 plugin, if importance were placed on any plugins. This plugin enables the user to create,
    edit and display songs. Songs are divided into verses, and the verse order can be specified. Authors, topics and
    song books can be assigned to songs as well.
>>>>>>> 0091079b
    """
    log.info('Song Plugin loaded')

    def __init__(self):
        """
        Create and set up the Songs plugin.
        """
        super(SongsPlugin, self).__init__('songs', __default_settings__, SongMediaItem, SongsTab)
        self.manager = Manager('songs', init_schema, upgrade_mod=upgrade)
        self.weight = -10
        self.icon_path = ':/plugins/plugin_songs.png'
        self.icon = build_icon(self.icon_path)
        self.songselect_form = None

    def check_pre_conditions(self):
        """
        Check the plugin can run.
        """
        return self.manager.session is not None

    def initialise(self):
        """
<<<<<<< HEAD
        Initialise the plugin
=======
        Lets Initialise the plugin
>>>>>>> 0091079b
        """
        log.info('Songs Initialising')
        super(SongsPlugin, self).initialise()
        self.songselect_form = SongSelectForm(Registry().get('main_window'), self, self.manager)
        self.song_import_item.setVisible(True)
        self.song_export_item.setVisible(True)
        self.tools_reindex_item.setVisible(True)
        self.tools_find_duplicates.setVisible(True)
        action_list = ActionList.get_instance()
        action_list.add_action(self.song_import_item, UiStrings().Import)
        action_list.add_action(self.song_export_item, UiStrings().Export)
        action_list.add_action(self.tools_reindex_item, UiStrings().Tools)
        action_list.add_action(self.tools_find_duplicates, UiStrings().Tools)

    def add_import_menu_item(self, import_menu):
        """
        Give the Songs plugin the opportunity to add items to the **Import** menu.

        :param import_menu: The actual **Import** menu item, so that your actions can use it as their parent.
        """
        # Main song import menu item - will eventually be the only one
<<<<<<< HEAD
        self.song_import_item = create_action(import_menu, 'songImportItem', text=translate('SongsPlugin', '&Song'),
                                              tooltip=translate('SongsPlugin', 'Import songs using the import wizard.'),
                                              triggers=self.on_song_import_item_clicked)
=======
        self.song_import_item = create_action(
            import_menu, 'songImportItem',
            text=translate('SongsPlugin', '&Song'),
            tooltip=translate('SongsPlugin', 'Import songs using the import wizard.'),
            triggers=self.on_song_import_item_clicked)
>>>>>>> 0091079b
        import_menu.addAction(self.song_import_item)
        self.import_songselect_item = create_action(
            import_menu, 'import_songselect_item', text=translate('SongsPlugin', 'CCLI SongSelect'),
            statustip=translate('SongsPlugin', 'Import songs from CCLI\'s SongSelect service.'),
            triggers=self.on_import_songselect_item_triggered
        )
        import_menu.addAction(self.import_songselect_item)

    def add_export_menu_Item(self, export_menu):
        """
        Give the Songs plugin the opportunity to add items to the **Export** menu.

<<<<<<< HEAD
        :param export_menu: The actual **Export** menu item, so that your actions can use it as their parent.
=======
        :param export_menu:  The actual **Export** menu item, so that your actions can use it as their parent.
>>>>>>> 0091079b
        """
        # Main song import menu item - will eventually be the only one
        self.song_export_item = create_action(
            export_menu, 'songExportItem',
            text=translate('SongsPlugin', '&Song'),
            tooltip=translate('SongsPlugin', 'Exports songs using the export wizard.'),
            triggers=self.on_song_export_item_clicked)
        export_menu.addAction(self.song_export_item)

    def add_tools_menu_item(self, tools_menu):
        """
        Give the Songs plugin the opportunity to add items to the **Tools** menu.

        :param tools_menu: The actual **Tools** menu item, so that your actions can use it as their parent.
        """
        log.info('add tools menu')
        self.tools_reindex_item = create_action(
            tools_menu, 'toolsReindexItem',
            text=translate('SongsPlugin', '&Re-index Songs'),
            icon=':/plugins/plugin_songs.png',
            statustip=translate('SongsPlugin', 'Re-index the songs database to improve searching and ordering.'),
            visible=False, triggers=self.on_tools_reindex_item_triggered)
        tools_menu.addAction(self.tools_reindex_item)
        self.tools_find_duplicates = create_action(
            tools_menu, 'toolsFindDuplicates',
            text=translate('SongsPlugin', 'Find &Duplicate Songs'),
            statustip=translate('SongsPlugin', 'Find and remove duplicate songs in the song database.'),
            visible=False, triggers=self.on_tools_find_duplicates_triggered, can_shortcuts=True)
        tools_menu.addAction(self.tools_find_duplicates)

    def on_tools_reindex_item_triggered(self):
        """
        Rebuild each song.
        """
        max_songs = self.manager.get_object_count(Song)
        if max_songs == 0:
            return
<<<<<<< HEAD
        progress_dialog = QtGui.QProgressDialog(translate('SongsPlugin', 'Reindexing songs...'), UiStrings().Cancel,
            0, max_songs, self.main_window)
=======
        progress_dialog = QtGui.QProgressDialog(
            translate('SongsPlugin', 'Reindexing songs...'), UiStrings().Cancel, 0, max_songs, self.main_window)
>>>>>>> 0091079b
        progress_dialog.setWindowTitle(translate('SongsPlugin', 'Reindexing songs'))
        progress_dialog.setWindowModality(QtCore.Qt.WindowModal)
        songs = self.manager.get_all_objects(Song)
        for number, song in enumerate(songs):
            clean_song(self.manager, song)
            progress_dialog.setValue(number + 1)
        self.manager.save_objects(songs)
        self.media_item.on_search_text_button_clicked()

    def on_tools_find_duplicates_triggered(self):
        """
        Search for duplicates in the song database.
        """
        DuplicateSongRemovalForm(self).exec_()

    def on_import_songselect_item_triggered(self):
        """
        Run the SongSelect importer.
        """
        self.songselect_form.exec_()
        self.media_item.on_search_text_button_clicked()

    def on_song_import_item_clicked(self):
        """
<<<<<<< HEAD
        Run the song import wizard.
=======
        The song import option has been selected
>>>>>>> 0091079b
        """
        if self.media_item:
            self.media_item.on_import_click()

    def on_song_export_item_clicked(self):
        """
<<<<<<< HEAD
        Run the song export wizard.
=======
        The song export option has been selected
>>>>>>> 0091079b
        """
        if self.media_item:
            self.media_item.on_export_click()

    def about(self):
        """
        Provides information for the plugin manager to display.

        :return: A translatable string with some basic information about the Songs plugin
        """
        return translate('SongsPlugin', '<strong>Songs Plugin</strong>'
<<<<<<< HEAD
                                        '<br />The songs plugin provides the ability to display and manage songs.')
=======
                         '<br />The songs plugin provides the ability to display and manage songs.')
>>>>>>> 0091079b

    def uses_theme(self, theme):
        """
        Called to find out if the song plugin is currently using a theme.

        :param theme: The theme to check for usage
        :return: True if the theme is being used, otherwise returns False
        """
        if self.manager.get_all_objects(Song, Song.theme_name == theme):
            return True
        return False

    def rename_theme(self, old_theme, new_theme):
        """
        Renames a theme the song plugin is using making the plugin use the new name.

<<<<<<< HEAD
        ``old_theme``
            The name of the theme the plugin should stop using.

        ``new_theme``
            The new name the plugin should now use.
=======
        :param old_theme: The name of the theme the plugin should stop using.
        :param new_theme: The new name the plugin should now use.
>>>>>>> 0091079b
        """
        songs_using_theme = self.manager.get_all_objects(Song, Song.theme_name == old_theme)
        for song in songs_using_theme:
            song.theme_name = new_theme
            self.manager.save_object(song)

    def import_songs(self, import_format, **kwargs):
        """
        Add the correct importer class

        :param import_format: The import_format to be used
        :param kwargs: The arguments
        :return: the correct importer
        """
        class_ = SongFormat.get(import_format, 'class')
        importer = class_(self.manager, **kwargs)
        importer.register(self.media_item.import_wizard)
        return importer

    def set_plugin_text_strings(self):
        """
        Called to define all translatable texts of the plugin
        """
        ## Name PluginList ##
        self.text_strings[StringContent.Name] = {
            'singular': translate('SongsPlugin', 'Song', 'name singular'),
            'plural': translate('SongsPlugin', 'Songs', 'name plural')
        }
        ## Name for MediaDockManager, SettingsManager ##
        self.text_strings[StringContent.VisibleName] = {
            'title': translate('SongsPlugin', 'Songs', 'container title')
        }
        # Middle Header Bar
        tooltips = {
            'load': '',
            'import': '',
            'new': translate('SongsPlugin', 'Add a new song.'),
            'edit': translate('SongsPlugin', 'Edit the selected song.'),
            'delete': translate('SongsPlugin', 'Delete the selected song.'),
            'preview': translate('SongsPlugin', 'Preview the selected song.'),
            'live': translate('SongsPlugin', 'Send the selected song live.'),
            'service': translate('SongsPlugin', 'Add the selected song to the service.')
        }
        self.set_plugin_ui_text_strings(tooltips)

    def first_time(self):
        """
        If the first time wizard has run, this function is run to import all the new songs into the database.
        """
        self.application.process_events()
        self.on_tools_reindex_item_triggered()
        self.application.process_events()
        db_dir = os.path.join(gettempdir(), 'openlp')
        if not os.path.exists(db_dir):
            return
        song_dbs = []
        song_count = 0
        for sfile in os.listdir(db_dir):
            if sfile.startswith('songs_') and sfile.endswith('.sqlite'):
                self.application.process_events()
                song_dbs.append(os.path.join(db_dir, sfile))
                song_count += self._count_songs(os.path.join(db_dir, sfile))
        if not song_dbs:
            return
        self.application.process_events()
        progress = QtGui.QProgressDialog(self.main_window)
        progress.setWindowModality(QtCore.Qt.WindowModal)
        progress.setWindowTitle(translate('OpenLP.Ui', 'Importing Songs'))
        progress.setLabelText(translate('OpenLP.Ui', 'Starting import...'))
        progress.setCancelButton(None)
        progress.setRange(0, song_count)
        progress.setMinimumDuration(0)
        progress.forceShow()
        self.application.process_events()
        for db in song_dbs:
            importer = OpenLPSongImport(self.manager, filename=db)
            importer.doImport(progress)
            self.application.process_events()
        progress.setValue(song_count)
        self.media_item.on_search_text_button_clicked()

    def finalise(self):
        """
        Time to tidy up on exit
        """
        log.info('Songs Finalising')
        self.new_service_created()
        # Clean up files and connections
        self.manager.finalise()
        self.song_import_item.setVisible(False)
        self.song_export_item.setVisible(False)
        self.tools_reindex_item.setVisible(False)
        self.tools_find_duplicates.setVisible(False)
        action_list = ActionList.get_instance()
        action_list.remove_action(self.song_import_item, UiStrings().Import)
        action_list.remove_action(self.song_export_item, UiStrings().Export)
        action_list.remove_action(self.tools_reindex_item, UiStrings().Tools)
        action_list.remove_action(self.tools_find_duplicates, UiStrings().Tools)
        super(SongsPlugin, self).finalise()

    def new_service_created(self):
        """
        Remove temporary songs from the database
        """
        songs = self.manager.get_all_objects(Song, Song.temporary == True)
        for song in songs:
            self.manager.delete_object(Song, song.id)

    def _count_songs(self, db_file):
        """
        Provide a count of the songs in the database

        :param db_file: the database name to count
        """
        connection = sqlite3.connect(db_file)
        cursor = connection.cursor()
        cursor.execute('SELECT COUNT(id) AS song_count FROM songs')
        song_count = cursor.fetchone()[0]
        connection.close()
        try:
            song_count = int(song_count)
        except (TypeError, ValueError):
            song_count = 0
        return song_count<|MERGE_RESOLUTION|>--- conflicted
+++ resolved
@@ -55,7 +55,6 @@
 
 
 log = logging.getLogger(__name__)
-<<<<<<< HEAD
 __default_settings__ = {
     'songs/db type': 'sqlite',
     'songs/last search type': SongSearch.Entire,
@@ -70,30 +69,12 @@
     'songs/songselect password': '',
     'songs/songselect searches': ''
 }
-=======
-__default_settings__ = {'songs/db type': 'sqlite',
-                        'songs/last search type': SongSearch.Entire,
-                        'songs/last import type': SongFormat.OpenLyrics,
-                        'songs/update service on edit': False,
-                        'songs/search as type': False,
-                        'songs/add song from service': True,
-                        'songs/display songbar': True,
-                        'songs/last directory import': '',
-                        'songs/last directory export': ''
-                        }
->>>>>>> 0091079b
 
 
 class SongsPlugin(Plugin):
     """
-<<<<<<< HEAD
     This plugin enables the user to create, edit and display songs. Songs are divided into verses, and the verse order
     can be specified. Authors, topics and song books can be assigned to songs as well.
-=======
-    This is the number 1 plugin, if importance were placed on any plugins. This plugin enables the user to create,
-    edit and display songs. Songs are divided into verses, and the verse order can be specified. Authors, topics and
-    song books can be assigned to songs as well.
->>>>>>> 0091079b
     """
     log.info('Song Plugin loaded')
 
@@ -116,11 +97,7 @@
 
     def initialise(self):
         """
-<<<<<<< HEAD
         Initialise the plugin
-=======
-        Lets Initialise the plugin
->>>>>>> 0091079b
         """
         log.info('Songs Initialising')
         super(SongsPlugin, self).initialise()
@@ -142,17 +119,11 @@
         :param import_menu: The actual **Import** menu item, so that your actions can use it as their parent.
         """
         # Main song import menu item - will eventually be the only one
-<<<<<<< HEAD
-        self.song_import_item = create_action(import_menu, 'songImportItem', text=translate('SongsPlugin', '&Song'),
-                                              tooltip=translate('SongsPlugin', 'Import songs using the import wizard.'),
-                                              triggers=self.on_song_import_item_clicked)
-=======
         self.song_import_item = create_action(
             import_menu, 'songImportItem',
             text=translate('SongsPlugin', '&Song'),
             tooltip=translate('SongsPlugin', 'Import songs using the import wizard.'),
             triggers=self.on_song_import_item_clicked)
->>>>>>> 0091079b
         import_menu.addAction(self.song_import_item)
         self.import_songselect_item = create_action(
             import_menu, 'import_songselect_item', text=translate('SongsPlugin', 'CCLI SongSelect'),
@@ -165,11 +136,7 @@
         """
         Give the Songs plugin the opportunity to add items to the **Export** menu.
 
-<<<<<<< HEAD
         :param export_menu: The actual **Export** menu item, so that your actions can use it as their parent.
-=======
-        :param export_menu:  The actual **Export** menu item, so that your actions can use it as their parent.
->>>>>>> 0091079b
         """
         # Main song import menu item - will eventually be the only one
         self.song_export_item = create_action(
@@ -207,13 +174,8 @@
         max_songs = self.manager.get_object_count(Song)
         if max_songs == 0:
             return
-<<<<<<< HEAD
-        progress_dialog = QtGui.QProgressDialog(translate('SongsPlugin', 'Reindexing songs...'), UiStrings().Cancel,
-            0, max_songs, self.main_window)
-=======
         progress_dialog = QtGui.QProgressDialog(
             translate('SongsPlugin', 'Reindexing songs...'), UiStrings().Cancel, 0, max_songs, self.main_window)
->>>>>>> 0091079b
         progress_dialog.setWindowTitle(translate('SongsPlugin', 'Reindexing songs'))
         progress_dialog.setWindowModality(QtCore.Qt.WindowModal)
         songs = self.manager.get_all_objects(Song)
@@ -238,22 +200,14 @@
 
     def on_song_import_item_clicked(self):
         """
-<<<<<<< HEAD
         Run the song import wizard.
-=======
-        The song import option has been selected
->>>>>>> 0091079b
         """
         if self.media_item:
             self.media_item.on_import_click()
 
     def on_song_export_item_clicked(self):
         """
-<<<<<<< HEAD
         Run the song export wizard.
-=======
-        The song export option has been selected
->>>>>>> 0091079b
         """
         if self.media_item:
             self.media_item.on_export_click()
@@ -265,11 +219,7 @@
         :return: A translatable string with some basic information about the Songs plugin
         """
         return translate('SongsPlugin', '<strong>Songs Plugin</strong>'
-<<<<<<< HEAD
                                         '<br />The songs plugin provides the ability to display and manage songs.')
-=======
-                         '<br />The songs plugin provides the ability to display and manage songs.')
->>>>>>> 0091079b
 
     def uses_theme(self, theme):
         """
@@ -286,16 +236,8 @@
         """
         Renames a theme the song plugin is using making the plugin use the new name.
 
-<<<<<<< HEAD
-        ``old_theme``
-            The name of the theme the plugin should stop using.
-
-        ``new_theme``
-            The new name the plugin should now use.
-=======
         :param old_theme: The name of the theme the plugin should stop using.
         :param new_theme: The new name the plugin should now use.
->>>>>>> 0091079b
         """
         songs_using_theme = self.manager.get_all_objects(Song, Song.theme_name == old_theme)
         for song in songs_using_theme:
