# -*- coding: utf-8 -*-
# vim: autoindent shiftwidth=4 expandtab textwidth=120 tabstop=4 softtabstop=4

###############################################################################
# OpenLP - Open Source Lyrics Projection                                      #
# --------------------------------------------------------------------------- #
# Copyright (c) 2008-2017 OpenLP Developers                                   #
# --------------------------------------------------------------------------- #
# This program is free software; you can redistribute it and/or modify it     #
# under the terms of the GNU General Public License as published by the Free  #
# Software Foundation; version 2 of the License.                              #
#                                                                             #
# This program is distributed in the hope that it will be useful, but WITHOUT #
# ANY WARRANTY; without even the implied warranty of MERCHANTABILITY or       #
# FITNESS FOR A PARTICULAR PURPOSE. See the GNU General Public License for    #
# more details.                                                               #
#                                                                             #
# You should have received a copy of the GNU General Public License along     #
# with this program; if not, write to the Free Software Foundation, Inc., 59  #
# Temple Place, Suite 330, Boston, MA 02111-1307 USA                          #
###############################################################################
"""
The :mod:`~openlp.plugins.songs.forms.editsongform` module contains the form
used to edit songs.
"""
import logging
import os
import re

from PyQt5 import QtCore, QtWidgets

<<<<<<< HEAD
from openlp.core.common.applocation import AppLocation
from openlp.core.common.i18n import UiStrings, translate, get_natural_key
from openlp.core.common.path import Path, path_to_str, create_paths
from openlp.core.common.registry import Registry, RegistryProperties
from openlp.core.lib import PluginStatus, MediaType, create_separated_list
from openlp.core.lib.ui import set_case_insensitive_completer, critical_error_message_box, find_and_set_in_combo_box
from openlp.core.ui.lib.filedialog import FileDialog
from openlp.plugins.songs.lib import VerseType, clean_song
from openlp.plugins.songs.lib.db import Book, Song, Author, AuthorType, Topic, MediaFile, SongBookEntry
from openlp.plugins.songs.lib.ui import SongStrings
from openlp.plugins.songs.lib.openlyricsxml import SongXML
=======
from openlp.core.common import Registry, RegistryProperties, AppLocation, UiStrings, check_directory_exists, translate
from openlp.core.common.languagemanager import get_natural_key
from openlp.core.common.path import copyfile
from openlp.core.lib import PluginStatus, MediaType, create_separated_list
from openlp.core.lib.ui import set_case_insensitive_completer, critical_error_message_box, find_and_set_in_combo_box
from openlp.core.ui.lib.filedialog import FileDialog
>>>>>>> df39497c
from openlp.plugins.songs.forms.editsongdialog import Ui_EditSongDialog
from openlp.plugins.songs.forms.editverseform import EditVerseForm
from openlp.plugins.songs.forms.mediafilesform import MediaFilesForm
from openlp.plugins.songs.lib import VerseType, clean_song
from openlp.plugins.songs.lib.db import Book, Song, Author, AuthorType, Topic, MediaFile, SongBookEntry
from openlp.plugins.songs.lib.openlyricsxml import SongXML
from openlp.plugins.songs.lib.ui import SongStrings

log = logging.getLogger(__name__)


class EditSongForm(QtWidgets.QDialog, Ui_EditSongDialog, RegistryProperties):
    """
    Class to manage the editing of a song
    """
    log.info('{name} EditSongForm loaded'.format(name=__name__))

    def __init__(self, media_item, parent, manager):
        """
        Constructor
        """
        super(EditSongForm, self).__init__(parent, QtCore.Qt.WindowSystemMenuHint | QtCore.Qt.WindowTitleHint |
                                           QtCore.Qt.WindowCloseButtonHint)
        self.media_item = media_item
        self.song = None
        # can this be automated?
        self.width = 400
        self.setupUi(self)
        # Connecting signals and slots
        self.author_add_button.clicked.connect(self.on_author_add_button_clicked)
        self.author_edit_button.clicked.connect(self.on_author_edit_button_clicked)
        self.author_remove_button.clicked.connect(self.on_author_remove_button_clicked)
        self.authors_list_view.itemClicked.connect(self.on_authors_list_view_clicked)
        self.topic_add_button.clicked.connect(self.on_topic_add_button_clicked)
        self.topic_remove_button.clicked.connect(self.on_topic_remove_button_clicked)
        self.topics_list_view.itemClicked.connect(self.on_topic_list_view_clicked)
        self.songbook_add_button.clicked.connect(self.on_songbook_add_button_clicked)
        self.songbook_remove_button.clicked.connect(self.on_songbook_remove_button_clicked)
        self.songbooks_list_view.itemClicked.connect(self.on_songbook_list_view_clicked)
        self.copyright_insert_button.clicked.connect(self.on_copyright_insert_button_triggered)
        self.verse_add_button.clicked.connect(self.on_verse_add_button_clicked)
        self.verse_list_widget.doubleClicked.connect(self.on_verse_edit_button_clicked)
        self.verse_edit_button.clicked.connect(self.on_verse_edit_button_clicked)
        self.verse_edit_all_button.clicked.connect(self.on_verse_edit_all_button_clicked)
        self.verse_delete_button.clicked.connect(self.on_verse_delete_button_clicked)
        self.verse_list_widget.itemClicked.connect(self.on_verse_list_view_clicked)
        self.verse_order_edit.textEdited.connect(self.on_verse_order_text_changed)
        self.theme_add_button.clicked.connect(self.theme_manager.on_add_theme)
        self.maintenance_button.clicked.connect(self.on_maintenance_button_clicked)
        self.from_file_button.clicked.connect(self.on_audio_add_from_file_button_clicked)
        self.from_media_button.clicked.connect(self.on_audio_add_from_media_button_clicked)
        self.audio_remove_button.clicked.connect(self.on_audio_remove_button_clicked)
        self.audio_remove_all_button.clicked.connect(self.on_audio_remove_all_button_clicked)
        Registry().register_function('theme_update_list', self.load_themes)
        self.preview_button = QtWidgets.QPushButton()
        self.preview_button.setObjectName('preview_button')
        self.preview_button.setText(UiStrings().SaveAndPreview)
        self.button_box.addButton(self.preview_button, QtWidgets.QDialogButtonBox.ActionRole)
        self.button_box.clicked.connect(self.on_preview)
        # Create other objects and forms
        self.manager = manager
        self.verse_form = EditVerseForm(self)
        self.media_form = MediaFilesForm(self)
        self.initialise()
        self.authors_list_view.setSortingEnabled(False)
        self.authors_list_view.setAlternatingRowColors(True)
        self.topics_list_view.setSortingEnabled(False)
        self.topics_list_view.setAlternatingRowColors(True)
        self.audio_list_widget.setAlternatingRowColors(True)
        self.find_verse_split = re.compile('---\[\]---\n', re.UNICODE)
        self.whitespace = re.compile(r'\W+', re.UNICODE)
        self.find_tags = re.compile(u'\{/?\w+\}', re.UNICODE)

    def _load_objects(self, cls, combo, cache):
        """
        Generically load a set of objects into a cache and a combobox.
        """
        def get_key(obj):
            """Get the key to sort by"""
            return get_natural_key(obj.name)

        objects = self.manager.get_all_objects(cls)
        objects.sort(key=get_key)
        combo.clear()
        for obj in objects:
            row = combo.count()
            combo.addItem(obj.name)
            cache.append(obj.name)
            combo.setItemData(row, obj.id)
        set_case_insensitive_completer(cache, combo)
        combo.setCurrentIndex(-1)
        combo.setCurrentText('')

    def _add_author_to_list(self, author, author_type):
        """
        Add an author to the author list.
        """
        author_item = QtWidgets.QListWidgetItem(author.get_display_name(author_type))
        author_item.setData(QtCore.Qt.UserRole, (author.id, author_type))
        self.authors_list_view.addItem(author_item)

    def add_songbook_entry_to_list(self, songbook_id, songbook_name, entry):
        songbook_entry_item = QtWidgets.QListWidgetItem(SongBookEntry.get_display_name(songbook_name, entry))
        songbook_entry_item.setData(QtCore.Qt.UserRole, (songbook_id, entry))
        self.songbooks_list_view.addItem(songbook_entry_item)

    def _extract_verse_order(self, verse_order):
        """
        Split out the verse order

        :param verse_order: The starting verse order
        :return: revised order
        """
        order = []
        order_names = str(verse_order).split()
        for item in order_names:
            if len(item) == 1:
                verse_index = VerseType.from_translated_tag(item, None)
                if verse_index is not None:
                    order.append(VerseType.tags[verse_index] + '1')
                else:
                    # it matches no verses anyway
                    order.append('')
            else:
                verse_index = VerseType.from_translated_tag(item[0], None)
                if verse_index is None:
                    # it matches no verses anyway
                    order.append('')
                else:
                    verse_tag = VerseType.tags[verse_index]
                    verse_num = item[1:].lower()
                    order.append(verse_tag + verse_num)
        return order

    def _validate_verse_list(self, verse_order, verse_count):
        """
        Check the verse order list has valid verses

        :param verse_order: Verse order
        :param verse_count: number of verses
        :return: Count of invalid verses
        """
        verses = []
        invalid_verses = []
        verse_names = []
        order_names = str(verse_order).split()
        order = self._extract_verse_order(verse_order)
        for index in range(verse_count):
            verse = self.verse_list_widget.item(index, 0)
            verse = verse.data(QtCore.Qt.UserRole)
            if verse not in verse_names:
                verses.append(verse)
                verse_names.append('{verse1}{verse2}'.format(verse1=VerseType.translated_tag(verse[0]),
                                                             verse2=verse[1:]))
        for count, item in enumerate(order):
            if item not in verses:
                invalid_verses.append(order_names[count])
        if invalid_verses:
            valid = create_separated_list(verse_names)
            if len(invalid_verses) > 1:
                msg = translate('SongsPlugin.EditSongForm',
                                'There are no verses corresponding to "{invalid}". Valid entries are {valid}.\n'
                                'Please enter the verses separated by spaces.'
                                ).format(invalid=', '.join(invalid_verses), valid=valid)
            else:
                msg = translate('SongsPlugin.EditSongForm',
                                'There is no verse corresponding to "{invalid}". Valid entries are {valid}.\n'
                                'Please enter the verses separated by spaces.').format(invalid=invalid_verses[0],
                                                                                       valid=valid)
            critical_error_message_box(title=translate('SongsPlugin.EditSongForm', 'Invalid Verse Order'), message=msg)
        return len(invalid_verses) == 0

    def _validate_song(self):
        """
        Check the validity of the song.
        """
        # This checks data in the form *not* self.song. self.song is still
        # None at this point.
        log.debug('Validate Song')
        # Lets be nice and assume the data is correct.
        if not self.title_edit.text():
            self.song_tab_widget.setCurrentIndex(0)
            self.title_edit.setFocus()
            critical_error_message_box(
                message=translate('SongsPlugin.EditSongForm', 'You need to type in a song title.'))
            return False
        if self.verse_list_widget.rowCount() == 0:
            self.song_tab_widget.setCurrentIndex(0)
            self.verse_list_widget.setFocus()
            critical_error_message_box(
                message=translate('SongsPlugin.EditSongForm', 'You need to type in at least one verse.'))
            return False
        if self.authors_list_view.count() == 0:
            self.song_tab_widget.setCurrentIndex(1)
            self.authors_list_view.setFocus()
            critical_error_message_box(message=translate('SongsPlugin.EditSongForm',
                                                         'You need to have an author for this song.'))
            return False
        if self.verse_order_edit.text():
            result = self._validate_verse_list(self.verse_order_edit.text(), self.verse_list_widget.rowCount())
            if not result:
                return False
        # Validate tags (lp#1199639)
        misplaced_tags = []
        verse_tags = []
        for i in range(self.verse_list_widget.rowCount()):
            item = self.verse_list_widget.item(i, 0)
            tags = self.find_tags.findall(item.text())
            field = item.data(QtCore.Qt.UserRole)
            verse_tags.append(field)
            if not self._validate_tags(tags):
                misplaced_tags.append('{field1} {field2}'.format(field1=VerseType.translated_name(field[0]),
                                                                 field2=field[1:]))
        if misplaced_tags:
            critical_error_message_box(
                message=translate('SongsPlugin.EditSongForm',
                                  'There are misplaced formatting tags in the following verses:\n\n{tag}\n\n'
                                  'Please correct these tags before continuing.').format(tag=', '.join(misplaced_tags)))
            return False
        for tag in verse_tags:
            if verse_tags.count(tag) > 26:
                # lp#1310523: OpenLyrics allows only a-z variants of one verse:
                # http://openlyrics.info/dataformat.html#verse-name
                critical_error_message_box(message=translate(
                    'SongsPlugin.EditSongForm',
                    'You have {count} verses named {name} {number}. You can have at most '
                    '26 verses with the same name').format(count=verse_tags.count(tag),
                                                           name=VerseType.translated_name(tag[0]),
                                                           number=tag[1:]))
                return False
        return True

    def _validate_tags(self, tags, first_time=True):
        """
        Validates a list of tags
        Deletes the first affiliated tag pair which is located side by side in the list
        and call itself recursively with the shortened tag list.
        If there is any misplaced tag in the list, either the length of the tag list is not even,
        or the function won't find any tag pairs side by side.
        If there is no misplaced tag, the length of the list will be zero on any recursive run.

        :param tags: A list of tags
        :return: True if the function can't find any mismatched tags. Else False.
        """
        if first_time:
            fixed_tags = []
            for i in range(len(tags)):
                if tags[i] != '{br}':
                    fixed_tags.append(tags[i])
            tags = fixed_tags
        if len(tags) == 0:
            return True
        if len(tags) % 2 != 0:
            return False
        for i in range(len(tags) - 1):
            if tags[i + 1] == "{/" + tags[i][1:]:
                del tags[i:i + 2]
                return self._validate_tags(tags, False)
        return False

    def _process_lyrics(self):
        """
        Process the lyric data entered by the user into the OpenLP XML format.
        """
        # This method must only be run after the self.song = Song() assignment.
        log.debug('_processLyrics')
        sxml = None
        try:
            sxml = SongXML()
            multiple = []
            for i in range(self.verse_list_widget.rowCount()):
                item = self.verse_list_widget.item(i, 0)
                verse_id = item.data(QtCore.Qt.UserRole)
                verse_tag = verse_id[0]
                verse_num = verse_id[1:]
                sxml.add_verse_to_lyrics(verse_tag, verse_num, item.text())
                if verse_num > '1' and verse_tag not in multiple:
                    multiple.append(verse_tag)
            self.song.lyrics = str(sxml.extract_xml(), 'utf-8')
            for verse in multiple:
                self.song.verse_order = re.sub('([' + verse.upper() + verse.lower() + '])(\W|$)',
                                               r'\g<1>1\2', self.song.verse_order)
        except:
            log.exception('Problem processing song Lyrics \n{xml}'.format(xml=sxml.dump_xml()))
            raise

    def keyPressEvent(self, event):
        """
        Re-implement the keyPressEvent to react on Return/Enter keys. When some combo boxes have focus we do not want
        dialog's default action be triggered but instead our own.

        :param event: A QtWidgets.QKeyEvent event.
        """
        if event.key() in (QtCore.Qt.Key_Enter, QtCore.Qt.Key_Return):
            if self.authors_combo_box.hasFocus() and self.authors_combo_box.currentText():
                self.on_author_add_button_clicked()
                return
            if self.topics_combo_box.hasFocus() and self.topics_combo_box.currentText():
                self.on_topic_add_button_clicked()
                return
            if self.songbooks_combo_box.hasFocus() or self.songbook_entry_edit.hasFocus():
                self.on_songbook_add_button_clicked()
                return
        QtWidgets.QDialog.keyPressEvent(self, event)

    def initialise(self):
        """
        Set up the form for when it is displayed.
        """
        self.verse_edit_button.setEnabled(False)
        self.verse_delete_button.setEnabled(False)
        self.author_edit_button.setEnabled(False)
        self.author_remove_button.setEnabled(False)
        self.topic_remove_button.setEnabled(False)

    def load_authors(self):
        """
        Load the authors from the database into the combobox.
        """
        def get_author_key(author):
            """Get the key to sort by"""
            return get_natural_key(author.display_name)

        authors = self.manager.get_all_objects(Author)
        authors.sort(key=get_author_key)
        self.authors_combo_box.clear()
        self.authors = []
        for author in authors:
            row = self.authors_combo_box.count()
            self.authors_combo_box.addItem(author.display_name)
            self.authors_combo_box.setItemData(row, author.id)
            self.authors.append(author.display_name)
        set_case_insensitive_completer(self.authors, self.authors_combo_box)
        self.authors_combo_box.setCurrentIndex(-1)
        self.authors_combo_box.setCurrentText('')

        # Types
        self.author_types_combo_box.clear()
        # Don't iterate over the dictionary to give them this specific order
        for author_type in AuthorType.SortedTypes:
            self.author_types_combo_box.addItem(AuthorType.Types[author_type], author_type)

    def load_topics(self):
        """
        Load the topics into the combobox.
        """
        self.topics = []
        self._load_objects(Topic, self.topics_combo_box, self.topics)

    def load_songbooks(self):
        """
        Load the Songbooks into the combobox
        """
        self.songbooks = []
        self._load_objects(Book, self.songbooks_combo_box, self.songbooks)

    def load_themes(self, theme_list):
        """
        Load the themes into a combobox.
        """
        def get_theme_key(theme):
            """Get the key to sort by"""
            return get_natural_key(theme)

        self.theme_combo_box.clear()
        self.themes = theme_list
        self.themes.sort(key=get_theme_key)
        self.theme_combo_box.addItems(theme_list)
        set_case_insensitive_completer(self.themes, self.theme_combo_box)
        self.theme_combo_box.setCurrentIndex(-1)
        self.theme_combo_box.setCurrentText('')

    def load_media_files(self):
        """
        Load the media files into a combobox.
        """
        self.from_media_button.setVisible(False)
        for plugin in self.plugin_manager.plugins:
            if plugin.name == 'media' and plugin.status == PluginStatus.Active:
                self.from_media_button.setVisible(True)
                self.media_form.populate_files(plugin.media_item.get_list(MediaType.Audio))
                break

    def new_song(self):
        """
        Blank the edit form out in preparation for a new song.
        """
        log.debug('New Song')
        self.song = None
        self.initialise()
        self.song_tab_widget.setCurrentIndex(0)
        self.title_edit.clear()
        self.alternative_edit.clear()
        self.copyright_edit.clear()
        self.verse_order_edit.clear()
        self.comments_edit.clear()
        self.ccli_number_edit.clear()
        self.verse_list_widget.clear()
        self.verse_list_widget.setRowCount(0)
        self.authors_list_view.clear()
        self.topics_list_view.clear()
        self.songbooks_list_view.clear()
        self.songbook_entry_edit.clear()
        self.audio_list_widget.clear()
        self.title_edit.setFocus()
        self.load_authors()
        self.load_topics()
        self.load_songbooks()
        self.load_media_files()
        self.theme_combo_box.setCurrentIndex(-1)
        self.theme_combo_box.setCurrentText('')
        # it's a new song to preview is not possible
        self.preview_button.setVisible(False)

    def load_song(self, song_id, preview=False):
        """
        Loads a song.

        :param song_id: The song id (int).
        :param preview: Should be ``True`` if the song is also previewed (boolean).
        """
        log.debug('Load Song')
        self.initialise()
        self.song_tab_widget.setCurrentIndex(0)
        self.load_authors()
        self.load_topics()
        self.load_songbooks()
        self.load_media_files()
        self.song = self.manager.get_object(Song, song_id)
        self.title_edit.setText(self.song.title)
        self.alternative_edit.setText(self.song.alternate_title if self.song.alternate_title else '')
        if self.song.theme_name:
            find_and_set_in_combo_box(self.theme_combo_box, str(self.song.theme_name))
        else:
            # Clear the theme combo box in case it was previously set (bug #1212801)
            self.theme_combo_box.setCurrentIndex(-1)
            self.theme_combo_box.setCurrentText('')
        self.copyright_edit.setText(self.song.copyright if self.song.copyright else '')
        self.comments_edit.setPlainText(self.song.comments if self.song.comments else '')
        self.ccli_number_edit.setText(self.song.ccli_number if self.song.ccli_number else '')
        # lazy xml migration for now
        self.verse_list_widget.clear()
        self.verse_list_widget.setRowCount(0)
        verse_tags_translated = False
        if self.song.lyrics.startswith('<?xml version='):
            song_xml = SongXML()
            verse_list = song_xml.get_verses(self.song.lyrics)
            for count, verse in enumerate(verse_list):
                self.verse_list_widget.setRowCount(self.verse_list_widget.rowCount() + 1)
                # This silently migrates from localized verse type markup.
                # If we trusted the database, this would be unnecessary.
                verse_tag = verse[0]['type']
                index = None
                if len(verse_tag) > 1:
                    index = VerseType.from_translated_string(verse_tag)
                    if index is None:
                        index = VerseType.from_string(verse_tag, None)
                    else:
                        verse_tags_translated = True
                if index is None:
                    index = VerseType.from_tag(verse_tag)
                verse[0]['type'] = VerseType.tags[index]
                if verse[0]['label'] == '':
                    verse[0]['label'] = '1'
                verse_def = '{verse}{label}'.format(verse=verse[0]['type'], label=verse[0]['label'])
                item = QtWidgets.QTableWidgetItem(verse[1])
                item.setData(QtCore.Qt.UserRole, verse_def)
                self.verse_list_widget.setItem(count, 0, item)
        else:
            verses = self.song.lyrics.split('\n\n')
            for count, verse in enumerate(verses):
                self.verse_list_widget.setRowCount(self.verse_list_widget.rowCount() + 1)
                item = QtWidgets.QTableWidgetItem(verse)
                verse_def = '{verse}{count:d}'.format(verse=VerseType.tags[VerseType.Verse], count=(count + 1))
                item.setData(QtCore.Qt.UserRole, verse_def)
                self.verse_list_widget.setItem(count, 0, item)
        if self.song.verse_order:
            # we translate verse order
            translated = []
            for verse_def in self.song.verse_order.split():
                verse_index = None
                if verse_tags_translated:
                    verse_index = VerseType.from_translated_tag(verse_def[0], None)
                if verse_index is None:
                    verse_index = VerseType.from_tag(verse_def[0])
                verse_tag = VerseType.translated_tags[verse_index].upper()
                translated.append('{tag}{verse}'.format(tag=verse_tag, verse=verse_def[1:]))
            self.verse_order_edit.setText(' '.join(translated))
        else:
            self.verse_order_edit.setText('')
        self.tag_rows()
        # clear the results
        self.authors_list_view.clear()
        for author_song in self.song.authors_songs:
            self._add_author_to_list(author_song.author, author_song.author_type)
        # clear the results
        self.topics_list_view.clear()
        for topic in self.song.topics:
            topic_name = QtWidgets.QListWidgetItem(str(topic.name))
            topic_name.setData(QtCore.Qt.UserRole, topic.id)
            self.topics_list_view.addItem(topic_name)
        self.songbooks_list_view.clear()
        self.songbook_entry_edit.clear()
        for songbook_entry in self.song.songbook_entries:
            self.add_songbook_entry_to_list(songbook_entry.songbook.id, songbook_entry.songbook.name,
                                            songbook_entry.entry)
        self.audio_list_widget.clear()
        for media in self.song.media_files:
            item = QtWidgets.QListWidgetItem(media.file_path.name)
            item.setData(QtCore.Qt.UserRole, media.file_path)
            self.audio_list_widget.addItem(item)
        self.title_edit.setFocus()
        # Hide or show the preview button.
        self.preview_button.setVisible(preview)
        # Check if all verse tags are used.
        self.on_verse_order_text_changed(self.verse_order_edit.text())

    def tag_rows(self):
        """
        Tag the Song List rows based on the verse list
        """
        row_label = []
        for row in range(self.verse_list_widget.rowCount()):
            item = self.verse_list_widget.item(row, 0)
            verse_def = item.data(QtCore.Qt.UserRole)
            verse_tag = VerseType.translated_tag(verse_def[0])
            row_def = '{tag}{verse}'.format(tag=verse_tag, verse=verse_def[1:])
            row_label.append(row_def)
        self.verse_list_widget.setVerticalHeaderLabels(row_label)
        self.verse_list_widget.resizeRowsToContents()
        self.verse_list_widget.repaint()

    def on_author_add_button_clicked(self):
        """
        Add the author to the list of authors associated with this song when the button is clicked.
        """
        item = int(self.authors_combo_box.currentIndex())
        text = self.authors_combo_box.currentText().strip(' \r\n\t')
        author_type = self.author_types_combo_box.itemData(self.author_types_combo_box.currentIndex())
        if item == -1 and text:
            if QtWidgets.QMessageBox.question(
                    self,
                    translate('SongsPlugin.EditSongForm', 'Add Author'),
                    translate('SongsPlugin.EditSongForm', 'This author does not exist, do you want to add them?'),
                    defaultButton=QtWidgets.QMessageBox.Yes) == QtWidgets.QMessageBox.Yes:
                if text.find(' ') == -1:
                    author = Author.populate(first_name='', last_name='', display_name=text)
                else:
                    author = Author.populate(first_name=text.rsplit(' ', 1)[0], last_name=text.rsplit(' ', 1)[1],
                                             display_name=text)
                self.manager.save_object(author)
                self._add_author_to_list(author, author_type)
                self.load_authors()
                self.authors_combo_box.setCurrentIndex(-1)
                self.authors_combo_box.setCurrentText('')
            else:
                return
        elif item >= 0:
            item_id = (self.authors_combo_box.itemData(item))
            author = self.manager.get_object(Author, item_id)
            if self.authors_list_view.findItems(author.get_display_name(author_type), QtCore.Qt.MatchExactly):
                critical_error_message_box(
                    message=translate('SongsPlugin.EditSongForm', 'This author is already in the list.'))
            else:
                self._add_author_to_list(author, author_type)
            self.authors_combo_box.setCurrentIndex(-1)
            self.authors_combo_box.setCurrentText('')
        else:
            QtWidgets.QMessageBox.warning(
                self, UiStrings().NISs,
                translate('SongsPlugin.EditSongForm', 'You have not selected a valid author. Either select an author '
                          'from the list, or type in a new author and click the "Add Author to Song" button to add '
                          'the new author.'))

    def on_authors_list_view_clicked(self):
        """
        Run a set of actions when an author in the list is selected (mainly enable the delete button).
        """
        count = self.authors_list_view.count()
        if count > 0:
            self.author_edit_button.setEnabled(True)
        if count > 1:
            # There must be at least one author
            self.author_remove_button.setEnabled(True)

    def on_author_edit_button_clicked(self):
        """
        Show a dialog to change the type of an author when the edit button is clicked
        """
        self.author_edit_button.setEnabled(False)
        item = self.authors_list_view.currentItem()
        author_id, author_type = item.data(QtCore.Qt.UserRole)
        choice, ok = QtWidgets.QInputDialog.getItem(self, translate('SongsPlugin.EditSongForm', 'Edit Author Type'),
                                                    translate('SongsPlugin.EditSongForm',
                                                              'Choose type for this author'),
                                                    AuthorType.TranslatedTypes,
                                                    current=AuthorType.SortedTypes.index(author_type),
                                                    editable=False)
        if not ok:
            return
        author = self.manager.get_object(Author, author_id)
        author_type = AuthorType.from_translated_text(choice)
        item.setData(QtCore.Qt.UserRole, (author_id, author_type))
        item.setText(author.get_display_name(author_type))

    def on_author_remove_button_clicked(self):
        """
        Remove the author from the list when the delete button is clicked.
        """
        if self.authors_list_view.count() <= 2:
            self.author_remove_button.setEnabled(False)
        item = self.authors_list_view.currentItem()
        row = self.authors_list_view.row(item)
        self.authors_list_view.takeItem(row)

    def on_topic_add_button_clicked(self):
        item = int(self.topics_combo_box.currentIndex())
        text = self.topics_combo_box.currentText()
        if item == -1 and text:
            if QtWidgets.QMessageBox.question(
                    self, translate('SongsPlugin.EditSongForm', 'Add Topic'),
                    translate('SongsPlugin.EditSongForm', 'This topic does not exist, do you want to add it?'),
                    defaultButton=QtWidgets.QMessageBox.Yes) == QtWidgets.QMessageBox.Yes:
                topic = Topic.populate(name=text)
                self.manager.save_object(topic)
                topic_item = QtWidgets.QListWidgetItem(str(topic.name))
                topic_item.setData(QtCore.Qt.UserRole, topic.id)
                self.topics_list_view.addItem(topic_item)
                self.load_topics()
                self.topics_combo_box.setCurrentIndex(-1)
                self.topics_combo_box.setCurrentText('')
            else:
                return
        elif item >= 0:
            item_id = (self.topics_combo_box.itemData(item))
            topic = self.manager.get_object(Topic, item_id)
            if self.topics_list_view.findItems(str(topic.name), QtCore.Qt.MatchExactly):
                critical_error_message_box(
                    message=translate('SongsPlugin.EditSongForm', 'This topic is already in the list.'))
            else:
                topic_item = QtWidgets.QListWidgetItem(str(topic.name))
                topic_item.setData(QtCore.Qt.UserRole, topic.id)
                self.topics_list_view.addItem(topic_item)
            self.topics_combo_box.setCurrentIndex(-1)
            self.topics_combo_box.setCurrentText('')
        else:
            QtWidgets.QMessageBox.warning(
                self, UiStrings().NISs,
                translate('SongsPlugin.EditSongForm', 'You have not selected a valid topic. Either select a topic '
                          'from the list, or type in a new topic and click the "Add Topic to Song" button to add the '
                          'new topic.'))

    def on_topic_list_view_clicked(self):
        self.topic_remove_button.setEnabled(True)

    def on_topic_remove_button_clicked(self):
        self.topic_remove_button.setEnabled(False)
        item = self.topics_list_view.currentItem()
        row = self.topics_list_view.row(item)
        self.topics_list_view.takeItem(row)

    def on_songbook_add_button_clicked(self):
        item = int(self.songbooks_combo_box.currentIndex())
        text = self.songbooks_combo_box.currentText()
        if item == -1 and text:
            if QtWidgets.QMessageBox.question(
                    self, translate('SongsPlugin.EditSongForm', 'Add Songbook'),
                    translate('SongsPlugin.EditSongForm', 'This Songbook does not exist, do you want to add it?'),
                    defaultButton=QtWidgets.QMessageBox.Yes) == QtWidgets.QMessageBox.Yes:
                songbook = Book.populate(name=text)
                self.manager.save_object(songbook)
                self.add_songbook_entry_to_list(songbook.id, songbook.name, self.songbook_entry_edit.text())
                self.load_songbooks()
                self.songbooks_combo_box.setCurrentIndex(-1)
                self.songbooks_combo_box.setCurrentText('')
                self.songbook_entry_edit.clear()
            else:
                return
        elif item >= 0:
            item_id = (self.songbooks_combo_box.itemData(item))
            songbook = self.manager.get_object(Book, item_id)
            if self.songbooks_list_view.findItems(str(songbook.name), QtCore.Qt.MatchExactly):
                critical_error_message_box(
                    message=translate('SongsPlugin.EditSongForm', 'This Songbook is already in the list.'))
            else:
                self.add_songbook_entry_to_list(songbook.id, songbook.name, self.songbook_entry_edit.text())
            self.songbooks_combo_box.setCurrentIndex(-1)
            self.songbooks_combo_box.setCurrentText('')
            self.songbook_entry_edit.clear()
        else:
            QtWidgets.QMessageBox.warning(
                self, UiStrings().NISs,
                translate('SongsPlugin.EditSongForm', 'You have not selected a valid Songbook. Either select a '
                          'Songbook from the list, or type in a new Songbook and click the "Add to Song" '
                          'button to add the new Songbook.'))

    def on_songbook_list_view_clicked(self):
        self.songbook_remove_button.setEnabled(True)

    def on_songbook_remove_button_clicked(self):
        self.songbook_remove_button.setEnabled(False)
        row = self.songbooks_list_view.row(self.songbooks_list_view.currentItem())
        self.songbooks_list_view.takeItem(row)

    def on_verse_list_view_clicked(self):
        self.verse_edit_button.setEnabled(True)
        self.verse_delete_button.setEnabled(True)

    def on_verse_add_button_clicked(self):
        self.verse_form.set_verse('', True)
        if self.verse_form.exec():
            after_text, verse_tag, verse_num = self.verse_form.get_verse()
            verse_def = '{tag}{number}'.format(tag=verse_tag, number=verse_num)
            item = QtWidgets.QTableWidgetItem(after_text)
            item.setData(QtCore.Qt.UserRole, verse_def)
            item.setText(after_text)
            self.verse_list_widget.setRowCount(self.verse_list_widget.rowCount() + 1)
            self.verse_list_widget.setItem(self.verse_list_widget.rowCount() - 1, 0, item)
        self.tag_rows()
        # Check if all verse tags are used.
        self.on_verse_order_text_changed(self.verse_order_edit.text())

    def on_verse_edit_button_clicked(self):
        item = self.verse_list_widget.currentItem()
        if item:
            temp_text = item.text()
            verse_id = item.data(QtCore.Qt.UserRole)
            self.verse_form.set_verse(temp_text, True, verse_id)
            if self.verse_form.exec():
                after_text, verse_tag, verse_num = self.verse_form.get_verse()
                verse_def = '{tag}{number}'.format(tag=verse_tag, number=verse_num)
                item.setData(QtCore.Qt.UserRole, verse_def)
                item.setText(after_text)
                # number of lines has changed, repaint the list moving the data
                if len(temp_text.split('\n')) != len(after_text.split('\n')):
                    temp_list = []
                    temp_ids = []
                    for row in range(self.verse_list_widget.rowCount()):
                        item = self.verse_list_widget.item(row, 0)
                        temp_list.append(item.text())
                        temp_ids.append(item.data(QtCore.Qt.UserRole))
                    self.verse_list_widget.clear()
                    for row, entry in enumerate(temp_list):
                        item = QtWidgets.QTableWidgetItem(entry, 0)
                        item.setData(QtCore.Qt.UserRole, temp_ids[row])
                        self.verse_list_widget.setItem(row, 0, item)
        self.tag_rows()
        # Check if all verse tags are used.
        self.on_verse_order_text_changed(self.verse_order_edit.text())

    def on_verse_edit_all_button_clicked(self):
        """
        Verse edit all button (save) pressed

        :return:
        """
        verse_list = ''
        if self.verse_list_widget.rowCount() > 0:
            for row in range(self.verse_list_widget.rowCount()):
                item = self.verse_list_widget.item(row, 0)
                field = item.data(QtCore.Qt.UserRole)
                verse_tag = VerseType.translated_name(field[0])
                verse_num = field[1:]
                verse_list += '---[{tag}:{number}]---\n'.format(tag=verse_tag, number=verse_num)
                verse_list += item.text()
                verse_list += '\n'
            self.verse_form.set_verse(verse_list)
        else:
            self.verse_form.set_verse('')
        if not self.verse_form.exec():
            return
        verse_list = self.verse_form.get_all_verses()
        verse_list = str(verse_list.replace('\r\n', '\n'))
        self.verse_list_widget.clear()
        self.verse_list_widget.setRowCount(0)
        for row in self.find_verse_split.split(verse_list):
            for match in row.split('---['):
                for count, parts in enumerate(match.split(']---\n')):
                    if count == 0:
                        if len(parts) == 0:
                            continue
                        # handling carefully user inputted versetags
                        separator = parts.find(':')
                        if separator >= 0:
                            verse_name = parts[0:separator].strip()
                            verse_num = parts[separator + 1:].strip()
                        else:
                            verse_name = parts
                            verse_num = '1'
                        verse_index = VerseType.from_loose_input(verse_name)
                        verse_tag = VerseType.tags[verse_index]
                        # Later we need to handle v1a as well.
                        regex = re.compile(r'\D*(\d+)\D*')
                        match = regex.match(verse_num)
                        if match:
                            verse_num = match.group(1)
                        else:
                            verse_num = '1'
                        verse_def = '{tag}{number}'.format(tag=verse_tag, number=verse_num)
                    else:
                        if parts.endswith('\n'):
                            parts = parts.rstrip('\n')
                        item = QtWidgets.QTableWidgetItem(parts)
                        item.setData(QtCore.Qt.UserRole, verse_def)
                        self.verse_list_widget.setRowCount(self.verse_list_widget.rowCount() + 1)
                        self.verse_list_widget.setItem(self.verse_list_widget.rowCount() - 1, 0, item)
        self.tag_rows()
        self.verse_edit_button.setEnabled(False)
        self.verse_delete_button.setEnabled(False)
        # Check if all verse tags are used.
        self.on_verse_order_text_changed(self.verse_order_edit.text())

    def on_verse_delete_button_clicked(self):
        """
        Verse Delete button pressed

        """
        self.verse_list_widget.removeRow(self.verse_list_widget.currentRow())
        if not self.verse_list_widget.selectedItems():
            self.verse_edit_button.setEnabled(False)
            self.verse_delete_button.setEnabled(False)

    def on_verse_order_text_changed(self, text):
        """
        Checks if the verse order is complete or missing. Shows a error message according to the state of the verse
        order.

        :param text: The text of the verse order edit (ignored).
        """
        # First make sure that all letters entered in the verse order field are uppercase
        pos = self.verse_order_edit.cursorPosition()
        self.verse_order_edit.setText(text.upper())
        self.verse_order_edit.setCursorPosition(pos)
        # Extract all verses which were used in the order.
        verses_in_order = self._extract_verse_order(self.verse_order_edit.text())
        # Find the verses which were not used in the order.
        verses_not_used = []
        for index in range(self.verse_list_widget.rowCount()):
            verse = self.verse_list_widget.item(index, 0)
            verse = verse.data(QtCore.Qt.UserRole)
            if verse not in verses_in_order:
                verses_not_used.append(verse)
        # Set the label text.
        label_text = ''
        # No verse order was entered.
        if not verses_in_order:
            label_text = self.no_verse_order_entered_warning
        # The verse order does not contain all verses.
        elif verses_not_used:
            label_text = self.not_all_verses_used_warning
        self.warning_label.setText(label_text)

    def on_copyright_insert_button_triggered(self):
        """
        Copyright insert button pressed
        """
        text = self.copyright_edit.text()
        pos = self.copyright_edit.cursorPosition()
        sign = SongStrings.CopyrightSymbol
        text = text[:pos] + sign + text[pos:]
        self.copyright_edit.setText(text)
        self.copyright_edit.setFocus()
        self.copyright_edit.setCursorPosition(pos + len(sign))

    def on_maintenance_button_clicked(self):
        """
        Maintenance button pressed
        """
        self.media_item.song_maintenance_form.exec(True)
        self.load_authors()
        self.load_songbooks()
        self.load_topics()

    def on_preview(self, button):
        """
        Save and Preview button clicked.
        The Song is valid so as the plugin to add it to preview to see.

        :param button: A button (QPushButton).
        """
        log.debug('onPreview')
        if button.objectName() == 'preview_button':
            self.save_song(True)
            Registry().execute('songs_preview')

    def on_audio_add_from_file_button_clicked(self):
        """
        Loads file(s) from the filesystem.
        """
        filters = '{text} (*)'.format(text=UiStrings().AllFiles)
        file_paths, filter_used = FileDialog.getOpenFileNames(
            parent=self, caption=translate('SongsPlugin.EditSongForm', 'Open File(s)'), filter=filters)
        for file_path in file_paths:
            item = QtWidgets.QListWidgetItem(file_path.name)
            item.setData(QtCore.Qt.UserRole, file_path)
            self.audio_list_widget.addItem(item)

    def on_audio_add_from_media_button_clicked(self):
        """
        Loads file(s) from the media plugin.
        """
        if self.media_form.exec():
            for file_path in self.media_form.get_selected_files():
                item = QtWidgets.QListWidgetItem(file_path.name)
                item.setData(QtCore.Qt.UserRole, file_path)
                self.audio_list_widget.addItem(item)

    def on_audio_remove_button_clicked(self):
        """
        Removes a file from the list.
        """
        row = self.audio_list_widget.currentRow()
        if row == -1:
            return
        self.audio_list_widget.takeItem(row)

    def on_audio_remove_all_button_clicked(self):
        """
        Removes all files from the list.
        """
        self.audio_list_widget.clear()

    def on_up_button_clicked(self):
        """
        Moves a file up when the user clicks the up button on the audio tab.
        """
        row = self.audio_list_widget.currentRow()
        if row <= 0:
            return
        item = self.audio_list_widget.takeItem(row)
        self.audio_list_widget.insertItem(row - 1, item)
        self.audio_list_widget.setCurrentRow(row - 1)

    def on_down_button_clicked(self):
        """
        Moves a file down when the user clicks the up button on the audio tab.
        """
        row = self.audio_list_widget.currentRow()
        if row == -1 or row > self.audio_list_widget.count() - 1:
            return
        item = self.audio_list_widget.takeItem(row)
        self.audio_list_widget.insertItem(row + 1, item)
        self.audio_list_widget.setCurrentRow(row + 1)

    def clear_caches(self):
        """
        Free up auto-completion memory on dialog exit
        """
        log.debug('SongEditForm.clearCaches')
        self.authors = []
        self.themes = []
        self.songbooks = []
        self.topics = []

    def reject(self):
        """
        Exit Dialog and do not save
        """
        log.debug('SongEditForm.reject')
        self.clear_caches()
        QtWidgets.QDialog.reject(self)

    def accept(self):
        """
        Exit Dialog and save song if valid
        """
        log.debug('SongEditForm.accept')
        self.clear_caches()
        if self._validate_song():
            self.save_song()
            self.song = None
            QtWidgets.QDialog.accept(self)

    def save_song(self, preview=False):
        """
        Get all the data from the widgets on the form, and then save it to the database. The form has been validated
        and all reference items (Authors, Books and Topics) have been saved before this function is called.

        :param preview: Should be ``True`` if the song is also previewed (boolean).
        """
        # The Song() assignment. No database calls should be made while a
        # Song() is in a partially complete state.
        if not self.song:
            self.song = Song()
        self.song.title = self.title_edit.text()
        self.song.alternate_title = self.alternative_edit.text()
        self.song.copyright = self.copyright_edit.text()
        # Values will be set when cleaning the song.
        self.song.search_title = ''
        self.song.search_lyrics = ''
        self.song.verse_order = ''
        self.song.comments = self.comments_edit.toPlainText()
        order_text = self.verse_order_edit.text()
        order = []
        for item in order_text.split():
            verse_tag = VerseType.tags[VerseType.from_translated_tag(item[0])]
            verse_num = item[1:].lower()
            order.append('{tag}{number}'.format(tag=verse_tag, number=verse_num))
        self.song.verse_order = ' '.join(order)
        self.song.ccli_number = self.ccli_number_edit.text()
        theme_name = self.theme_combo_box.currentText()
        if theme_name:
            self.song.theme_name = theme_name
        else:
            self.song.theme_name = None
        self._process_lyrics()
        self.song.authors_songs = []
        for row in range(self.authors_list_view.count()):
            item = self.authors_list_view.item(row)
            self.song.add_author(self.manager.get_object(Author, item.data(QtCore.Qt.UserRole)[0]),
                                 item.data(QtCore.Qt.UserRole)[1])
        self.song.topics = []
        for row in range(self.topics_list_view.count()):
            item = self.topics_list_view.item(row)
            topic_id = (item.data(QtCore.Qt.UserRole))
            topic = self.manager.get_object(Topic, topic_id)
            if topic is not None:
                self.song.topics.append(topic)
        self.song.songbook_entries = []
        for row in range(self.songbooks_list_view.count()):
            item = self.songbooks_list_view.item(row)
            songbook_id = item.data(QtCore.Qt.UserRole)[0]
            songbook = self.manager.get_object(Book, songbook_id)
            entry = item.data(QtCore.Qt.UserRole)[1]
            self.song.add_songbook_entry(songbook, entry)
        # Save the song here because we need a valid id for the audio files.
        clean_song(self.manager, self.song)
        self.manager.save_object(self.song)
<<<<<<< HEAD
        audio_files = [a.file_name for a in self.song.media_files]
        log.debug(audio_files)
        save_path = os.path.join(str(AppLocation.get_section_data_path(self.media_item.plugin.name)), 'audio',
                                 str(self.song.id))
        create_paths(Path(save_path))
=======
        audio_paths = [a.file_path for a in self.song.media_files]
        log.debug(audio_paths)
        save_path = AppLocation.get_section_data_path(self.media_item.plugin.name) / 'audio' / str(self.song.id)
        check_directory_exists(save_path)
>>>>>>> df39497c
        self.song.media_files = []
        file_paths = []
        for row in range(self.audio_list_widget.count()):
            item = self.audio_list_widget.item(row)
            file_path = item.data(QtCore.Qt.UserRole)
            if save_path not in file_path.parents:
                old_file_path, file_path = file_path, save_path / file_path.name
                copyfile(old_file_path, file_path)
            file_paths.append(file_path)
            media_file = MediaFile()
            media_file.file_path = file_path
            media_file.type = 'audio'
            media_file.weight = row
            self.song.media_files.append(media_file)
        for audio_path in audio_paths:
            if audio_path not in file_paths:
                try:
                    audio_path.unlink()
                except:
                    log.exception('Could not remove file: {audio}'.format(audio=audio_path))
        if not file_paths:
            try:
                save_path.rmdir()
            except OSError:
                log.exception('Could not remove directory: {path}'.format(path=save_path))
        clean_song(self.manager, self.song)
        self.manager.save_object(self.song)
        self.media_item.auto_select_id = self.song.id<|MERGE_RESOLUTION|>--- conflicted
+++ resolved
@@ -24,31 +24,17 @@
 used to edit songs.
 """
 import logging
-import os
 import re
 
 from PyQt5 import QtCore, QtWidgets
 
-<<<<<<< HEAD
 from openlp.core.common.applocation import AppLocation
 from openlp.core.common.i18n import UiStrings, translate, get_natural_key
-from openlp.core.common.path import Path, path_to_str, create_paths
+from openlp.core.common.path import create_paths, copyfile
 from openlp.core.common.registry import Registry, RegistryProperties
 from openlp.core.lib import PluginStatus, MediaType, create_separated_list
 from openlp.core.lib.ui import set_case_insensitive_completer, critical_error_message_box, find_and_set_in_combo_box
 from openlp.core.ui.lib.filedialog import FileDialog
-from openlp.plugins.songs.lib import VerseType, clean_song
-from openlp.plugins.songs.lib.db import Book, Song, Author, AuthorType, Topic, MediaFile, SongBookEntry
-from openlp.plugins.songs.lib.ui import SongStrings
-from openlp.plugins.songs.lib.openlyricsxml import SongXML
-=======
-from openlp.core.common import Registry, RegistryProperties, AppLocation, UiStrings, check_directory_exists, translate
-from openlp.core.common.languagemanager import get_natural_key
-from openlp.core.common.path import copyfile
-from openlp.core.lib import PluginStatus, MediaType, create_separated_list
-from openlp.core.lib.ui import set_case_insensitive_completer, critical_error_message_box, find_and_set_in_combo_box
-from openlp.core.ui.lib.filedialog import FileDialog
->>>>>>> df39497c
 from openlp.plugins.songs.forms.editsongdialog import Ui_EditSongDialog
 from openlp.plugins.songs.forms.editverseform import EditVerseForm
 from openlp.plugins.songs.forms.mediafilesform import MediaFilesForm
@@ -1077,18 +1063,10 @@
         # Save the song here because we need a valid id for the audio files.
         clean_song(self.manager, self.song)
         self.manager.save_object(self.song)
-<<<<<<< HEAD
-        audio_files = [a.file_name for a in self.song.media_files]
-        log.debug(audio_files)
-        save_path = os.path.join(str(AppLocation.get_section_data_path(self.media_item.plugin.name)), 'audio',
-                                 str(self.song.id))
-        create_paths(Path(save_path))
-=======
         audio_paths = [a.file_path for a in self.song.media_files]
         log.debug(audio_paths)
         save_path = AppLocation.get_section_data_path(self.media_item.plugin.name) / 'audio' / str(self.song.id)
-        check_directory_exists(save_path)
->>>>>>> df39497c
+        create_paths(save_path)
         self.song.media_files = []
         file_paths = []
         for row in range(self.audio_list_widget.count()):
