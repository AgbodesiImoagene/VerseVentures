--- conflicted
+++ resolved
@@ -644,13 +644,8 @@
         Get all the data from the widgets on the form, and then save it to the
         database.
 
-<<<<<<< HEAD
-        ``preview``
-            Should be True if song is also previewed.
-=======
         ``preview`` 
             Should be ``True`` if the song is also previewed (boolean).
->>>>>>> 8929aaaa
         """
         self.song.title = unicode(self.TitleEditItem.text())
         self.song.alternate_title = unicode(self.AlternativeEdit.text())
