# -*- coding: utf-8 -*-
# vim: autoindent shiftwidth=4 expandtab textwidth=80 tabstop=4 softtabstop=4
"""
OpenLP - Open Source Lyrics Projection
Copyright (c) 2008 Raoul Snyman
Portions copyright (c) 2008-2009 Martin Thompson, Tim Bentley,

This program is free software; you can redistribute it and/or modify it under
the terms of the GNU General Public License as published by the Free Software
Foundation; version 2 of the License.

This program is distributed in the hope that it will be useful, but WITHOUT ANY
WARRANTY; without even the implied warranty of MERCHANTABILITY or FITNESS FOR A
PARTICULAR PURPOSE. See the GNU General Public License for more details.

You should have received a copy of the GNU General Public License along with
this program; if not, write to the Free Software Foundation, Inc., 59 Temple
Place, Suite 330, Boston, MA 02111-1307 USA
"""
import logging

from PyQt4 import Qt, QtCore, QtGui

from openlp.core.lib import SongXMLBuilder, SongXMLParser, Event, \
    EventType, EventManager
from openlp.plugins.songs.forms import EditVerseForm
from openlp.plugins.songs.lib.models import Song
from editsongdialog import Ui_EditSongDialog

class EditSongForm(QtGui.QDialog, Ui_EditSongDialog):
    """
    Class to manage the editing of a song
    """
    global log
    log = logging.getLogger(u'EditSongForm')
    log.info(u'Song Editor loaded')

    def __init__(self, songmanager, eventmanager, parent=None):
        """
        Constructor
        """
        QtGui.QDialog.__init__(self, parent)
        self.setupUi(self)
        # Connecting signals and slots
        QtCore.QObject.connect(self.AuthorAddButton,
            QtCore.SIGNAL(u'clicked()'), self.onAuthorAddButtonClicked)
        QtCore.QObject.connect(self.AuthorRemoveButton,
            QtCore.SIGNAL(u'clicked()'), self.onAuthorRemoveButtonClicked)
        QtCore.QObject.connect(self.AuthorsListView,
            QtCore.SIGNAL(u'itemClicked(QListWidgetItem*)'), self.onAuthorsListViewPressed)
<<<<<<< HEAD
        QtCore.QObject.connect(self.TopicAddButton,
            QtCore.SIGNAL(u'clicked()'), self.onTopicAddButtonClicked)
        QtCore.QObject.connect(self.TopicRemoveButton,
            QtCore.SIGNAL(u'clicked()'), self.onTopicRemoveButtonClicked)
        QtCore.QObject.connect(self.TopicsListView,
            QtCore.SIGNAL(u'itemClicked(QListWidgetItem*)'), self.onTopicListViewPressed)
        QtCore.QObject.connect(self.CopyrightInsertButton,
            QtCore.SIGNAL(u'clicked()'), self.onCopyrightInsertButtonTriggered)
        QtCore.QObject.connect(self.VerseAddButton,
            QtCore.SIGNAL(u'clicked()'), self.onVerseAddButtonClicked)
        QtCore.QObject.connect(self.VerseEditButton,
            QtCore.SIGNAL(u'clicked()'), self.onVerseEditButtonClicked)
        QtCore.QObject.connect(self.VerseDeleteButton,
            QtCore.SIGNAL(u'clicked()'), self.onVerseDeleteButtonClicked)
=======
        QtCore.QObject.connect(self.AddTopicsToSongButton,
            QtCore.SIGNAL(u'clicked()'), self.onTopicAddtoSongItemClicked)
        QtCore.QObject.connect(self.TopicRemoveItem,
            QtCore.SIGNAL(u'clicked()'), self.onTopicRemovefromSongItemClicked)
        QtCore.QObject.connect(self.TopicsListView,
            QtCore.SIGNAL(u'itemClicked(QListWidgetItem*)'), self.onTopicListViewPressed)
        QtCore.QObject.connect(self.CopyrightInsertItem,
            QtCore.SIGNAL(u'clicked()'), self.onCopyrightInsertItemTriggered)
        QtCore.QObject.connect(self.AddButton,
            QtCore.SIGNAL(u'clicked()'), self.onAddVerseButtonClicked)
        QtCore.QObject.connect(self.EditButton,
            QtCore.SIGNAL(u'clicked()'), self.onEditVerseButtonClicked)
        QtCore.QObject.connect(self.DeleteButton,
            QtCore.SIGNAL(u'clicked()'), self.onDeleteVerseButtonClicked)
>>>>>>> 2816277a
        QtCore.QObject.connect(self.VerseListWidget,
            QtCore.SIGNAL(u'itemClicked(QListWidgetItem*)'), self.onVerseListViewPressed)
        QtCore.QObject.connect(self.SongbookCombo,
            QtCore.SIGNAL(u'activated(int)'), self.onSongBookComboChanged)
        QtCore.QObject.connect(self.ThemeSelectionComboItem,
            QtCore.SIGNAL(u'activated(int)'), self.onThemeComboChanged)
        # Create other objects and forms
        self.songmanager = songmanager
        self.eventmanager = eventmanager
        self.verse_form = EditVerseForm()
        self.initialise()
        self.AuthorsListView.setSortingEnabled(False)
        self.AuthorsListView.setAlternatingRowColors(True)
        self.TopicsListView.setSortingEnabled(False)
        self.TopicsListView.setAlternatingRowColors(True)

    def initialise(self):
        self.VerseEditButton.setEnabled(False)
        self.VerseDeleteButton.setEnabled(False)
        self.AuthorRemoveButton.setEnabled(False)
        self.TopicRemoveButton.setEnabled(False)
        self.title_change = False

    def loadAuthors(self):
        authors = self.songmanager.get_authors()
        self.AuthorsSelectionComboItem.clear()
        for author in authors:
            row = self.AuthorsSelectionComboItem.count()
            self.AuthorsSelectionComboItem.addItem(author.display_name)
            self.AuthorsSelectionComboItem.setItemData(row, QtCore.QVariant(author.id))

    def loadTopics(self):
        topics = self.songmanager.get_topics()
        self.SongTopicCombo.clear()
        for topic in topics:
            row = self.SongTopicCombo.count()
            self.SongTopicCombo.addItem(topic.name)
            self.SongTopicCombo.setItemData(row, QtCore.QVariant(topic.id))

    def loadBooks(self):
        books = self.songmanager.get_books()
        self.SongbookCombo.clear()
        self.SongbookCombo.addItem(u' ')
        for book in books:
            row = self.SongbookCombo.count()
            self.SongbookCombo.addItem(book.name)
            self.SongbookCombo.setItemData(row, QtCore.QVariant(book.id))

    def loadThemes(self, theme_list):
        self.ThemeSelectionComboItem.clear()
        self.ThemeSelectionComboItem.addItem(u' ')
        for theme in theme_list:
            self.ThemeSelectionComboItem.addItem(theme)

    def newSong(self):
        log.debug(u'New Song')
        self.song = Song()
        self.TitleEditItem.setText(u'')
        self.AlternativeEdit.setText(u'')
        self.CopyrightEditItem.setText(u'')
        self.VerseOrderEdit.setText(u'')
        self.CommentsEdit.setText(u'')
        self.CCLNumberEdit.setText(u'')
        self.VerseListWidget.clear()
        self.AuthorsListView.clear()
        self.TopicsListView.clear()
        self.title_change = False
        self.TitleEditItem.setFocus(QtCore.Qt.OtherFocusReason)
        self.loadAuthors()
        self.loadTopics()
        self.loadBooks()

    def loadSong(self, id):
        log.debug(u'Load Song')
        self.loadAuthors()
        self.loadTopics()
        self.loadBooks()
        self.song = self.songmanager.get_song(id)
        self.TitleEditItem.setText(self.song.title)
        title = self.song.search_title.split(u'@')
        if self.song.song_book_id != 0:
            book_name = self.songmanager.get_book(self.song.song_book_id)
            id = self.SongbookCombo.findText(unicode(book_name.name), QtCore.Qt.MatchExactly)
            if id == -1:
                # Not Found
                id = 0
            self.SongbookCombo.setCurrentIndex(id)
        if self.song.theme_name is not None and len(self.song.theme_name) > 0:
            id = self.ThemeSelectionComboItem.findText(unicode(self.song.theme_name), QtCore.Qt.MatchExactly)
            if id == -1:
                # Not Found
                id = 0
                self.song.theme_name = None
            self.ThemeSelectionComboItem.setCurrentIndex(id)
        if len(title) > 1:
            self.AlternativeEdit.setText(title[1])
        if self.song.copyright is not None:
            self.CopyrightEditItem.setText(self.song.copyright)
        else:
            self.CopyrightEditItem.setText(u'')
        self.VerseListWidget.clear()
        if self.song.verse_order is not None:
            self.VerseOrderEdit.setText(self.song.verse_order)
        else:
            self.VerseOrderEdit.setText(u'')
        if self.song.comments is not None:
            self.CommentsEdit.setPlainText(self.song.comments)
        else:
            self.CommentsEdit.setPlainText(u'')
        if self.song.ccli_number is not None:
            self.CCLNumberEdit.setText(self.song.ccli_number)
        else:
            self.CCLNumberEdit.setText(u'')
        #lazy xml migration for now
        if self.song.lyrics.startswith(u'<?xml version='):
            songXML=SongXMLParser(self.song.lyrics)
            verseList = songXML.get_verses()
            for verse in verseList:
                self.VerseListWidget.addItem(verse[1])
        else:
            verses = self.song.lyrics.split(u'\n\n')
            for verse in verses:
                self.VerseListWidget.addItem(verse)
        # clear the results
        self.AuthorsListView.clear()
        for author in self.song.authors:
            author_name = QtGui.QListWidgetItem(unicode(author.display_name))
            author_name.setData(QtCore.Qt.UserRole, QtCore.QVariant(author.id))
            self.AuthorsListView.addItem(author_name)
        # clear the results
        self.TopicsListView.clear()
        for topic in self.song.topics:
            topic_name = QtGui.QListWidgetItem(unicode(topic.name))
            topic_name.setData(QtCore.Qt.UserRole, QtCore.QVariant(topic.id))
            self.TopicsListView.addItem(topic_name)
        self._validate_song()
        self.title_change = False
        self.TitleEditItem.setFocus(QtCore.Qt.OtherFocusReason)

    def onAuthorAddButtonClicked(self):
        item = int(self.AuthorsSelectionComboItem.currentIndex())
        if item > -1:
            item_id = (self.AuthorsSelectionComboItem.itemData(item)).toInt()[0]
            author = self.songmanager.get_author(item_id)
            self.song.authors.append(author)
            author_item = QtGui.QListWidgetItem(unicode(author.display_name))
            author_item.setData(QtCore.Qt.UserRole, QtCore.QVariant(author.id))
            self.AuthorsListView.addItem(author_item)

    def onAuthorsListViewPressed(self):
        if self.AuthorsListView.count() > 1:
            self.AuthorRemoveButton.setEnabled(True)

    def onAuthorRemoveButtonClicked(self):
        self.AuthorRemoveItem.setEnabled(False)
        item = self.AuthorsListView.currentItem()
        author_id = (item.data(QtCore.Qt.UserRole)).toInt()[0]
        author = self.songmanager.get_author(author_id)
        self.song.authors.remove(author)
        row = self.AuthorsListView.row(item)
        self.AuthorsListView.takeItem(row)

    def onTopicAddButtonClicked(self):
        item = int(self.SongTopicCombo.currentIndex())
        if item > -1:
            item_id = (self.SongTopicCombo.itemData(item)).toInt()[0]
            print item_id
            print self.TopicsListView
            topic = self.songmanager.get_topic(item_id)
            self.song.topics.append(topic)
            topic_item = QtGui.QListWidgetItem(unicode(topic.name))
            topic_item.setData(QtCore.Qt.UserRole, QtCore.QVariant(topic.id))
            self.TopicsListView.addItem(topic_item)

    def onTopicListViewPressed(self):
        self.TopicRemoveButton.setEnabled(True)

    def onTopicRemoveButtonClicked(self):
        self.TopicRemoveButton.setEnabled(False)
        item = self.TopicsListView.currentItem()
        topic_id = (item.data(QtCore.Qt.UserRole)).toInt()[0]
        topic = self.songmanager.get_topic(topic_id)
        self.song.topics.remove(topic)
        row = self.TopicsListView.row(item)
        self.TopicsListView.takeItem(row)

    def onSongBookComboChanged(self, item):
        if item == 0:
            self.song.song_book_id = 0
        else:
            item = int(self.SongbookCombo.currentIndex())
            self.song.song_book_id = (self.SongbookCombo.itemData(item)).toInt()[0]

    def onThemeComboChanged(self, item):
        if item == 0:
            #None means no Theme
            self.song.song_theme = None
        else:
            them_name = unicode(self.ThemeSelectionComboItem.itemText(item))
            self.song.theme_name = them_name

    def onVerseListViewPressed(self):
        self.VerseEditButton.setEnabled(True)
        self.VerseDeleteButton.setEnabled(True)

    def onVerseAddButtonClicked(self):
        self.verse_form.setVerse(u'')
        self.verse_form.exec_()
        self.VerseListWidget.addItem(self.verse_form.getVerse())

    def onVerseEditButtonClicked(self):
        item = self.VerseListWidget.currentItem()
        if item is not None:
            self.verse_form.setVerse(item.text())
            self.verse_form.exec_()
            item.setText(self.verse_form.getVerse())
        self.VerseListWidget.repaint()
        self.VerseEditButton.setEnabled(False)
        self.VerseDeleteButton.setEnabled(False)

    def onVerseDeleteButtonClicked(self):
        item = self.VerseListWidget.takeItem(self.VerseListWidget.currentRow())
        item = None
        self.VerseEditButton.setEnabled(False)
        self.VerseDeleteButton.setEnabled(False)

    def _validate_song(self):
        """
        Check the validity of the form. Only display the 'save' if the data can be saved.
        """
        log.debug(u'Validate Song')
        # Lets be nice and assume the data is correct.
        valid = True
        if len(self.TitleEditItem.displayText()) == 0:
            valid = False
            self.TitleEditItem.setStyleSheet(u'background-color: red; color: white')
        else:
            self.TitleEditItem.setStyleSheet(u'')
        if self.VerseListWidget.count() == 0:
            valid = False
            self.VerseListWidget.setStyleSheet(u'background-color: red; color: white')
        else:
            self.VerseListWidget.setStyleSheet(u'')
        if self.AuthorsListView.count() == 0:
            valid = False
            self.AuthorsListView.setStyleSheet(u'background-color: red; color: white')
        else:
            self.AuthorsListView.setStyleSheet(u'')
        return valid

    def on_TitleEditItem_lostFocus(self):
        self.song.title = self.TitleEditItem.text()
        self.title_change = True

    def on_VerseOrderEdit_lostFocus(self):
        self.song.verse_order = self.VerseOrderEdit.text()

    def on_CommentsEdit_lostFocus(self):
        self.song.comments = self.CommentsEdit.text()

    def on_CCLNumberEdit_lostFocus(self):
        self.song.ccli_number = self.CCLNumberEdit.text()

    def onCopyrightInsertButtonTriggered(self):
        text = self.CopyrightEditItem.displayText()
        pos = self.CopyrightEditItem.cursorPosition()
        text = text[:pos] + u'©' + text[pos:]
        self.CopyrightEditItem.setText(text)
        self.CopyrightEditItem.setFocus()
        self.CopyrightEditItem.setCursorPosition(pos + 1)

    def onAccept(self):
        log.debug(u'OnAccept')
        if not self._validate_song():
            return
        self.song.title = unicode(self.TitleEditItem.displayText())
        self.song.copyright = unicode(self.CopyrightEditItem.displayText())
        self.song.search_title = unicode(self.TitleEditItem.displayText()) + u'@'+ unicode(self.AlternativeEdit.displayText())
        self.song.comments = unicode(self.CommentsEdit.toPlainText())
        self.song.ccli_number = unicode(self.CCLNumberEdit.displayText())
        self.processLyrics()
        self.processTitle()
        self.songmanager.save_song(self.song)
        if self.title_change:
            self.eventmanager.post_event(Event(EventType.LoadSongList))
        self.close()

    def processLyrics(self):
        log.debug(u'processLyrics')
        sxml=SongXMLBuilder()
        sxml.new_document()
        sxml.add_lyrics_to_song()
        count = 1
        text = u' '
        verse_order = u''
        for i in range (0, self.VerseListWidget.count()):
            sxml.add_verse_to_lyrics(u'Verse', unicode(count),  unicode(self.VerseListWidget.item(i).text()))
            text = text + unicode(self.VerseListWidget.item(i).text()) + u' '
            verse_order = verse_order +unicode(count) + u' '
            count += 1
        if self.song.verse_order is None:
            self.song.verse_order = verse_order
        text =  text.replace(u'\'', u'')
        text =  text.replace(u',', u'')
        text =  text.replace(u';', u'')
        text =  text.replace(u':', u'')
        text =  text.replace(u'(', u'')
        text =  text.replace(u')', u'')
        text =  text.replace(u'{', u'')
        text =  text.replace(u'}', u'')
        text =  text.replace(u'?', u'')
        self.song.search_lyrics  = unicode(text)
        self.song.lyrics = unicode(sxml.extract_xml())

    def processTitle(self):
        log.debug(u'processTitle')
        self.song.search_title =  self.song.search_title.replace(u'\'', u'')
        self.song.search_title =  self.song.search_title.replace(u',', u'')
        self.song.search_title =  self.song.search_title.replace(u';', u'')
        self.song.search_title =  self.song.search_title.replace(u':', u'')
        self.song.search_title =  self.song.search_title.replace(u'(', u'')
        self.song.search_title =  self.song.search_title.replace(u')', u'')
        self.song.search_title =  self.song.search_title.replace(u'{', u'')
        self.song.search_title =  self.song.search_title.replace(u'}', u'')
        self.song.search_title =  self.song.search_title.replace(u'?', u'')
        self.song.search_title  = unicode(self.song.search_title)<|MERGE_RESOLUTION|>--- conflicted
+++ resolved
@@ -48,7 +48,6 @@
             QtCore.SIGNAL(u'clicked()'), self.onAuthorRemoveButtonClicked)
         QtCore.QObject.connect(self.AuthorsListView,
             QtCore.SIGNAL(u'itemClicked(QListWidgetItem*)'), self.onAuthorsListViewPressed)
-<<<<<<< HEAD
         QtCore.QObject.connect(self.TopicAddButton,
             QtCore.SIGNAL(u'clicked()'), self.onTopicAddButtonClicked)
         QtCore.QObject.connect(self.TopicRemoveButton,
@@ -63,22 +62,6 @@
             QtCore.SIGNAL(u'clicked()'), self.onVerseEditButtonClicked)
         QtCore.QObject.connect(self.VerseDeleteButton,
             QtCore.SIGNAL(u'clicked()'), self.onVerseDeleteButtonClicked)
-=======
-        QtCore.QObject.connect(self.AddTopicsToSongButton,
-            QtCore.SIGNAL(u'clicked()'), self.onTopicAddtoSongItemClicked)
-        QtCore.QObject.connect(self.TopicRemoveItem,
-            QtCore.SIGNAL(u'clicked()'), self.onTopicRemovefromSongItemClicked)
-        QtCore.QObject.connect(self.TopicsListView,
-            QtCore.SIGNAL(u'itemClicked(QListWidgetItem*)'), self.onTopicListViewPressed)
-        QtCore.QObject.connect(self.CopyrightInsertItem,
-            QtCore.SIGNAL(u'clicked()'), self.onCopyrightInsertItemTriggered)
-        QtCore.QObject.connect(self.AddButton,
-            QtCore.SIGNAL(u'clicked()'), self.onAddVerseButtonClicked)
-        QtCore.QObject.connect(self.EditButton,
-            QtCore.SIGNAL(u'clicked()'), self.onEditVerseButtonClicked)
-        QtCore.QObject.connect(self.DeleteButton,
-            QtCore.SIGNAL(u'clicked()'), self.onDeleteVerseButtonClicked)
->>>>>>> 2816277a
         QtCore.QObject.connect(self.VerseListWidget,
             QtCore.SIGNAL(u'itemClicked(QListWidgetItem*)'), self.onVerseListViewPressed)
         QtCore.QObject.connect(self.SongbookCombo,
