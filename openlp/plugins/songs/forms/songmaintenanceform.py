--- conflicted
+++ resolved
@@ -186,16 +186,8 @@
         Returns False if the given Book is already in the list otherwise True.
         """
         books = self.songmanager.get_all_objects_filtered(Book,
-<<<<<<< HEAD
-            and_(
-                Book.name == new_book.name,
-                Book.publisher == new_book.publisher
-                )
-            )
-=======
             and_(Book.name == new_book.name, 
                 Book.publisher == new_book.publisher))
->>>>>>> 103cc839
         if len(books) > 0:
             # If we edit an existing Book, we need to make sure that we do
             # not return False when nothing has changed (because this would
