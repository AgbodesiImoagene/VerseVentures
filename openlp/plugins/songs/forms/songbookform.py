# -*- coding: utf-8 -*-
"""
OpenLP - Open Source Lyrics Projection
Copyright (c) 2008 Raoul Snyman
Portions copyright (c) 2008-2009 Martin Thompson, Tim Bentley, Carsten Tinggaard

This program is free software; you can redistribute it and/or modify it under
the terms of the GNU General Public License as published by the Free Software
Foundation; version 2 of the License.

This program is distributed in the hope that it will be useful, but WITHOUT ANY
WARRANTY; without even the implied warranty of MERCHANTABILITY or FITNESS FOR A
PARTICULAR PURPOSE. See the GNU General Public License for more details.

You should have received a copy of the GNU General Public License along with
this program; if not, write to the Free Software Foundation, Inc., 59 Temple
Place, Suite 330, Boston, MA 02111-1307 USA
"""

from PyQt4 import QtGui, QtCore
from openlp.core.lib import translate
from songbookdialog import Ui_SongBookDialog

class SongBookForm(QtGui.QDialog, Ui_SongBookDialog):
    """
    Class documentation goes here.
    """
    def __init__(self, parent=None):
        """
        Constructor
        """
        QtGui.QDialog.__init__(self, parent)
        self.setupUi(self)

<<<<<<< HEAD
        QtCore.QObject.connect(self.DeleteButton,
            QtCore.SIGNAL(u'pressed()'), self.onDeleteButtonClick)
        QtCore.QObject.connect(self.ClearButton,
            QtCore.SIGNAL(u'pressed()'), self.onClearButtonClick)
        QtCore.QObject.connect(self.AddUpdateButton,
            QtCore.SIGNAL(u'pressed()'), self.onAddUpdateButtonClick)
        QtCore.QObject.connect(self.NameEdit,
            QtCore.SIGNAL(u'lostFocus()'), self.onBookNameEditLostFocus)
        QtCore.QObject.connect(self.BookSongListWidget,
            QtCore.SIGNAL(u'clicked(QModelIndex)'), self.onBooksListViewItemClicked)

    def load_form(self):
        """
        Refresh the screen and rest fields
        """
        self.BookSongListWidget.clear()
        self.onClearButtonClick() # tidy up screen
        books = self.songmanager.get_books()
        for book in books:
            book_name = QtGui.QListWidgetItem(book.name)
            book_name.setData(QtCore.Qt.UserRole, QtCore.QVariant(book.id))
            self.BookSongListWidget.addItem(book_name)
        if self.currentRow >= self.BookSongListWidget.count() :
            self.BookSongListWidget.setCurrentRow(self.BookSongListWidget.count() - 1)
        else:
            self.BookSongListWidget.setCurrentRow(self.currentRow)
        self.onBooksListViewItemClicked()

    def onDeleteButtonClick(self):
        """
        Delete the Book is the Book is not attached to any songs
        """
        self.songmanager.delete_book(self.Book.id)
        self.load_form()

    def onBookNameEditLostFocus(self):
        self._validate_form()

    def onAddUpdateButtonClick(self):
        """
        Sent New or update details to the database
        """
        if self.Book == None:
            self.Book = Book()
        self.Book.name = unicode(self.NameEdit.displayText())
        self.Book.publisher = unicode(self.PublisherEdit.displayText())
        self.songmanager.save_book(self.Book)
        self.onClearButtonClick()
        self.load_form()

    def onClearButtonClick(self):
        """
        Tidy up screen if clear button pressed
        """
        self.NameEdit.setText(u'')
        self.PublisherEdit.setText(u'')
        self.MessageLabel.setText(u'')
        self.DeleteButton.setEnabled(False)
        self.AddUpdateButton.setEnabled(True)
        self.Book = None
        self._validate_form()
        self.NameEdit.setFocus()

    def onBooksListViewItemClicked(self):
        """
        An Book has been selected display it
        If the Book is attached to a Song prevent delete
        """
        self.currentRow = self.BookSongListWidget.currentRow()
        item = self.BookSongListWidget.currentItem()
        if item is not None:
            item_id = (item.data(QtCore.Qt.UserRole)).toInt()[0]
            self.Book = self.songmanager.get_book(item_id)
            self.NameEdit.setText(self.Book.name)
            self.PublisherEdit.setText(self.Book.publisher)
            if len(self.Book.songs) > 0:
                self.MessageLabel.setText(translate(u'BookForm', u'Book in use "Delete" is disabled'))
                self.DeleteButton.setEnabled(False)
            else:
                self.MessageLabel.setText(translate(u'BookForm', u'Book in not used'))
                self.DeleteButton.setEnabled(True)
            self._validate_form()
=======
    def exec_(self, clear=True):
        if clear:
            self.NameEdit.clear()
            self.PublisherEdit.clear()
>>>>>>> 67f4669d
        self.NameEdit.setFocus()
        return QtGui.QDialog.exec_(self)

    def accept(self):
        if self.NameEdit.text() == u'':
            QtGui.QMessageBox.critical(self,
                translate(u'SongBookDialog', u'Error'),
                translate(u'SongBookDialog', u'You need to type in a book name!'),
                QtGui.QMessageBox.StandardButtons(QtGui.QMessageBox.Ok))
            self.NameEdit.setFocus()
            return False
        else:
            return QtGui.QDialog.accept(self)<|MERGE_RESOLUTION|>--- conflicted
+++ resolved
@@ -32,95 +32,10 @@
         QtGui.QDialog.__init__(self, parent)
         self.setupUi(self)
 
-<<<<<<< HEAD
-        QtCore.QObject.connect(self.DeleteButton,
-            QtCore.SIGNAL(u'pressed()'), self.onDeleteButtonClick)
-        QtCore.QObject.connect(self.ClearButton,
-            QtCore.SIGNAL(u'pressed()'), self.onClearButtonClick)
-        QtCore.QObject.connect(self.AddUpdateButton,
-            QtCore.SIGNAL(u'pressed()'), self.onAddUpdateButtonClick)
-        QtCore.QObject.connect(self.NameEdit,
-            QtCore.SIGNAL(u'lostFocus()'), self.onBookNameEditLostFocus)
-        QtCore.QObject.connect(self.BookSongListWidget,
-            QtCore.SIGNAL(u'clicked(QModelIndex)'), self.onBooksListViewItemClicked)
-
-    def load_form(self):
-        """
-        Refresh the screen and rest fields
-        """
-        self.BookSongListWidget.clear()
-        self.onClearButtonClick() # tidy up screen
-        books = self.songmanager.get_books()
-        for book in books:
-            book_name = QtGui.QListWidgetItem(book.name)
-            book_name.setData(QtCore.Qt.UserRole, QtCore.QVariant(book.id))
-            self.BookSongListWidget.addItem(book_name)
-        if self.currentRow >= self.BookSongListWidget.count() :
-            self.BookSongListWidget.setCurrentRow(self.BookSongListWidget.count() - 1)
-        else:
-            self.BookSongListWidget.setCurrentRow(self.currentRow)
-        self.onBooksListViewItemClicked()
-
-    def onDeleteButtonClick(self):
-        """
-        Delete the Book is the Book is not attached to any songs
-        """
-        self.songmanager.delete_book(self.Book.id)
-        self.load_form()
-
-    def onBookNameEditLostFocus(self):
-        self._validate_form()
-
-    def onAddUpdateButtonClick(self):
-        """
-        Sent New or update details to the database
-        """
-        if self.Book == None:
-            self.Book = Book()
-        self.Book.name = unicode(self.NameEdit.displayText())
-        self.Book.publisher = unicode(self.PublisherEdit.displayText())
-        self.songmanager.save_book(self.Book)
-        self.onClearButtonClick()
-        self.load_form()
-
-    def onClearButtonClick(self):
-        """
-        Tidy up screen if clear button pressed
-        """
-        self.NameEdit.setText(u'')
-        self.PublisherEdit.setText(u'')
-        self.MessageLabel.setText(u'')
-        self.DeleteButton.setEnabled(False)
-        self.AddUpdateButton.setEnabled(True)
-        self.Book = None
-        self._validate_form()
-        self.NameEdit.setFocus()
-
-    def onBooksListViewItemClicked(self):
-        """
-        An Book has been selected display it
-        If the Book is attached to a Song prevent delete
-        """
-        self.currentRow = self.BookSongListWidget.currentRow()
-        item = self.BookSongListWidget.currentItem()
-        if item is not None:
-            item_id = (item.data(QtCore.Qt.UserRole)).toInt()[0]
-            self.Book = self.songmanager.get_book(item_id)
-            self.NameEdit.setText(self.Book.name)
-            self.PublisherEdit.setText(self.Book.publisher)
-            if len(self.Book.songs) > 0:
-                self.MessageLabel.setText(translate(u'BookForm', u'Book in use "Delete" is disabled'))
-                self.DeleteButton.setEnabled(False)
-            else:
-                self.MessageLabel.setText(translate(u'BookForm', u'Book in not used'))
-                self.DeleteButton.setEnabled(True)
-            self._validate_form()
-=======
     def exec_(self, clear=True):
         if clear:
             self.NameEdit.clear()
             self.PublisherEdit.clear()
->>>>>>> 67f4669d
         self.NameEdit.setFocus()
         return QtGui.QDialog.exec_(self)
 
@@ -133,4 +48,4 @@
             self.NameEdit.setFocus()
             return False
         else:
-            return QtGui.QDialog.accept(self)+            return QtGui.QDialog.accept(self)
