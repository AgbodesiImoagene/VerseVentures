# -*- coding: utf-8 -*-
"""
OpenLP - Open Source Lyrics Projection
Copyright (c) 2008 Raoul Snyman
Portions copyright (c) 2008-2009 Martin Thompson, Tim Bentley, Carsten Tinggaard

This program is free software; you can redistribute it and/or modify it under
the terms of the GNU General Public License as published by the Free Software
Foundation; version 2 of the License.

This program is distributed in the hope that it will be useful, but WITHOUT ANY
WARRANTY; without even the implied warranty of MERCHANTABILITY or FITNESS FOR A
PARTICULAR PURPOSE. See the GNU General Public License for more details.

You should have received a copy of the GNU General Public License along with
this program; if not, write to the Free Software Foundation, Inc., 59 Temple
Place, Suite 330, Boston, MA 02111-1307 USA
"""
from PyQt4 import QtGui, QtCore
from openlp.core.lib import translate
from authorsdialog import Ui_AuthorsDialog

class AuthorsForm(QtGui.QDialog, Ui_AuthorsDialog):
    """
    Class to control the Maintenance of Authors Dialog
    """
    def __init__(self, parent=None):
        """
        Set up the screen and common data
        """
        QtGui.QDialog.__init__(self, parent)
        self.setupUi(self)
        self.autoDisplayName = False
        QtCore.QObject.connect(self.FirstNameEdit,
            QtCore.SIGNAL(u'textEdited(QString)'), self.onFirstNameEditTextEdited)
        QtCore.QObject.connect(self.LastNameEdit,
            QtCore.SIGNAL(u'textEdited(QString)'), self.onLastNameEditTextEdited)

    def exec_(self, clear=True):
        if clear:
            self.FirstNameEdit.clear()
            self.LastNameEdit.clear()
            self.DisplayEdit.clear()
        self.FirstNameEdit.setFocus()
        return QtGui.QDialog.exec_(self)

<<<<<<< HEAD
    def load_form(self):
        """
        Refresh the screen and rest fields
        """
        self.AuthorListWidget.clear()
        # tidy up screen
        self.onClearButtonClick()
        authors = self.songmanager.get_authors()
        for author in authors:
            author_name = QtGui.QListWidgetItem(author.display_name)
            author_name.setData(QtCore.Qt.UserRole, QtCore.QVariant(author.id))
            self.AuthorListWidget.addItem(author_name)
        if self.currentRow >= self.AuthorListWidget.count() :
            self.AuthorListWidget.setCurrentRow(self.AuthorListWidget.count() - 1)
        else:
            self.AuthorListWidget.setCurrentRow(self.currentRow)
        self._validate_form()
        self.onAuthorListWidgetItemClicked()
=======
    def onFirstNameEditTextEdited(self, text):
        if not self.autoDisplayName:
            return
        display_name = text
        if self.LastNameEdit.text() != u'':
            display_name = display_name + u' ' + self.LastNameEdit.text()
        self.DisplayEdit.setText(display_name)
>>>>>>> 67f4669d

    def onLastNameEditTextEdited(self, text):
        if not self.autoDisplayName:
            return
        display_name = text
        if self.FirstNameEdit.text() != u'':
            display_name = self.FirstNameEdit.text() + u' ' + display_name
        self.DisplayEdit.setText(display_name)

    def autoDisplayName(self):
        return self.autoDisplayName

<<<<<<< HEAD
    def onAuthorListWidgetItemClicked(self):
        """
        An Author has been selected display it
        If the author is attached to a Song prevent delete
        """
        self.currentRow = self.AuthorListWidget.currentRow()
        item = self.AuthorListWidget.currentItem()
        if item is not None:
            item_id = (item.data(QtCore.Qt.UserRole)).toInt()[0]
            self.author = self.songmanager.get_author(item_id)
            self.DisplayEdit.setText(self.author.display_name)
            if self.author.first_name is None:
                self.FirstNameEdit.setText(u'')
            else:
                self.FirstNameEdit.setText(self.author.first_name)
            if self.author.last_name is None:
                self.LastNameEdit.setText(u'')
            else:
                self.LastNameEdit.setText(self.author.last_name)
            if len(self.author.songs) > 0:
                self.MessageLabel.setText(translate(u'AuthorForm', u'Author in use "Delete" is disabled'))
                self.DeleteButton.setEnabled(False)
            else:
                self.MessageLabel.setText(translate(u'AuthorForm', u'Author in not used'))
                self.DeleteButton.setEnabled(True)
            self._validate_form()
        self.DisplayEdit.setFocus()
=======
    def setAutoDisplayName(self, on):
        self.autoDisplayName = on
>>>>>>> 67f4669d

    def accept(self):
        if self.FirstNameEdit.text() == u'':
            QtGui.QMessageBox.critical(self,
                translate(u'AuthorsDialog', u'Error'),
                translate(u'AuthorsDialog', u'You need to type in the first name of the author.'),
                QtGui.QMessageBox.StandardButtons(QtGui.QMessageBox.Ok))
            self.FirstNameEdit.setFocus()
            return False
        elif self.LastNameEdit.text() == u'':
            QtGui.QMessageBox.critical(self,
                translate(u'AuthorsDialog', u'Error'),
                translate(u'AuthorsDialog', u'You need to type in the last name of the author.'),
                QtGui.QMessageBox.StandardButtons(QtGui.QMessageBox.Ok))
            self.LastNameEdit.setFocus()
            return False
        elif self.DisplayEdit.text() == u'':
            if QtGui.QMessageBox.critical(self,
                    translate(u'AuthorsDialog', u'Error'),
                    translate(u'AuthorsDialog', u'You haven\'t set a display name for the author, would you like me to combine the first and last names for you?'),
                    QtGui.QMessageBox.StandardButtons(
                        QtGui.QMessageBox.Yes | QtGui.QMessageBox.No)
                    ) == QtGui.QMessageBox.Yes:
                self.DisplayEdit.setText(self.FirstNameEdit.text() + \
                    u' ' + self.LastNameEdit.text())
                return QtGui.QDialog.accept(self)
            else:
                self.DisplayEdit.setFocus()
                return False
        else:
            return QtGui.QDialog.accept(self)<|MERGE_RESOLUTION|>--- conflicted
+++ resolved
@@ -44,26 +44,6 @@
         self.FirstNameEdit.setFocus()
         return QtGui.QDialog.exec_(self)
 
-<<<<<<< HEAD
-    def load_form(self):
-        """
-        Refresh the screen and rest fields
-        """
-        self.AuthorListWidget.clear()
-        # tidy up screen
-        self.onClearButtonClick()
-        authors = self.songmanager.get_authors()
-        for author in authors:
-            author_name = QtGui.QListWidgetItem(author.display_name)
-            author_name.setData(QtCore.Qt.UserRole, QtCore.QVariant(author.id))
-            self.AuthorListWidget.addItem(author_name)
-        if self.currentRow >= self.AuthorListWidget.count() :
-            self.AuthorListWidget.setCurrentRow(self.AuthorListWidget.count() - 1)
-        else:
-            self.AuthorListWidget.setCurrentRow(self.currentRow)
-        self._validate_form()
-        self.onAuthorListWidgetItemClicked()
-=======
     def onFirstNameEditTextEdited(self, text):
         if not self.autoDisplayName:
             return
@@ -71,7 +51,6 @@
         if self.LastNameEdit.text() != u'':
             display_name = display_name + u' ' + self.LastNameEdit.text()
         self.DisplayEdit.setText(display_name)
->>>>>>> 67f4669d
 
     def onLastNameEditTextEdited(self, text):
         if not self.autoDisplayName:
@@ -84,38 +63,8 @@
     def autoDisplayName(self):
         return self.autoDisplayName
 
-<<<<<<< HEAD
-    def onAuthorListWidgetItemClicked(self):
-        """
-        An Author has been selected display it
-        If the author is attached to a Song prevent delete
-        """
-        self.currentRow = self.AuthorListWidget.currentRow()
-        item = self.AuthorListWidget.currentItem()
-        if item is not None:
-            item_id = (item.data(QtCore.Qt.UserRole)).toInt()[0]
-            self.author = self.songmanager.get_author(item_id)
-            self.DisplayEdit.setText(self.author.display_name)
-            if self.author.first_name is None:
-                self.FirstNameEdit.setText(u'')
-            else:
-                self.FirstNameEdit.setText(self.author.first_name)
-            if self.author.last_name is None:
-                self.LastNameEdit.setText(u'')
-            else:
-                self.LastNameEdit.setText(self.author.last_name)
-            if len(self.author.songs) > 0:
-                self.MessageLabel.setText(translate(u'AuthorForm', u'Author in use "Delete" is disabled'))
-                self.DeleteButton.setEnabled(False)
-            else:
-                self.MessageLabel.setText(translate(u'AuthorForm', u'Author in not used'))
-                self.DeleteButton.setEnabled(True)
-            self._validate_form()
-        self.DisplayEdit.setFocus()
-=======
     def setAutoDisplayName(self, on):
         self.autoDisplayName = on
->>>>>>> 67f4669d
 
     def accept(self):
         if self.FirstNameEdit.text() == u'':
@@ -146,4 +95,4 @@
                 self.DisplayEdit.setFocus()
                 return False
         else:
-            return QtGui.QDialog.accept(self)+            return QtGui.QDialog.accept(self)
