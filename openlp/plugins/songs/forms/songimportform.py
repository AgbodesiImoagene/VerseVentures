--- conflicted
+++ resolved
@@ -236,108 +236,8 @@
         if self.currentPage() == self.welcomePage:
             return True
         elif self.currentPage() == self.sourcePage:
-<<<<<<< HEAD
-            source_format = self.formatComboBox.currentIndex()
+            format = self.currentFormat
             Settings().setValue(u'songs/last import type',
-                source_format)
-            import_class = SongFormat.get_class(source_format)
-            if source_format == SongFormat.OpenLP2:
-                if self.openLP2FilenameEdit.text().isEmpty():
-                    critical_error_message_box(UiStrings().NFSs,
-                        WizardStrings.YouSpecifyFile % UiStrings().OLPV2)
-                    self.openLP2BrowseButton.setFocus()
-                    return False
-            elif source_format == SongFormat.OpenLP1:
-                if self.openLP1FilenameEdit.text().isEmpty():
-                    critical_error_message_box(UiStrings().NFSs,
-                        WizardStrings.YouSpecifyFile % UiStrings().OLPV1)
-                    self.openLP1BrowseButton.setFocus()
-                    return False
-            elif source_format == SongFormat.PowerSong:
-                if self.powerSongFilenameEdit.text().isEmpty() or \
-                    not import_class.isValidSource(
-                    folder=self.powerSongFilenameEdit.text()):
-                    critical_error_message_box(UiStrings().NFdSs,
-                        WizardStrings.YouSpecifyFolder % WizardStrings.PS)
-                    self.powerSongBrowseButton.setFocus()
-                    return False
-            elif source_format == SongFormat.OpenLyrics:
-                if self.openLyricsFileListWidget.count() == 0:
-                    critical_error_message_box(UiStrings().NFSp,
-                        WizardStrings.YouSpecifyFile % WizardStrings.OL)
-                    self.openLyricsAddButton.setFocus()
-                    return False
-            elif source_format == SongFormat.OpenSong:
-                if self.openSongFileListWidget.count() == 0:
-                    critical_error_message_box(UiStrings().NFSp,
-                        WizardStrings.YouSpecifyFile % WizardStrings.OS)
-                    self.openSongAddButton.setFocus()
-                    return False
-            elif source_format == SongFormat.WordsOfWorship:
-                if self.wordsOfWorshipFileListWidget.count() == 0:
-                    critical_error_message_box(UiStrings().NFSp,
-                        WizardStrings.YouSpecifyFile % WizardStrings.WoW)
-                    self.wordsOfWorshipAddButton.setFocus()
-                    return False
-            elif source_format == SongFormat.CCLI:
-                if self.ccliFileListWidget.count() == 0:
-                    critical_error_message_box(UiStrings().NFSp,
-                        WizardStrings.YouSpecifyFile % WizardStrings.CCLI)
-                    self.ccliAddButton.setFocus()
-                    return False
-            elif source_format == SongFormat.DreamBeam:
-                if self.dreamBeamFileListWidget.count() == 0:
-                    critical_error_message_box(UiStrings().NFSp,
-                        WizardStrings.YouSpecifyFile % WizardStrings.DB)
-                    self.dreamBeamAddButton.setFocus()
-                    return False
-            elif source_format == SongFormat.SongsOfFellowship:
-                if self.songsOfFellowshipFileListWidget.count() == 0:
-                    critical_error_message_box(UiStrings().NFSp,
-                        WizardStrings.YouSpecifyFile % WizardStrings.SoF)
-                    self.songsOfFellowshipAddButton.setFocus()
-                    return False
-            elif source_format == SongFormat.Generic:
-                if self.genericFileListWidget.count() == 0:
-                    critical_error_message_box(UiStrings().NFSp,
-                        translate('SongsPlugin.ImportWizardForm',
-                        'You need to specify at least one document or '
-                        'presentation file to import from.'))
-                    self.genericAddButton.setFocus()
-                    return False
-            elif source_format == SongFormat.EasySlides:
-                if self.easySlidesFilenameEdit.text().isEmpty():
-                    critical_error_message_box(UiStrings().NFSp,
-                        WizardStrings.YouSpecifyFile % WizardStrings.ES)
-                    self.easySlidesBrowseButton.setFocus()
-                    return False
-            elif source_format == SongFormat.EasyWorship:
-                if self.ewFilenameEdit.text().isEmpty():
-                    critical_error_message_box(UiStrings().NFSs,
-                        WizardStrings.YouSpecifyFile % WizardStrings.EW)
-                    self.ewBrowseButton.setFocus()
-                    return False
-            elif source_format == SongFormat.SongBeamer:
-                if self.songBeamerFileListWidget.count() == 0:
-                    critical_error_message_box(UiStrings().NFSp,
-                        WizardStrings.YouSpecifyFile % WizardStrings.SB)
-                    self.songBeamerAddButton.setFocus()
-                    return False
-            elif source_format == SongFormat.SongShowPlus:
-                if self.songShowPlusFileListWidget.count() == 0:
-                    critical_error_message_box(UiStrings().NFSp,
-                        WizardStrings.YouSpecifyFile % WizardStrings.SSP)
-                    self.songShowPlusAddButton.setFocus()
-                    return False
-            elif source_format == SongFormat.FoilPresenter:
-                if self.foilPresenterFileListWidget.count() == 0:
-                    critical_error_message_box(UiStrings().NFSp,
-                        WizardStrings.YouSpecifyFile % WizardStrings.FP)
-                    self.foilPresenterAddButton.setFocus()
-                    return False
-=======
-            format = self.currentFormat
-            QtCore.QSettings().setValue(u'songs/last import type',
                 format)
             select_mode, class_, error_msg = SongFormat.get(format,
                 u'selectMode', u'class', u'invalidSourceMsg')
@@ -356,7 +256,6 @@
                 critical_error_message_box(error_title, error_msg)
                 focus_button.setFocus()
                 return False
->>>>>>> f1afae18
             return True
         elif self.currentPage() == self.progressPage:
             return True
