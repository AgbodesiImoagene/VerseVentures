--- conflicted
+++ resolved
@@ -242,17 +242,10 @@
                 u'SongBeamer Files (*.sng)'
         """
         if filters:
-<<<<<<< HEAD
-            filters += u';;'
-        filters += u'%s (*)' % UiStrings().AllFiles
-        filenames = FileDialog.getOpenFileNames(self, title,
-            Settings().value(self.plugin.settings_section + u'/last directory import'), filters)
-=======
             filters += ';;'
         filters += '%s (*)' % UiStrings().AllFiles
-        filenames = QtGui.QFileDialog.getOpenFileNames(self, title,
+        filenames = FileDialog.getOpenFileNames(self, title,
             Settings().value(self.plugin.settings_section + '/last directory import'), filters)
->>>>>>> d9b2d33f
         if filenames:
             listbox.addItems(filenames)
             Settings().setValue(self.plugin.settings_section + '/last directory import',
