--- conflicted
+++ resolved
@@ -27,11 +27,8 @@
 
 from lxml import objectify, etree
 
-<<<<<<< HEAD
 from openlp.core.common.i18n import translate
-=======
-from openlp.core.common import get_file_encoding, translate
->>>>>>> df39497c
+from openlp.core.common import get_file_encoding
 from openlp.core.ui.lib.wizard import WizardStrings
 from .songimport import SongImport
 
