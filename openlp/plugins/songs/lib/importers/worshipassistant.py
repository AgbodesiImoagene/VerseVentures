# -*- coding: utf-8 -*-
# vim: autoindent shiftwidth=4 expandtab textwidth=120 tabstop=4 softtabstop=4

###############################################################################
# OpenLP - Open Source Lyrics Projection                                      #
# --------------------------------------------------------------------------- #
# Copyright (c) 2008-2017 OpenLP Developers                                   #
# --------------------------------------------------------------------------- #
# This program is free software; you can redistribute it and/or modify it     #
# under the terms of the GNU General Public License as published by the Free  #
# Software Foundation; version 2 of the License.                              #
#                                                                             #
# This program is distributed in the hope that it will be useful, but WITHOUT #
# ANY WARRANTY; without even the implied warranty of MERCHANTABILITY or       #
# FITNESS FOR A PARTICULAR PURPOSE. See the GNU General Public License for    #
# more details.                                                               #
#                                                                             #
# You should have received a copy of the GNU General Public License along     #
# with this program; if not, write to the Free Software Foundation, Inc., 59  #
# Temple Place, Suite 330, Boston, MA 02111-1307 USA                          #
###############################################################################
"""
The :mod:`worshipassistant` module provides the functionality for importing
Worship Assistant songs into the OpenLP database.
"""
import chardet
import csv
import logging
import re

<<<<<<< HEAD
from openlp.core.common.i18n import translate
=======
from openlp.core.common import get_file_encoding, translate
>>>>>>> df39497c
from openlp.plugins.songs.lib import VerseType
from openlp.plugins.songs.lib.importers.songimport import SongImport

log = logging.getLogger(__name__)

EMPTY_STR = 'NULL'


class WorshipAssistantImport(SongImport):
    """
    The :class:`WorshipAssistantImport` class provides the ability to import songs
    from Worship Assistant, via a dump of the database to a CSV file.

    The following fields are in the exported CSV file:

    * ``SONGNR`` Song ID (Discarded by importer)
    * ``TITLE`` Song title
    * ``AUTHOR`` Song author.
    * ``COPYRIGHT`` Copyright information
    * ``FIRSTLINE`` Unknown (Discarded by importer)
    * ``PRIKEY`` Primary chord key (Discarded by importer)
    * ``ALTKEY`` Alternate chord key (Discarded by importer)
    * ``TEMPO`` Tempo (Discarded by importer)
    * ``FOCUS`` Unknown (Discarded by importer)
    * ``THEME`` Theme (Discarded by importer)
    * ``SCRIPTURE`` Associated scripture (Discarded by importer)
    * ``ACTIVE`` Boolean value (Discarded by importer)
    * ``SONGBOOK`` Boolean value (Discarded by importer)
    * ``TIMESIG`` Unknown (Discarded by importer)
    * ``INTRODUCED`` Date the song was created (Discarded by importer)
    * ``LASTUSED`` Date the song was last used (Discarded by importer)
    * ``TIMESUSED`` How many times the song was used (Discarded by importer)
    * ``CCLINR`` CCLI Number
    * ``USER1`` User Field 1 (Discarded by importer)
    * ``USER2`` User Field 2 (Discarded by importer)
    * ``USER3`` User Field 3 (Discarded by importer)
    * ``USER4`` User Field 4 (Discarded by importer)
    * ``USER5`` User Field 5 (Discarded by importer)
    * ``ROADMAP`` Verse order used for the presentation
    * ``FILELINK1`` Associated file 1 (Discarded by importer)
    * ``OVERMAP`` Verse order used for printing (Discarded by importer)
    * ``FILELINK2`` Associated file 2 (Discarded by importer)
    * ``LYRICS`` The song lyrics used for printing (Discarded by importer, LYRICS2 is used instead)
    * ``INFO`` Unknown (Discarded by importer)
    * ``LYRICS2`` The song lyrics used for the presentation
    * ``BACKGROUND`` Custom background (Discarded by importer)
    """
    def do_import(self):
        """
        Receive a CSV file to import.
        """
        # Get encoding
        encoding = get_file_encoding(self.import_source)['encoding']
        with self.import_source.open('r', encoding=encoding) as songs_file:
            songs_reader = csv.DictReader(songs_file, escapechar='\\')
            try:
                records = list(songs_reader)
            except csv.Error as e:
                self.log_error(translate('SongsPlugin.WorshipAssistantImport', 'Error reading CSV file.'),
                               translate('SongsPlugin.WorshipAssistantImport',
                                         'Line {number:d}: {error}').format(number=songs_reader.line_num, error=e))
                return
        num_records = len(records)
        log.info('{count} records found in CSV file'.format(count=num_records))
        self.import_wizard.progress_bar.setMaximum(num_records)
        # Create regex to strip html tags
        re_html_strip = re.compile(r'<[^>]+>')
        for index, record in enumerate(records, 1):
            if self.stop_import_flag:
                return
            # Ensure that all keys are uppercase
            record = dict((field.upper(), value) for field, value in record.items())
            # The CSV file has a line in the middle of the file where the headers are repeated.
            #  We need to skip this line.
            if record['TITLE'] == "TITLE" and record['AUTHOR'] == 'AUTHOR' and record['LYRICS2'] == 'LYRICS2':
                continue
            self.set_defaults()
            verse_order_list = []
            try:
                self.title = record['TITLE']
                if record['AUTHOR'] != EMPTY_STR:
                    self.parse_author(record['AUTHOR'])
                if record['COPYRIGHT'] != EMPTY_STR:
                    self.add_copyright(record['COPYRIGHT'])
                if record['CCLINR'] != EMPTY_STR:
                    self.ccli_number = record['CCLINR']
                if record['ROADMAP'] != EMPTY_STR:
                    verse_order_list = [x.strip() for x in record['ROADMAP'].split(',')]
                lyrics = record['LYRICS2']
            except UnicodeDecodeError as e:
                self.log_error(translate('SongsPlugin.WorshipAssistantImport', 'Record {count:d}').format(count=index),
                               translate('SongsPlugin.WorshipAssistantImport',
                                         'Decoding error: {error}').format(error=e))
                continue
            except TypeError as e:
                self.log_error(translate('SongsPlugin.WorshipAssistantImport',
                                         'File not valid WorshipAssistant CSV format.'),
                               'TypeError: {error}'.format(error=e))
                return
            verse = ''
            used_verses = []
            verse_id = VerseType.tags[VerseType.Verse] + '1'
            for line in lyrics.splitlines():
                if line.startswith('['):  # verse marker
                    # Add previous verse
                    if verse:
                        # remove trailing linebreak, part of the WA syntax
                        self.add_verse(verse[:-1], verse_id)
                        used_verses.append(verse_id)
                        verse = ''
                    # drop the square brackets
                    right_bracket = line.find(']')
                    content = line[1:right_bracket].lower()
                    match = re.match('(\D*)(\d+)', content)
                    if match is not None:
                        verse_tag = match.group(1)
                        verse_num = match.group(2)
                    else:
                        # otherwise we assume number 1 and take the whole prefix as the verse tag
                        verse_tag = content
                        verse_num = '1'
                    verse_index = VerseType.from_loose_input(verse_tag) if verse_tag else 0
                    verse_tag = VerseType.tags[verse_index]
                    # Update verse order when the verse name has changed
                    verse_id = verse_tag + verse_num
                    # Make sure we've not choosen an id already used
                    while verse_id in verse_order_list and content in verse_order_list:
                        verse_num = str(int(verse_num) + 1)
                        verse_id = verse_tag + verse_num
                    if content != verse_id:
                        for i in range(len(verse_order_list)):
                            if verse_order_list[i].lower() == content.lower():
                                verse_order_list[i] = verse_id
                else:
                    # add line text to verse. Strip out html
                    verse += re_html_strip.sub('', line) + '\n'
            if verse:
                # remove trailing linebreak, part of the WA syntax
                if verse.endswith('\n\n'):
                    verse = verse[:-1]
                self.add_verse(verse, verse_id)
                used_verses.append(verse_id)
            if verse_order_list:
                # Use the verse order in the import, but remove entries that doesn't have a text
                cleaned_verse_order_list = []
                for verse in verse_order_list:
                    if verse in used_verses:
                        cleaned_verse_order_list.append(verse)
                self.verse_order_list = cleaned_verse_order_list
            if not self.finish():
                self.log_error(translate('SongsPlugin.WorshipAssistantImport',
                                         'Record {count:d}').format(count=index) +
                               (': "' + self.title + '"' if self.title else ''))<|MERGE_RESOLUTION|>--- conflicted
+++ resolved
@@ -23,16 +23,12 @@
 The :mod:`worshipassistant` module provides the functionality for importing
 Worship Assistant songs into the OpenLP database.
 """
-import chardet
 import csv
 import logging
 import re
 
-<<<<<<< HEAD
+from openlp.core.common import get_file_encoding
 from openlp.core.common.i18n import translate
-=======
-from openlp.core.common import get_file_encoding, translate
->>>>>>> df39497c
 from openlp.plugins.songs.lib import VerseType
 from openlp.plugins.songs.lib.importers.songimport import SongImport
 
