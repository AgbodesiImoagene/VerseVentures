# -*- coding: utf-8 -*-
# vim: autoindent shiftwidth=4 expandtab textwidth=120 tabstop=4 softtabstop=4

###############################################################################
# OpenLP - Open Source Lyrics Projection                                      #
# --------------------------------------------------------------------------- #
# Copyright (c) 2008-2017 OpenLP Developers                                   #
# --------------------------------------------------------------------------- #
# This program is free software; you can redistribute it and/or modify it     #
# under the terms of the GNU General Public License as published by the Free  #
# Software Foundation; version 2 of the License.                              #
#                                                                             #
# This program is distributed in the hope that it will be useful, but WITHOUT #
# ANY WARRANTY; without even the implied warranty of MERCHANTABILITY or       #
# FITNESS FOR A PARTICULAR PURPOSE. See the GNU General Public License for    #
# more details.                                                               #
#                                                                             #
# You should have received a copy of the GNU General Public License along     #
# with this program; if not, write to the Free Software Foundation, Inc., 59  #
# Temple Place, Suite 330, Boston, MA 02111-1307 USA                          #
###############################################################################
"""
The :mod:`songbeamer` module provides the functionality for importing SongBeamer songs into the OpenLP database.
"""
import chardet
import logging
import os
import re
import base64
import math

from openlp.core.common import get_file_encoding
from openlp.plugins.songs.lib import VerseType
from openlp.plugins.songs.lib.importers.songimport import SongImport
from openlp.core.common import Settings, is_win, is_macosx, get_file_encoding

log = logging.getLogger(__name__)


class SongBeamerTypes(object):
    MarkTypes = {
        'refrain': VerseType.tags[VerseType.Chorus],
        'chorus': VerseType.tags[VerseType.Chorus],
        'vers': VerseType.tags[VerseType.Verse],
        'verse': VerseType.tags[VerseType.Verse],
        'strophe': VerseType.tags[VerseType.Verse],
        'intro': VerseType.tags[VerseType.Intro],
        'coda': VerseType.tags[VerseType.Ending],
        'ending': VerseType.tags[VerseType.Ending],
        'bridge': VerseType.tags[VerseType.Bridge],
        'interlude': VerseType.tags[VerseType.Bridge],
        'zwischenspiel': VerseType.tags[VerseType.Bridge],
        'pre-chorus': VerseType.tags[VerseType.PreChorus],
        'pre-refrain': VerseType.tags[VerseType.PreChorus],
        'misc': VerseType.tags[VerseType.Other],
        'pre-bridge': VerseType.tags[VerseType.Other],
        'pre-coda': VerseType.tags[VerseType.Other],
        'part': VerseType.tags[VerseType.Other],
        'teil': VerseType.tags[VerseType.Other],
        'unbekannt': VerseType.tags[VerseType.Other],
        'unknown': VerseType.tags[VerseType.Other],
        'unbenannt': VerseType.tags[VerseType.Other],
        '$$m=': VerseType.tags[VerseType.Other]
    }


class SongBeamerImport(SongImport):
    """
    Import Song Beamer files(s). Song Beamer file format is text based in the beginning are one or more control tags
    written.
    """
    HTML_TAG_PAIRS = [
        (re.compile('<b>'), '{st}'),
        (re.compile('</b>'), '{/st}'),
        (re.compile('<i>'), '{it}'),
        (re.compile('</i>'), '{/it}'),
        (re.compile('<u>'), '{u}'),
        (re.compile('</u>'), '{/u}'),
        (re.compile('<p>'), '{p}'),
        (re.compile('</p>'), '{/p}'),
        (re.compile('<super>'), '{su}'),
        (re.compile('</super>'), '{/su}'),
        (re.compile('<sub>'), '{sb}'),
        (re.compile('</sub>'), '{/sb}'),
        (re.compile('<br.*?>'), '{br}'),
        (re.compile('<[/]?wordwrap>'), ''),
        (re.compile('<[/]?strike>'), ''),
        (re.compile('<[/]?h.*?>'), ''),
        (re.compile('<[/]?s.*?>'), ''),
        (re.compile('<[/]?linespacing.*?>'), ''),
        (re.compile('<[/]?c.*?>'), ''),
        (re.compile('<align.*?>'), ''),
        (re.compile('<valign.*?>'), '')
    ]

    def __init__(self, manager, **kwargs):
        """
        Initialise the Song Beamer importer.
        """
        super(SongBeamerImport, self).__init__(manager, **kwargs)

    def do_import(self):
        """
        Receive a single file or a list of files to import.
        """
        if not isinstance(self.import_source, list):
            return
        self.import_wizard.progress_bar.setMaximum(len(self.import_source))
        for import_file in self.import_source:
            # TODO: check that it is a valid SongBeamer file
            if self.stop_import_flag:
                return
            self.set_defaults()
            self.current_verse = ''
            self.current_verse_type = VerseType.tags[VerseType.Verse]
            self.chord_table = None
            file_name = os.path.split(import_file)[1]
            if os.path.isfile(import_file):
                # Detect the encoding
                self.input_file_encoding = get_file_encoding(import_file)['encoding']
<<<<<<< HEAD
                # The encoding should only be ANSI (cp1251), UTF-8, Unicode, Big-Endian-Unicode.
                # So if it doesn't start with 'u' we default to cp1252. See:
                # https://forum.songbeamer.com/viewtopic.php?p=419&sid=ca4814924e37c11e4438b7272a98b6f2
                if not self.input_file_encoding.lower().startswith('u'):
=======
                # The encoding should only be ANSI (cp1252), UTF-8, Unicode, Big-Endian-Unicode.
                # So if it doesn't start with 'u' we default to cp1252. See:
                # https://forum.songbeamer.com/viewtopic.php?p=419&sid=ca4814924e37c11e4438b7272a98b6f2
                if self.input_file_encoding.lower().startswith('u'):
>>>>>>> 046bfe49
                    self.input_file_encoding = 'cp1252'
                infile = open(import_file, 'rt', encoding=self.input_file_encoding)
                song_data = infile.readlines()
            else:
                continue
            self.title = file_name.split('.sng')[0]
            read_verses = False
            # The first verse separator doesn't count, but the others does, so line count starts at -1
            line_number = -1
            for line in song_data:
                line = line.rstrip()
                stripped_line = line.strip()
                if line.startswith('#') and not read_verses:
                    self.parse_tags(line)
                elif stripped_line.startswith('---'):
                    # '---' is a verse breaker
                    if self.current_verse:
                        self.replace_html_tags()
                        self.add_verse(self.current_verse, self.current_verse_type)
                        self.current_verse = ''
                        self.current_verse_type = VerseType.tags[VerseType.Verse]
                    read_verses = True
                    verse_start = True
                    # Songbeamer allows chord on line "-1"
                    if line_number == -1:
                        first_line = self.insert_chords(line_number, '')
                        if first_line:
                            self.current_verse = first_line.strip() + '\n'
                    line_number += 1
                elif stripped_line.startswith('--'):
                    # '--' is a page breaker, we convert to optional page break
                    self.current_verse += '[---]\n'
                    line_number += 1
                elif read_verses:
                    if verse_start:
                        verse_start = False
                        if not self.check_verse_marks(line):
                            self.current_verse += line.strip() + '\n'
                    else:
                        line = self.insert_chords(line_number, line)
                        self.current_verse += line.strip() + '\n'
                        line_number += 1
            if self.current_verse:
                self.replace_html_tags()
                self.add_verse(self.current_verse, self.current_verse_type)
            if not self.finish():
                self.log_error(import_file)

    def insert_chords(self, line_number, line):
        """
        Insert chords into text if any exists and chords import is enabled

        :param linenumber: Number of the current line
        :param line: The line of lyrics to insert chords
        """
        if self.chord_table and not Settings().value('songs/disable chords import') and line_number in self.chord_table:
            line_idx = sorted(self.chord_table[line_number].keys(), reverse=True)
            for idx in line_idx:
                # In SongBeamer the column position of the chord can be a decimal, we just round it up.
                int_idx = int(math.ceil(idx))
                if int_idx < 0:
                    int_idx = 0
                elif int_idx > len(line):
                    # If a chord is placed beyond the current end of the line, extend the line with spaces.
                    line += ' ' * (int_idx - len(line))
                line = line[:int_idx] + '[' + self.chord_table[line_number][idx] + ']' + line[int_idx:]
        return line

    def replace_html_tags(self):
        """
        This can be called to replace SongBeamer's specific (html) tags with OpenLP's specific (html) tags.
        """
        for pair in SongBeamerImport.HTML_TAG_PAIRS:
            self.current_verse = pair[0].sub(pair[1], self.current_verse)

    def parse_tags(self, line):
        """
        Parses a meta data line.

        :param line: The line in the file. It should consist of a tag and a value for this tag (unicode)::

                '#Title=Nearer my God to Thee'
        """
        tag_val = line.split('=', 1)
        if len(tag_val) == 1:
            return
        if not tag_val[0] or not tag_val[1]:
            return
        if tag_val[0] == '#(c)':
            self.add_copyright(tag_val[1])
        elif tag_val[0] == '#AddCopyrightInfo':
            pass
        elif tag_val[0] == '#AudioFile':
            self.parse_audio_file(tag_val[1])
        elif tag_val[0] == '#Author':
            self.parse_author(tag_val[1])
        elif tag_val[0] == '#BackgroundImage':
            pass
        elif tag_val[0] == '#Bible':
            pass
        elif tag_val[0] == '#Categories':
            self.topics = tag_val[1].split(',')
        elif tag_val[0] == '#CCLI':
            self.ccli_number = tag_val[1]
        elif tag_val[0] == '#Chords':
            self.chord_table = self.parse_chords(tag_val[1])
        elif tag_val[0] == '#ChurchSongID':
            pass
        elif tag_val[0] == '#ColorChords':
            pass
        elif tag_val[0] == '#Comments':
            try:
                self.comments = base64.b64decode(tag_val[1]).decode(self.input_file_encoding)
            except ValueError:
                self.comments = tag_val[1]
        elif tag_val[0] == '#Editor':
            pass
        elif tag_val[0] == '#Font':
            pass
        elif tag_val[0] == '#FontLang2':
            pass
        elif tag_val[0] == '#FontSize':
            pass
        elif tag_val[0] == '#Format':
            pass
        elif tag_val[0] == '#Format_PreLine':
            pass
        elif tag_val[0] == '#Format_PrePage':
            pass
        elif tag_val[0] == '#ID':
            pass
        elif tag_val[0] == '#Key':
            pass
        elif tag_val[0] == '#Keywords':
            pass
        elif tag_val[0] == '#LangCount':
            pass
        elif tag_val[0] == '#Melody':
            self.parse_author(tag_val[1])
        elif tag_val[0] == '#NatCopyright':
            pass
        elif tag_val[0] == '#OTitle':
            pass
        elif tag_val[0] == '#OutlineColor':
            pass
        elif tag_val[0] == '#OutlinedFont':
            pass
        elif tag_val[0] == '#QuickFind':
            pass
        elif tag_val[0] == '#Rights':
            song_book_pub = tag_val[1]
        elif tag_val[0] == '#Songbook' or tag_val[0] == '#SongBook':
            book_data = tag_val[1].split('/')
            self.song_book_name = book_data[0].strip()
            if len(book_data) == 2:
                number = book_data[1].strip()
                self.song_number = number if number.isdigit() else ''
        elif tag_val[0] == '#Speed':
            pass
        elif tag_val[0] == 'Tempo':
            pass
        elif tag_val[0] == '#TextAlign':
            pass
        elif tag_val[0] == '#Title':
            self.title = tag_val[1].strip()
        elif tag_val[0] == '#TitleAlign':
            pass
        elif tag_val[0] == '#TitleFontSize':
            pass
        elif tag_val[0] == '#TitleLang2':
            pass
        elif tag_val[0] == '#TitleLang3':
            pass
        elif tag_val[0] == '#TitleLang4':
            pass
        elif tag_val[0] == '#Translation':
            pass
        elif tag_val[0] == '#Transpose':
            pass
        elif tag_val[0] == '#TransposeAccidental':
            pass
        elif tag_val[0] == '#Version':
            pass
        elif tag_val[0] == '#VerseOrder':
            verse_order = tag_val[1].strip()
            for verse_mark in verse_order.split(','):
                new_verse_mark = self.convert_verse_marks(verse_mark)
                if new_verse_mark:
                    self.verse_order_list.append(new_verse_mark)

    def check_verse_marks(self, line):
        """
        Check and add the verse's MarkType. Returns ``True`` if the given line contains a correct verse mark otherwise
        ``False``.

        :param line: The line to check for marks.
        """
        new_verse_mark = self.convert_verse_marks(line)
        if new_verse_mark:
            self.current_verse_type = new_verse_mark
            return True
        return False

    def convert_verse_marks(self, line):
        """
        Convert the verse's MarkType. Returns the OpenLP versemark if the given line contains a correct SongBeamer verse
        mark otherwise ``None``.

        :param line: The line to check for marks.
        """
        new_verse_mark = None
        marks = line.split(' ')
        if len(marks) <= 2 and marks[0].lower() in SongBeamerTypes.MarkTypes:
            new_verse_mark = SongBeamerTypes.MarkTypes[marks[0].lower()]
            if len(marks) == 2:
                # If we have a digit, we append it to the converted verse mark
                if marks[1].isdigit():
                    new_verse_mark += marks[1]
        elif marks[0].lower().startswith('$$m='):  # this verse-mark cannot be numbered
            new_verse_mark = SongBeamerTypes.MarkTypes['$$m=']
        return new_verse_mark

    def parse_chords(self, chords):
        """
        Parse chords. The chords are in a base64 encode string. The decoded string is an index of chord placement
        separated by "\r", like this: "<linecolumn>,<linenumber>,<chord>\r"

        :param chords: Chords in a base64 encoded string
        """
        chord_list = base64.b64decode(chords).decode(self.input_file_encoding).split('\r')
        chord_table = {}
        for chord_index in chord_list:
            if not chord_index:
                continue
            [col_str, line_str, chord] = chord_index.split(',')
            col = float(col_str)
            line = int(line_str)
            if line not in chord_table:
                chord_table[line] = {}
            chord_table[line][col] = chord
        return chord_table

    def parse_audio_file(self, audio_file_path):
        """
        Parse audio file. The path is relative to the SongsBeamer Songs folder.

        :param audio_file_path: Path to the audio file
        """
        # The path is relative to SongBeamers Song folder
        if is_win():
            user_doc_folder = os.path.expandvars('$DOCUMENTS')
        elif is_macosx():
            user_doc_folder = os.path.join(os.path.expanduser('~'), 'Documents')
        else:
            # SongBeamer only runs on mac and win...
            return
        audio_file_path = os.path.normpath(os.path.join(user_doc_folder, 'SongBeamer', 'Songs', audio_file_path))
        if os.path.isfile(audio_file_path):
            self.add_media_file(audio_file_path)
        else:
            log.debug('Could not import mediafile "%s" since it does not exists!' % audio_file_path)<|MERGE_RESOLUTION|>--- conflicted
+++ resolved
@@ -118,17 +118,10 @@
             if os.path.isfile(import_file):
                 # Detect the encoding
                 self.input_file_encoding = get_file_encoding(import_file)['encoding']
-<<<<<<< HEAD
-                # The encoding should only be ANSI (cp1251), UTF-8, Unicode, Big-Endian-Unicode.
+                # The encoding should only be ANSI (cp1252), UTF-8, Unicode, Big-Endian-Unicode.
                 # So if it doesn't start with 'u' we default to cp1252. See:
                 # https://forum.songbeamer.com/viewtopic.php?p=419&sid=ca4814924e37c11e4438b7272a98b6f2
                 if not self.input_file_encoding.lower().startswith('u'):
-=======
-                # The encoding should only be ANSI (cp1252), UTF-8, Unicode, Big-Endian-Unicode.
-                # So if it doesn't start with 'u' we default to cp1252. See:
-                # https://forum.songbeamer.com/viewtopic.php?p=419&sid=ca4814924e37c11e4438b7272a98b6f2
-                if self.input_file_encoding.lower().startswith('u'):
->>>>>>> 046bfe49
                     self.input_file_encoding = 'cp1252'
                 infile = open(import_file, 'rt', encoding=self.input_file_encoding)
                 song_data = infile.readlines()
