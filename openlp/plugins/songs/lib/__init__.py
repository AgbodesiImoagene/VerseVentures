--- conflicted
+++ resolved
@@ -184,17 +184,11 @@
         verse_tag = verse_tag[0].lower()
         for num, tag in enumerate(VerseType.tags):
             if verse_tag == tag:
-<<<<<<< HEAD
-                return VerseType.TranslatedTags[num].upper()
+                return VerseType.translated_tags[num].upper()
         if len(VerseType.Names) > default:
-            return VerseType.TranslatedTags[default].upper()
+            return VerseType.translated_tags[default].upper()
         else:
-            return VerseType.TranslatedTags[VerseType.Other].upper()
-=======
-                return VerseType.translated_tags[num].upper()
-        if default in VerseType.translated_tags:
-            return VerseType.translated_tags[default].upper()
->>>>>>> 7d0b2e97
+            return VerseType.translated_tags[VerseType.Other].upper()
 
     @staticmethod
     def translated_name(verse_tag, default=Other):
@@ -210,17 +204,11 @@
         verse_tag = verse_tag[0].lower()
         for num, tag in enumerate(VerseType.tags):
             if verse_tag == tag:
-<<<<<<< HEAD
                 return VerseType.TranslatedNames[num]
         if len(VerseType.Names) > default:
-            return VerseType.TranslatedNames[default]
+            return VerseType.translated_names[default]
         else:
-            return VerseType.TranslatedNames[VerseType.Other]
-=======
-                return VerseType.translated_names[num]
-        if default in VerseType.translated_names:
-            return VerseType.translated_names[default]
->>>>>>> 7d0b2e97
+            return VerseType.translated_names[VerseType.Other]
 
     @staticmethod
     def from_tag(verse_tag, default=Other):
