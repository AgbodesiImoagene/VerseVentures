# -*- coding: utf-8 -*-
# vim: autoindent shiftwidth=4 expandtab textwidth=120 tabstop=4 softtabstop=4

###############################################################################
# OpenLP - Open Source Lyrics Projection                                      #
# --------------------------------------------------------------------------- #
# Copyright (c) 2008-2017 OpenLP Developers                                   #
# --------------------------------------------------------------------------- #
# This program is free software; you can redistribute it and/or modify it     #
# under the terms of the GNU General Public License as published by the Free  #
# Software Foundation; version 2 of the License.                              #
#                                                                             #
# This program is distributed in the hope that it will be useful, but WITHOUT #
# ANY WARRANTY; without even the implied warranty of MERCHANTABILITY or       #
# FITNESS FOR A PARTICULAR PURPOSE. See the GNU General Public License for    #
# more details.                                                               #
#                                                                             #
# You should have received a copy of the GNU General Public License along     #
# with this program; if not, write to the Free Software Foundation, Inc., 59  #
# Temple Place, Suite 330, Boston, MA 02111-1307 USA                          #
###############################################################################
"""
The :mod:`~openlp.plugins.songs.lib` module contains a number of library functions and classes used in the Songs plugin.
"""

import logging
import os
import re

from PyQt5 import QtWidgets

<<<<<<< HEAD
from openlp.core.common import AppLocation, CONTROL_CHARS, Settings
from openlp.core.lib import translate
=======
from openlp.core.common import AppLocation, CONTROL_CHARS
from openlp.core.lib import translate, clean_tags
>>>>>>> 046bfe49
from openlp.plugins.songs.lib.db import Author, MediaFile, Song, Topic
from openlp.plugins.songs.lib.ui import SongStrings

log = logging.getLogger(__name__)

WHITESPACE = re.compile(r'[\W_]+', re.UNICODE)
APOSTROPHE = re.compile('[\'`’ʻ′]', re.UNICODE)
# PATTERN will look for the next occurence of one of these symbols:
#   \controlword - optionally preceded by \*, optionally followed by a number
#   \'## - where ## is a pair of hex digits, representing a single character
#   \# - where # is a single non-alpha character, representing a special symbol
#   { or } - marking the beginning/end of a group
#   a run of characters without any \ { } or end-of-line
PATTERN = re.compile(
    r"(\\\*)?\\([a-z]{1,32})(-?\d{1,10})?[ ]?|\\'([0-9a-f]{2})|\\([^a-z*])|([{}])|[\r\n]+|([^\\{}\r\n]+)", re.I)
# RTF control words which specify a "destination" to be ignored.
DESTINATIONS = frozenset((
    'aftncn', 'aftnsep', 'aftnsepc', 'annotation', 'atnauthor', 'atndate', 'atnicn', 'atnid', 'atnparent', 'atnref',
    'atntime', 'atrfend', 'atrfstart', 'author', 'background', 'bkmkend', 'bkmkstart', 'blipuid', 'buptim', 'category',
    'colorschememapping', 'colortbl', 'comment', 'company', 'creatim', 'datafield', 'datastore', 'defchp', 'defpap',
    'do', 'doccomm', 'docvar', 'dptxbxtext', 'ebcend', 'ebcstart', 'factoidname', 'falt', 'fchars', 'ffdeftext',
    'ffentrymcr', 'ffexitmcr', 'ffformat', 'ffhelptext', 'ffl', 'ffname', 'ffstattext', 'file', 'filetbl', 'fldinst',
    'fldtype', 'fname', 'fontemb', 'fontfile', 'footer', 'footerf', 'footerl', 'footerr', 'footnote', 'formfield',
    'ftncn', 'ftnsep', 'ftnsepc', 'g', 'generator', 'gridtbl', 'header', 'headerf', 'headerl', 'headerr', 'hl', 'hlfr',
    'hlinkbase', 'hlloc', 'hlsrc', 'hsv', 'htmltag', 'info', 'keycode', 'keywords', 'latentstyles', 'lchars',
    'levelnumbers', 'leveltext', 'lfolevel', 'linkval', 'list', 'listlevel', 'listname', 'listoverride',
    'listoverridetable', 'listpicture', 'liststylename', 'listtable', 'listtext', 'lsdlockedexcept', 'macc', 'maccPr',
    'mailmerge', 'maln', 'malnScr', 'manager', 'margPr', 'mbar', 'mbarPr', 'mbaseJc', 'mbegChr', 'mborderBox',
    'mborderBoxPr', 'mbox', 'mboxPr', 'mchr', 'mcount', 'mctrlPr', 'md', 'mdeg', 'mdegHide', 'mden', 'mdiff', 'mdPr',
    'me', 'mendChr', 'meqArr', 'meqArrPr', 'mf', 'mfName', 'mfPr', 'mfunc', 'mfuncPr', 'mgroupChr', 'mgroupChrPr',
    'mgrow', 'mhideBot', 'mhideLeft', 'mhideRight', 'mhideTop', 'mhtmltag', 'mlim', 'mlimloc', 'mlimlow', 'mlimlowPr',
    'mlimupp', 'mlimuppPr', 'mm', 'mmaddfieldname', 'mmath', 'mmathPict', 'mmathPr', 'mmaxdist', 'mmc', 'mmcJc',
    'mmconnectstr', 'mmconnectstrdata', 'mmcPr', 'mmcs', 'mmdatasource', 'mmheadersource', 'mmmailsubject', 'mmodso',
    'mmodsofilter', 'mmodsofldmpdata', 'mmodsomappedname', 'mmodsoname', 'mmodsorecipdata', 'mmodsosort', 'mmodsosrc',
    'mmodsotable', 'mmodsoudl', 'mmodsoudldata', 'mmodsouniquetag', 'mmPr', 'mmquery', 'mmr', 'mnary', 'mnaryPr',
    'mnoBreak', 'mnum', 'mobjDist', 'moMath', 'moMathPara', 'moMathParaPr', 'mopEmu', 'mphant', 'mphantPr', 'mplcHide',
    'mpos', 'mr', 'mrad', 'mradPr', 'mrPr', 'msepChr', 'mshow', 'mshp', 'msPre', 'msPrePr', 'msSub', 'msSubPr',
    'msSubSup', 'msSubSupPr', 'msSup', 'msSupPr', 'mstrikeBLTR', 'mstrikeH', 'mstrikeTLBR', 'mstrikeV', 'msub',
    'msubHide', 'msup', 'msupHide', 'mtransp', 'mtype', 'mvertJc', 'mvfmf', 'mvfml', 'mvtof', 'mvtol', 'mzeroAsc',
    'mzFrodesc', 'mzeroWid', 'nesttableprops', 'nextfile', 'nonesttables', 'objalias', 'objclass', 'objdata', 'object',
    'objname', 'objsect', 'objtime', 'oldcprops', 'oldpprops', 'oldsprops', 'oldtprops', 'oleclsid', 'operator',
    'panose', 'password', 'passwordhash', 'pgp', 'pgptbl', 'picprop', 'pict', 'pn', 'pnseclvl', 'pntext', 'pntxta',
    'pntxtb', 'printim', 'private', 'propname', 'protend', 'protstart', 'protusertbl', 'pxe', 'result', 'revtbl',
    'revtim', 'rsidtbl', 'rxe', 'shp', 'shpgrp', 'shpinst', 'shppict', 'shprslt', 'shptxt', 'sn', 'sp', 'staticval',
    'stylesheet', 'subject', 'sv', 'svb', 'tc', 'template', 'themedata', 'title', 'txe', 'ud', 'upr', 'userprops',
    'wgrffmtfilter', 'windowcaption', 'writereservation', 'writereservhash', 'xe', 'xform', 'xmlattrname',
    'xmlattrvalue', 'xmlclose', 'xmlname', 'xmlnstbl', 'xmlopen'
))
# Translation of some special characters.
SPECIAL_CHARS = {
    '\n': '\n',
    '\r': '\n',
    '~': '\u00A0',
    '-': '\u00AD',
    '_': '\u2011',
    'par': '\n',
    'sect': '\n\n',
    # Required page and column break.
    # Would be good if we could split verse into subverses here.
    'page': '\n\n',
    'column': '\n\n',
    # Soft breaks.
    'softpage': '[---]',
    'softcol': '[---]',
    'line': '\n',
    'tab': '\t',
    'emdash': '\u2014',
    'endash': '\u2013',
    'emspace': '\u2003',
    'enspace': '\u2002',
    'qmspace': '\u2005',
    'bullet': '\u2022',
    'lquote': '\u2018',
    'rquote': '\u2019',
    'ldblquote': '\u201C',
    'rdblquote': '\u201D',
    'ltrmark': '\u200E',
    'rtlmark': '\u200F',
    'zwj': '\u200D',
    'zwnj': '\u200C'
}
CHARSET_MAPPING = {
    '0': 'cp1252',
    '128': 'cp932',
    '129': 'cp949',
    '134': 'cp936',
    '161': 'cp1253',
    '162': 'cp1254',
    '163': 'cp1258',
    '177': 'cp1255',
    '178': 'cp1256',
    '186': 'cp1257',
    '204': 'cp1251',
    '222': 'cp874',
    '238': 'cp1250'
}


class VerseType(object):
    """
    VerseType provides an enumeration for the tags that may be associated with verses in songs.
    """
    Verse = 0
    Chorus = 1
    Bridge = 2
    PreChorus = 3
    Intro = 4
    Ending = 5
    Other = 6

    names = ['Verse', 'Chorus', 'Bridge', 'Pre-Chorus', 'Intro', 'Ending', 'Other']
    tags = [name[0].lower() for name in names]

    translated_names = [
        translate('SongsPlugin.VerseType', 'Verse'),
        translate('SongsPlugin.VerseType', 'Chorus'),
        translate('SongsPlugin.VerseType', 'Bridge'),
        translate('SongsPlugin.VerseType', 'Pre-Chorus'),
        translate('SongsPlugin.VerseType', 'Intro'),
        translate('SongsPlugin.VerseType', 'Ending'),
        translate('SongsPlugin.VerseType', 'Other')]

    translated_tags = [name[0].lower() for name in translated_names]

    @staticmethod
    def translated_tag(verse_tag, default=Other):
        """
        Return the translated UPPERCASE tag for a given tag, used to show translated verse tags in UI

        :param verse_tag: The string to return a VerseType for
        :param default: Default return value if no matching tag is found
        :return: A translated UPPERCASE tag
        """
        verse_tag = verse_tag[0].lower()
        for num, tag in enumerate(VerseType.tags):
            if verse_tag == tag:
                return VerseType.translated_tags[num].upper()
        if len(VerseType.names) > default:
            return VerseType.translated_tags[default].upper()
        else:
            return VerseType.translated_tags[VerseType.Other].upper()

    @staticmethod
    def translated_name(verse_tag, default=Other):
        """
        Return the translated name for a given tag

        :param verse_tag: The string to return a VerseType for
        :param default: Default return value if no matching tag is found
        :return: Translated name for the given tag
        """
        verse_tag = verse_tag[0].lower()
        for num, tag in enumerate(VerseType.tags):
            if verse_tag == tag:
                return VerseType.translated_names[num]
        if len(VerseType.names) > default:
            return VerseType.translated_names[default]
        else:
            return VerseType.translated_names[VerseType.Other]

    @staticmethod
    def from_tag(verse_tag, default=Other):
        """
        Return the VerseType for a given tag

        :param verse_tag: The string to return a VerseType for
        :param default: Default return value if no matching tag is found (a valid VerseType or None)
        :return: A VerseType of the tag
        """
        verse_tag = verse_tag[0].lower()
        for num, tag in enumerate(VerseType.tags):
            if verse_tag == tag:
                return num
        if default in range(0, len(VerseType.names)) or default is None:
            return default
        else:
            return VerseType.Other

    @staticmethod
    def from_translated_tag(verse_tag, default=Other):
        """
        Return the VerseType for a given tag

        :param verse_tag: The string to return a VerseType for
        :param default: Default return value if no matching tag is found
        :return: The VerseType of a translated tag
        """
        verse_tag = verse_tag[0].lower()
        for num, tag in enumerate(VerseType.translated_tags):
            if verse_tag == tag:
                return num
        if default in range(0, len(VerseType.names)) or default is None:
            return default
        else:
            return VerseType.Other

    @staticmethod
    def from_string(verse_name, default=Other):
        """
        Return the VerseType for a given string

        :param verse_name: The string to return a VerseType for
        :param default: Default return value if no matching tag is found
        :return: The VerseType determined from the string
        """
        verse_name = verse_name.lower()
        for num, name in enumerate(VerseType.names):
            if verse_name == name.lower():
                return num
        return default

    @staticmethod
    def from_translated_string(verse_name):
        """
        Return the VerseType for a given string

        :param verse_name: The string to return a VerseType for
        :return: A VerseType
        """
        verse_name = verse_name.lower()
        for num, translation in enumerate(VerseType.translated_names):
            if verse_name == translation.lower():
                return num
        return None

    @staticmethod
    def from_loose_input(verse_name, default=Other):
        """
        Return the VerseType for a given string

        :param verse_name: The string to return a VerseType for
        :param default: Default return value if no matching tag is found
        :return: A VerseType
        """
        if len(verse_name) > 1:
            verse_index = VerseType.from_translated_string(verse_name)
            if verse_index is None:
                verse_index = VerseType.from_string(verse_name, default)
        elif len(verse_name) == 1:
            verse_index = VerseType.from_translated_tag(verse_name, None)
            if verse_index is None:
                verse_index = VerseType.from_tag(verse_name, default)
        else:
            return default
        return verse_index


def retrieve_windows_encoding(recommendation=None):
    """
    Determines which encoding to use on an information source. The process uses both automated detection, which is
    passed to this method as a recommendation, and user confirmation to return an encoding.

    :param recommendation: A recommended encoding discovered programmatically for the user to confirm.
    :return: A list of recommended encodings, or None
    """
    # map chardet result to compatible windows standard code page
    codepage_mapping = {'IBM866': 'cp866', 'TIS-620': 'cp874', 'SHIFT_JIS': 'cp932', 'GB2312': 'cp936',
                        'HZ-GB-2312': 'cp936', 'EUC-KR': 'cp949', 'Big5': 'cp950', 'ISO-8859-2': 'cp1250',
                        'windows-1250': 'cp1250', 'windows-1251': 'cp1251', 'windows-1252': 'cp1252',
                        'ISO-8859-7': 'cp1253', 'windows-1253': 'cp1253', 'ISO-8859-8': 'cp1255',
                        'windows-1255': 'cp1255'}
    if recommendation in codepage_mapping:
        recommendation = codepage_mapping[recommendation]

    # Show dialog for encoding selection
    encodings = [
        ('cp1256', translate('SongsPlugin', 'Arabic (CP-1256)')),
        ('cp1257', translate('SongsPlugin', 'Baltic (CP-1257)')),
        ('cp1250', translate('SongsPlugin', 'Central European (CP-1250)')),
        ('cp1251', translate('SongsPlugin', 'Cyrillic (CP-1251)')),
        ('cp1253', translate('SongsPlugin', 'Greek (CP-1253)')),
        ('cp1255', translate('SongsPlugin', 'Hebrew (CP-1255)')),
        ('cp932', translate('SongsPlugin', 'Japanese (CP-932)')),
        ('cp949', translate('SongsPlugin', 'Korean (CP-949)')),
        ('cp936', translate('SongsPlugin', 'Simplified Chinese (CP-936)')),
        ('cp874', translate('SongsPlugin', 'Thai (CP-874)')),
        ('cp950', translate('SongsPlugin', 'Traditional Chinese (CP-950)')),
        ('cp1254', translate('SongsPlugin', 'Turkish (CP-1254)')),
        ('cp1258', translate('SongsPlugin', 'Vietnam (CP-1258)')),
        ('cp1252', translate('SongsPlugin', 'Western European (CP-1252)'))
    ]
    recommended_index = -1
    if recommendation:
        for index, encoding in enumerate(encodings):
            if recommendation == encoding[0]:
                recommended_index = index
                break
    if recommended_index > -1:
        choice = QtWidgets.QInputDialog.getItem(
            None,
            translate('SongsPlugin', 'Character Encoding'),
            translate('SongsPlugin', 'The codepage setting is responsible\n'
                                     'for the correct character representation.\n'
                                     'Usually you are fine with the preselected choice.'),
            [pair[1] for pair in encodings], recommended_index, False)
    else:
        choice = QtWidgets.QInputDialog.getItem(
            None,
            translate('SongsPlugin', 'Character Encoding'),
            translate('SongsPlugin', 'Please choose the character encoding.\n'
                                     'The encoding is responsible for the correct character representation.'),
            [pair[1] for pair in encodings], 0, False)
    if not choice[1]:
        return None
    return next(filter(lambda item: item[1] == choice[0], encodings))[0]


def clean_string(string):
    """
    Strips punctuation from the passed string to assist searching.

    :param string: The string to clean
    :return: A clean string
    """
    return WHITESPACE.sub(' ', APOSTROPHE.sub('', string)).lower()


def clean_title(title):
    """
    Cleans the song title by removing Unicode control chars groups C0 & C1, as well as any trailing spaces.

    :param title: The song title to clean
    :return: A clean title
    """
    return CONTROL_CHARS.sub('', title).rstrip()


def clean_song(manager, song):
    """
    Cleans the search title, rebuilds the search lyrics, adds a default author if the song does not have one and other
    clean ups. This should always called when a new song is added or changed.

    :param manager: The song database manager object.
    :param song: The song object.
    """
    from .openlyricsxml import SongXML

    if song.title:
        song.title = clean_title(song.title)
    else:
        song.title = ''
    if song.alternate_title:
        song.alternate_title = clean_title(song.alternate_title)
    else:
        song.alternate_title = ''
    song.search_title = clean_string(song.title) + '@' + clean_string(song.alternate_title)
    if isinstance(song.lyrics, bytes):
        song.lyrics = str(song.lyrics, encoding='utf8')
    verses = SongXML().get_verses(song.lyrics)
    song.search_lyrics = ' '.join([clean_string(clean_tags(verse[1])) for verse in verses])
    # The song does not have any author, add one.
    if not song.authors_songs:
        name = SongStrings.AuthorUnknown
        author = manager.get_object_filtered(Author, Author.display_name == name)
        if author is None:
            author = Author.populate(display_name=name, last_name='', first_name='')
        song.add_author(author)
    if song.copyright:
        song.copyright = CONTROL_CHARS.sub('', song.copyright).strip()


def get_encoding(font, font_table, default_encoding, failed=False):
    """
    Finds an encoding to use. Asks user, if necessary.

    :param font: The number of currently active font.
    :param font_table: Dictionary of fonts and respective encodings.
    :param default_encoding: The default encoding to use when font_table is empty or no font is used.
    :param failed: A boolean indicating whether the previous encoding didn't work.
    """
    encoding = None
    if font in font_table:
        encoding = font_table[font]
    if not encoding and default_encoding:
        encoding = default_encoding
    if not encoding or failed:
        encoding = retrieve_windows_encoding()
        default_encoding = encoding
    font_table[font] = encoding
    return encoding, default_encoding


def strip_rtf(text, default_encoding=None):
    """
    This function strips RTF control structures and returns an unicode string.

    Thanks to Markus Jarderot (MizardX) for this code, used by permission. http://stackoverflow.com/questions/188545

    :param text: RTF-encoded text, a string.
    :param default_encoding: Default encoding to use when no encoding is specified.
    :return: A tuple ``(text, encoding)`` where ``text`` is the clean text and ``encoding`` is the detected encoding
    """
    # Current font is the font tag we last met.
    font = ''
    # Character encoding is defined inside fonttable.
    # font_table could contain eg '0': u'cp1252'
    font_table = {'': ''}
    # Stack of things to keep track of when entering/leaving groups.
    stack = []
    # Whether this group (and all inside it) are "ignorable".
    ignorable = False
    # Number of ASCII characters to skip after an unicode character.
    ucskip = 1
    # Number of ASCII characters left to skip.
    curskip = 0
    # Output buffer.
    out = []
    # Encoded buffer.
    ebytes = bytearray()
    for match in PATTERN.finditer(text):
        iinu, word, arg, hex_, char, brace, tchar = match.groups()
        # \x (non-alpha character)
        if char:
            if char in '\\{}':
                tchar = char
            else:
                word = char
        # Flush encoded buffer to output buffer
        if ebytes and not hex_ and not tchar:
            failed = False
            while True:
                try:
                    encoding, default_encoding = get_encoding(font, font_table, default_encoding, failed=failed)
                    if not encoding:
                        return None
                    dbytes = ebytes.decode(encoding)
                    # Code 5C is a peculiar case with Windows Codepage 932
                    if encoding == 'cp932' and '\\' in dbytes:
                        dbytes = dbytes.replace('\\', '\u00A5')
                    out.append(dbytes)
                    ebytes.clear()
                except UnicodeDecodeError:
                    failed = True
                else:
                    break
        # {}
        if brace:
            curskip = 0
            if brace == '{':
                # Push state
                stack.append((ucskip, ignorable, font))
            elif brace == '}' and len(stack) > 0:
                # Pop state
                ucskip, ignorable, font = stack.pop()
        # \command
        elif word:
            curskip = 0
            if word in DESTINATIONS:
                ignorable = True
            elif word in SPECIAL_CHARS:
                if not ignorable:
                    out.append(SPECIAL_CHARS[word])
            elif word == 'uc':
                ucskip = int(arg)
            elif word == 'u':
                c = int(arg)
                if c < 0:
                    c += 0x10000
                if not ignorable:
                    out.append(chr(c))
                curskip = ucskip
            elif word == 'fonttbl':
                ignorable = True
            elif word == 'f':
                font = arg
            elif word == 'ansicpg':
                font_table[font] = 'cp' + arg
            elif word == 'fcharset' and font not in font_table and arg in CHARSET_MAPPING:
                font_table[font] = CHARSET_MAPPING[arg]
            elif word == 'fldrslt':
                pass
            # \* 'Ignore if not understood' marker
            elif iinu:
                ignorable = True
        # \'xx
        elif hex_:
            if curskip > 0:
                curskip -= 1
            elif not ignorable:
                ebytes.append(int(hex_, 16))
        elif tchar:
            if curskip > 0:
                curskip -= 1
            elif not ignorable:
                ebytes += tchar.encode()
    text = ''.join(out)
    return text, default_encoding


def delete_song(song_id, song_plugin):
    """
    Deletes a song from the database. Media files associated to the song are removed prior to the deletion of the song.

    :param song_id: The ID of the song to delete.
    :param song_plugin: The song plugin instance.
    """
    save_path = ''
    media_files = song_plugin.manager.get_all_objects(MediaFile, MediaFile.song_id == song_id)
    for media_file in media_files:
        try:
            os.remove(media_file.file_name)
        except OSError:
            log.exception('Could not remove file: {name}'.format(name=media_file.file_name))
    try:
        save_path = os.path.join(AppLocation.get_section_data_path(song_plugin.name), 'audio', str(song_id))
        if os.path.exists(save_path):
            os.rmdir(save_path)
    except OSError:
        log.exception('Could not remove directory: {path}'.format(path=save_path))
    song_plugin.manager.delete_object(Song, song_id)


def transpose_lyrics(lyrics, transepose_value):
    """
    Transepose lyrics

    :param lyrcs: The lyrics to be transposed
    :param transepose_value: The value to transpose the lyrics with
    :return: The transposed lyrics
    """
    # Split text by verse delimiter - both normal and optional
    verse_list = re.split('(---\[.+?:.+?\]---|\[---\])', lyrics)
    transposed_lyrics = ''
    notation = Settings().value('songs/chord notation')
    for verse in verse_list:
        if verse.startswith('---[') or verse == '[---]':
            transposed_lyrics += verse
        else:
            transposed_lyrics += transpose_verse(verse, transepose_value, notation)
    return transposed_lyrics


def transpose_verse(verse_text, transepose_value, notation):
    """
    Transepose lyrics

    :param lyrcs: The lyrics to be transposed
    :param transepose_value: The value to transpose the lyrics with
    :return: The transposed lyrics
    """
    if '[' not in verse_text:
        return verse_text
    # Split the lyrics based on chord tags
    lyric_list = re.split('(\[|\]|/)', verse_text)
    transposed_lyrics = ''
    in_tag = False
    for word in lyric_list:
        if not in_tag:
            transposed_lyrics += word
            if word == '[':
                in_tag = True
        else:
            if word == ']':
                in_tag = False
                transposed_lyrics += word
            elif word == '/':
                transposed_lyrics += word
            else:
                # This MUST be a chord
                transposed_lyrics += transpose_chord(word, transepose_value, notation)
    # If still inside a chord tag something is wrong!
    if in_tag:
        return verse_text
    else:
        return transposed_lyrics


def transpose_chord(chord, transpose_value, notation):
    """
    Transpose chord according to the notation used.
    NOTE: This function has a javascript equivalent in chords.js - make sure to update both!

    :param chord: The chord to transpose.
    :param transpose_value: The value the chord should be transposed.
    :param notation: The notation to use when transposing.
    :return: The transposed chord.
    """
    # See https://en.wikipedia.org/wiki/Musical_note#12-tone_chromatic_scale
    notes_sharp_notation = {}
    notes_flat_notation = {}
    notes_sharp_notation['german'] = ['C', 'C#', 'D', 'D#', 'E', 'F', 'F#', 'G', 'G#', 'A', 'A#', 'H']
    notes_flat_notation['german'] = ['C', 'Db', 'D', 'Eb', 'Fb', 'F', 'Gb', 'G', 'Ab', 'A', 'B', 'H']
    notes_sharp_notation['english'] = ['C', 'C#', 'D', 'D#', 'E', 'F', 'F#', 'G', 'G#', 'A', 'A#', 'B']
    notes_flat_notation['english'] = ['C', 'Db', 'D', 'Eb', 'Fb', 'F', 'Gb', 'G', 'Ab', 'A', 'Bb', 'B']
    notes_sharp_notation['neo-latin'] = ['Do', 'Do#', 'Re', 'Re#', 'Mi', 'Fa', 'Fa#', 'Sol', 'Sol#', 'La', 'La#', 'Si']
    notes_flat_notation['neo-latin'] = ['Do', 'Reb', 'Re', 'Mib', 'Fab', 'Fa', 'Solb', 'Sol', 'Lab', 'La', 'Sib', 'Si']
    chord_split = chord.replace('♭', 'b').split('/[\/\(\)]/')
    transposed_chord = ''
    last_chord = ''
    notes_sharp = notes_sharp_notation[notation]
    notes_flat = notes_flat_notation[notation]
    notes_preferred = ['b', '#', '#', '#', '#', '#', '#', '#', '#', '#', '#', '#']
    for i in range(0, len(chord_split)):
        if i > 0:
            transposed_chord += '/'
        currentchord = chord_split[i]
        if currentchord[0] == '(':
            transposed_chord += '('
            if len(currentchord) > 1:
                currentchord = currentchord[1:]
            else:
                currentchord = ""
        if len(currentchord) > 0:
            if len(currentchord) > 1:
                if '#b'.find(currentchord[1]) == -1:
                    note = currentchord[0:1]
                    rest = currentchord[1:]
                else:
                    note = currentchord[0:2]
                    rest = currentchord[2:]
            else:
                note = currentchord
                rest = ''
            notenumber = notes_flat.index(note) if note not in notes_sharp else notes_sharp.index(note)
            notenumber += transpose_value
            while notenumber > 11:
                notenumber -= 12
            while notenumber < 0:
                notenumber += 12
            if i == 0:
                current_chord = notes_sharp[notenumber] if notes_preferred[notenumber] == '#' else notes_flat[
                    notenumber]
                last_chord = current_chord
            else:
                current_chord = notes_flat[notenumber] if last_chord not in notes_sharp else notes_sharp[notenumber]
            if not (note not in notes_flat and note not in notes_sharp):
                transposed_chord += current_chord + rest
            else:
                transposed_chord += note + rest
    return transposed_chord<|MERGE_RESOLUTION|>--- conflicted
+++ resolved
@@ -29,13 +29,8 @@
 
 from PyQt5 import QtWidgets
 
-<<<<<<< HEAD
 from openlp.core.common import AppLocation, CONTROL_CHARS, Settings
-from openlp.core.lib import translate
-=======
-from openlp.core.common import AppLocation, CONTROL_CHARS
 from openlp.core.lib import translate, clean_tags
->>>>>>> 046bfe49
 from openlp.plugins.songs.lib.db import Author, MediaFile, Song, Topic
 from openlp.plugins.songs.lib.ui import SongStrings
 
