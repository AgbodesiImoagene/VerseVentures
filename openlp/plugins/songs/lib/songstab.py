# -*- coding: utf-8 -*-
# vim: autoindent shiftwidth=4 expandtab textwidth=120 tabstop=4 softtabstop=4

###############################################################################
# OpenLP - Open Source Lyrics Projection                                      #
# --------------------------------------------------------------------------- #
# Copyright (c) 2008-2016 OpenLP Developers                                   #
# --------------------------------------------------------------------------- #
# This program is free software; you can redistribute it and/or modify it     #
# under the terms of the GNU General Public License as published by the Free  #
# Software Foundation; version 2 of the License.                              #
#                                                                             #
# This program is distributed in the hope that it will be useful, but WITHOUT #
# ANY WARRANTY; without even the implied warranty of MERCHANTABILITY or       #
# FITNESS FOR A PARTICULAR PURPOSE. See the GNU General Public License for    #
# more details.                                                               #
#                                                                             #
# You should have received a copy of the GNU General Public License along     #
# with this program; if not, write to the Free Software Foundation, Inc., 59  #
# Temple Place, Suite 330, Boston, MA 02111-1307 USA                          #
###############################################################################

from PyQt5 import QtCore, QtWidgets

from openlp.core.common import Settings, translate
from openlp.core.lib import SettingsTab
from openlp.plugins.songs.lib.ui import SongStrings


class SongsTab(SettingsTab):
    """
    SongsTab is the Songs settings tab in the settings dialog.
    """
    def setupUi(self):
        """
        Set up the configuration tab UI.
        """
        self.setObjectName('SongsTab')
        super(SongsTab, self).setupUi()
        self.mode_group_box = QtWidgets.QGroupBox(self.left_column)
        self.mode_group_box.setObjectName('mode_group_box')
        self.mode_layout = QtWidgets.QVBoxLayout(self.mode_group_box)
        self.mode_layout.setObjectName('mode_layout')
        self.tool_bar_active_check_box = QtWidgets.QCheckBox(self.mode_group_box)
        self.tool_bar_active_check_box.setObjectName('tool_bar_active_check_box')
        self.mode_layout.addWidget(self.tool_bar_active_check_box)
        self.update_on_edit_check_box = QtWidgets.QCheckBox(self.mode_group_box)
        self.update_on_edit_check_box.setObjectName('update_on_edit_check_box')
        self.mode_layout.addWidget(self.update_on_edit_check_box)
        self.add_from_service_check_box = QtWidgets.QCheckBox(self.mode_group_box)
        self.add_from_service_check_box.setObjectName('add_from_service_check_box')
        self.mode_layout.addWidget(self.add_from_service_check_box)
        self.display_songbook_check_box = QtWidgets.QCheckBox(self.mode_group_box)
        self.display_songbook_check_box.setObjectName('songbook_check_box')
        self.mode_layout.addWidget(self.display_songbook_check_box)
        self.display_copyright_check_box = QtWidgets.QCheckBox(self.mode_group_box)
        self.display_copyright_check_box.setObjectName('copyright_check_box')
        self.mode_layout.addWidget(self.display_copyright_check_box)
        self.left_layout.addWidget(self.mode_group_box)

        self.chords_group_box = QtWidgets.QGroupBox(self.left_column)
        self.chords_group_box.setObjectName('chords_group_box')
        self.chords_layout = QtWidgets.QVBoxLayout(self.chords_group_box)
        self.chords_layout.setObjectName('chords_layout')
        self.mainview_chords_check_box = QtWidgets.QCheckBox(self.mode_group_box)
        self.mainview_chords_check_box.setObjectName('tool_bar_active_check_box')
        self.chords_layout.addWidget(self.mainview_chords_check_box)
        self.disable_chords_import_check_box = QtWidgets.QCheckBox(self.mode_group_box)
        self.disable_chords_import_check_box.setObjectName('tool_bar_active_check_box')
        self.chords_layout.addWidget(self.disable_chords_import_check_box)

        # Chords notation
        self.chord_notation_label = QtWidgets.QLabel(self.chords_group_box)
        self.chord_notation_label.setWordWrap(True)
        self.chords_layout.addWidget(self.chord_notation_label)
        self.english_notation_radio_button = QtWidgets.QRadioButton(self.chords_group_box)
        self.english_notation_radio_button.setObjectName('english_notation_radio_button')
        self.chords_layout.addWidget(self.english_notation_radio_button)
        self.german_notation_radio_button = QtWidgets.QRadioButton(self.chords_group_box)
        self.german_notation_radio_button.setObjectName('german_notation_radio_button')
        self.chords_layout.addWidget(self.german_notation_radio_button)
        self.neolatin_notation_radio_button = QtWidgets.QRadioButton(self.chords_group_box)
        self.neolatin_notation_radio_button.setObjectName('neolatin_notation_radio_button')
        self.chords_layout.addWidget(self.neolatin_notation_radio_button)

        self.left_layout.addWidget(self.chords_group_box)

        self.left_layout.addStretch()
        self.right_layout.addStretch()
        self.tool_bar_active_check_box.stateChanged.connect(self.on_tool_bar_active_check_box_changed)
        self.update_on_edit_check_box.stateChanged.connect(self.on_update_on_edit_check_box_changed)
        self.add_from_service_check_box.stateChanged.connect(self.on_add_from_service_check_box_changed)
        self.display_songbook_check_box.stateChanged.connect(self.on_songbook_check_box_changed)
        self.display_copyright_check_box.stateChanged.connect(self.on_copyright_check_box_changed)
        self.mainview_chords_check_box.stateChanged.connect(self.on_mainview_chords_check_box_changed)
        self.disable_chords_import_check_box.stateChanged.connect(self.on_disable_chords_import_check_box_changed)
        self.english_notation_radio_button.clicked.connect(self.on_english_notation_button_clicked)
        self.german_notation_radio_button.clicked.connect(self.on_german_notation_button_clicked)
        self.neolatin_notation_radio_button.clicked.connect(self.on_neolatin_notation_button_clicked)

    def retranslateUi(self):
        self.mode_group_box.setTitle(translate('SongsPlugin.SongsTab', 'Songs Mode'))
        self.tool_bar_active_check_box.setText(translate('SongsPlugin.SongsTab',
                                                         'Display verses on live tool bar'))
        self.update_on_edit_check_box.setText(translate('SongsPlugin.SongsTab', 'Update service from song edit'))
        self.add_from_service_check_box.setText(translate('SongsPlugin.SongsTab',
                                                          'Import missing songs from service files'))
        self.display_songbook_check_box.setText(translate('SongsPlugin.SongsTab', 'Display songbook in footer'))
        self.display_copyright_check_box.setText(translate('SongsPlugin.SongsTab',
<<<<<<< HEAD
                                                           'Display "%s" symbol before copyright info') %
                                                 SongStrings.CopyrightSymbol)
        self.chords_group_box.setTitle(translate('SongsPlugin.SongsTab', 'Chords'))
        self.mainview_chords_check_box.setText(translate('SongsPlugin.SongsTab', 'Display chords in the main view'))
        self.disable_chords_import_check_box.setText(translate('SongsPlugin.SongsTab', 'Ignore chords when importing songs'))
        self.chord_notation_label.setText(translate('SongsPlugin.SongsTab', 'Chord notation to use:'))
        self.english_notation_radio_button.setText(translate('SongsPlugin.SongsTab', 'English') + ' (C-D-E-F-G-A-B)')
        self.german_notation_radio_button.setText(translate('SongsPlugin.SongsTab', 'German') + ' (C-D-E-F-G-A-H)')
        self.neolatin_notation_radio_button.setText(translate('SongsPlugin.SongsTab', 'Neo-Latin') + ' (Do-Re-Mi-Fa-Sol-La-Si)')
=======
                                                           'Display "{symbol}" symbol before copyright '
                                                           'info').format(symbol=SongStrings.CopyrightSymbol))
>>>>>>> d6903665

    def on_search_as_type_check_box_changed(self, check_state):
        self.song_search = (check_state == QtCore.Qt.Checked)

    def on_tool_bar_active_check_box_changed(self, check_state):
        self.tool_bar = (check_state == QtCore.Qt.Checked)

    def on_update_on_edit_check_box_changed(self, check_state):
        self.update_edit = (check_state == QtCore.Qt.Checked)

    def on_add_from_service_check_box_changed(self, check_state):
        self.update_load = (check_state == QtCore.Qt.Checked)

    def on_songbook_check_box_changed(self, check_state):
        self.display_songbook = (check_state == QtCore.Qt.Checked)

    def on_copyright_check_box_changed(self, check_state):
        self.display_copyright_symbol = (check_state == QtCore.Qt.Checked)

    def on_mainview_chords_check_box_changed(self, check_state):
        self.mainview_chords = (check_state == QtCore.Qt.Checked)

    def on_disable_chords_import_check_box_changed(self, check_state):
        self.disable_chords_import = (check_state == QtCore.Qt.Checked)

    def on_english_notation_button_clicked(self):
        self.chord_notation = 'english'

    def on_german_notation_button_clicked(self):
        self.chord_notation = 'german'

    def on_neolatin_notation_button_clicked(self):
        self.chord_notation = 'neo-latin'

    def load(self):
        settings = Settings()
        settings.beginGroup(self.settings_section)
        self.tool_bar = settings.value('display songbar')
        self.update_edit = settings.value('update service on edit')
        self.update_load = settings.value('add song from service')
        self.display_songbook = settings.value('display songbook')
        self.display_copyright_symbol = settings.value('display copyright symbol')
        self.chord_notation = settings.value('chord notation')
        self.mainview_chords = settings.value('mainview chords')
        self.disable_chords_import = settings.value('disable chords import')
        self.tool_bar_active_check_box.setChecked(self.tool_bar)
        self.update_on_edit_check_box.setChecked(self.update_edit)
        self.add_from_service_check_box.setChecked(self.update_load)
        self.display_songbook_check_box.setChecked(self.display_songbook)
        self.display_copyright_check_box.setChecked(self.display_copyright_symbol)
        self.mainview_chords_check_box.setChecked(self.mainview_chords)
        self.disable_chords_import_check_box.setChecked(self.disable_chords_import)
        if self.chord_notation == 'german':
            self.german_notation_radio_button.setChecked(True)
        elif self.chord_notation == 'neo-latin':
            self.neolatin_notation_radio_button.setChecked(True)
        else:
            self.english_notation_radio_button.setChecked(True)
        settings.endGroup()

    def save(self):
        settings = Settings()
        settings.beginGroup(self.settings_section)
        settings.setValue('display songbar', self.tool_bar)
        settings.setValue('update service on edit', self.update_edit)
        settings.setValue('add song from service', self.update_load)
        settings.setValue('display songbook', self.display_songbook)
        settings.setValue('display copyright symbol', self.display_copyright_symbol)
        settings.setValue('mainview chords', self.mainview_chords)
        settings.setValue('disable chords import', self.disable_chords_import)
        settings.setValue('chord notation', self.chord_notation)
        settings.endGroup()
        if self.tab_visited:
            self.settings_form.register_post_process('songs_config_updated')
        self.tab_visited = False<|MERGE_RESOLUTION|>--- conflicted
+++ resolved
@@ -107,9 +107,8 @@
                                                           'Import missing songs from service files'))
         self.display_songbook_check_box.setText(translate('SongsPlugin.SongsTab', 'Display songbook in footer'))
         self.display_copyright_check_box.setText(translate('SongsPlugin.SongsTab',
-<<<<<<< HEAD
-                                                           'Display "%s" symbol before copyright info') %
-                                                 SongStrings.CopyrightSymbol)
+                                                           'Display "{symbol}" symbol before copyright '
+                                                           'info').format(symbol=SongStrings.CopyrightSymbol))
         self.chords_group_box.setTitle(translate('SongsPlugin.SongsTab', 'Chords'))
         self.mainview_chords_check_box.setText(translate('SongsPlugin.SongsTab', 'Display chords in the main view'))
         self.disable_chords_import_check_box.setText(translate('SongsPlugin.SongsTab', 'Ignore chords when importing songs'))
@@ -117,10 +116,6 @@
         self.english_notation_radio_button.setText(translate('SongsPlugin.SongsTab', 'English') + ' (C-D-E-F-G-A-B)')
         self.german_notation_radio_button.setText(translate('SongsPlugin.SongsTab', 'German') + ' (C-D-E-F-G-A-H)')
         self.neolatin_notation_radio_button.setText(translate('SongsPlugin.SongsTab', 'Neo-Latin') + ' (Do-Re-Mi-Fa-Sol-La-Si)')
-=======
-                                                           'Display "{symbol}" symbol before copyright '
-                                                           'info').format(symbol=SongStrings.CopyrightSymbol))
->>>>>>> d6903665
 
     def on_search_as_type_check_box_changed(self, check_state):
         self.song_search = (check_state == QtCore.Qt.Checked)
