--- conflicted
+++ resolved
@@ -107,13 +107,6 @@
         self.encoding = retrieve_windows_encoding(self.encoding)
         if not self.encoding:
             return
-<<<<<<< HEAD
-=======
-        # There does not appear to be a _reliable_ way of getting the number
-        # of songs/records, so let's use file blocks for measuring progress.
-        total_blocks = (db_size - header_size) / (block_size * 1024)
-        self.import_wizard.progress_bar.setMaximum(total_blocks)
->>>>>>> a0586802
         # Read the field description information
         db_file.seek(120)
         field_info = db_file.read(num_fields * 2)
