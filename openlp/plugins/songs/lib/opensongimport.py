# -*- coding: utf-8 -*-
# vim: autoindent shiftwidth=4 expandtab textwidth=80 tabstop=4 softtabstop=4

###############################################################################
# OpenLP - Open Source Lyrics Projection                                      #
# --------------------------------------------------------------------------- #
# Copyright (c) 2008-2011 Raoul Snyman                                        #
# Portions copyright (c) 2008-2011 Tim Bentley, Jonathan Corwin, Michael      #
# Gorven, Scott Guerrieri, Meinert Jordan, Andreas Preikschat, Christian      #
# Richter, Philip Ridout, Maikel Stuivenberg, Martin Thompson, Jon Tibble,    #
# Carsten Tinggaard, Frode Woldsund                                           #
# --------------------------------------------------------------------------- #
# This program is free software; you can redistribute it and/or modify it     #
# under the terms of the GNU General Public License as published by the Free  #
# Software Foundation; version 2 of the License.                              #
#                                                                             #
# This program is distributed in the hope that it will be useful, but WITHOUT #
# ANY WARRANTY; without even the implied warranty of MERCHANTABILITY or       #
# FITNESS FOR A PARTICULAR PURPOSE. See the GNU General Public License for    #
# more details.                                                               #
#                                                                             #
# You should have received a copy of the GNU General Public License along     #
# with this program; if not, write to the Free Software Foundation, Inc., 59  #
# Temple Place, Suite 330, Boston, MA 02111-1307 USA                          #
###############################################################################

import logging
import os
from zipfile import ZipFile
from lxml import objectify
from lxml.etree import Error, LxmlError
import re

from openlp.core.lib import translate
from openlp.plugins.songs.lib.songimport import SongImport

log = logging.getLogger(__name__)

<<<<<<< HEAD
class OpenSongImportError(Exception):
    pass

#TODO: Use lxml for parsing and make sure we use methods of "SongImport" .
=======
>>>>>>> d3bf2a21
class OpenSongImport(SongImport):
    """
    Import songs exported from OpenSong

    The format is described loosly on the `OpenSong File Format Specification
    <http://www.opensong.org/d/manual/song_file_format_specification>`_ page on
    the OpenSong web site. However, it doesn't describe the <lyrics> section,
    so here's an attempt:

    Verses can be expressed in one of 2 ways, either in complete verses, or by
    line grouping, i.e. grouping all line 1's of a verse together, all line 2's
    of a verse together, and so on.

    An example of complete verses::

        <lyrics>
        [v1]
         List of words
         Another Line

        [v2]
         Some words for the 2nd verse
         etc...
        </lyrics>

    The 'v' in the verse specifiers above can be left out, it is implied.

    An example of line grouping::

        <lyrics>
        [V]
        1List of words
        2Some words for the 2nd Verse

        1Another Line
        2etc...
        </lyrics>

    Either or both forms can be used in one song. The number does not
    necessarily appear at the start of the line. Additionally, the [v1] labels
    can have either upper or lower case Vs.

    Other labels can be used also:

    C
        Chorus

    B
        Bridge

    All verses are imported and tagged appropriately.

    Guitar chords can be provided "above" the lyrics (the line is preceeded by
    a period "."), and one or more "_" can be used to signify long-drawn-out
    words. Chords and "_" are removed by this importer. For example::

        . A7        Bm
        1 Some____ Words

    The <presentation> tag is used to populate the OpenLP verse display order
    field. The Author and Copyright tags are also imported to the appropriate
    places.

    """
    def __init__(self, manager, **kwargs):
        """
        Initialise the class.
        """
        SongImport.__init__(self, manager)
        self.filenames = kwargs[u'filenames']
        self.song = None
        self.commit = True

    def do_import(self):
        """
        Import either each of the files in self.filenames - each element of
        which can be either a single opensong file, or a zipfile containing
        multiple opensong files. If `self.commit` is set False, the
        import will not be committed to the database (useful for test scripts).
        """
        success = True
        numfiles = 0
        for filename in self.filenames:
            ext = os.path.splitext(filename)[1]
            if ext.lower() == u'.zip':
                z = ZipFile(filename, u'r')
                numfiles += len(z.infolist())
            else:
                numfiles += 1
        log.debug(u'Total number of files: %d', numfiles)
        self.import_wizard.progressBar.setMaximum(numfiles)
        for filename in self.filenames:
            if self.stop_import_flag:
                success = False
                break
            ext = os.path.splitext(filename)[1]
            if ext.lower() == u'.zip':
                log.debug(u'Zipfile found %s', filename)
                z = ZipFile(filename, u'r')
                for song in z.infolist():
                    if self.stop_import_flag:
                        success = False
                        break
                    parts = os.path.split(song.filename)
                    if parts[-1] == u'':
                        #No final part => directory
                        continue
                    log.info(u'Zip importing %s', parts[-1])
                    self.import_wizard.incrementProgressBar(
                        unicode(translate('SongsPlugin.ImportWizardForm',
                        'Importing %s...')) % parts[-1])
                    songfile = z.open(song)
                    self.do_import_file(songfile)
                    if self.commit:
                        self.finish()
                if self.stop_import_flag:
                    success = False
                    break
            else:
                # not a zipfile
                log.info(u'Direct import %s', filename)
                self.import_wizard.incrementProgressBar(
                    unicode(translate('SongsPlugin.ImportWizardForm',
                        'Importing %s...')) % os.path.split(filename)[-1])
                file = open(filename)
                self.do_import_file(file)
                if self.commit:
                    self.finish()

        return success

    def do_import_file(self, file):
        """
        Process the OpenSong file - pass in a file-like object,
        not a filename
        """
        self.set_defaults()
        try:
            tree = objectify.parse(file)
        except (Error, LxmlError):
            log.exception(u'Error parsing XML')
            return
        root = tree.getroot()
        fields = dir(root)
        decode = {
            u'copyright': self.add_copyright,
            u'ccli': u'ccli_number',
            u'author': self.parse_author,
            u'title': u'title',
            u'aka': u'alternate_title',
            u'hymn_number': u'song_number'
        }
        for attr, fn_or_string in decode.items():
            if attr in fields:
                ustring = unicode(root.__getattr__(attr))
                if isinstance(fn_or_string, basestring):
                    setattr(self, fn_or_string, ustring)
                else:
                    fn_or_string(ustring)
        if u'theme' in fields and unicode(root.theme) not in self.topics:
            self.topics.append(unicode(root.theme))
        if u'alttheme' in fields and unicode(root.alttheme) not in self.topics:
            self.topics.append(unicode(root.alttheme))
        # data storage while importing
        verses = {}
        # keep track of a "default" verse order, in case none is specified
        our_verse_order = []
        verses_seen = {}
        # in the absence of any other indication, verses are the default,
        # erm, versetype!
        versetype = u'V'
        versenum = None
        lyrics = unicode(root.lyrics)
        for thisline in lyrics.split(u'\n'):
            # remove comments
            semicolon = thisline.find(u';')
            if semicolon >= 0:
                thisline = thisline[:semicolon]
            thisline = thisline.strip()
            if len(thisline) == 0:
                continue
            # skip inthisline guitar chords and page and column breaks
            if thisline[0] == u'.' or thisline.startswith(u'---') \
                or thisline.startswith(u'-!!'):
                continue
            # verse/chorus/etc. marker
            if thisline[0] == u'[':
                # drop the square brackets
                right_bracket = thisline.find(u']')
                content = thisline[1:right_bracket].upper()
                # have we got any digits?
                # If so, versenumber is everything from the digits
                # to the end (even if there are some alpha chars on the end)
                match = re.match(u'(.*)(\d+.*)', content)
                if match is not None:
                    versetype = match.group(1)
                    versenum = match.group(2)
                else:
                    # otherwise we assume number 1 and take the whole prefix as
                    # the versetype
                    versetype = content
                    versenum = u'1'
                continue
            words = None
            # number at start of line.. it's verse number
            if thisline[0].isdigit():
                versenum = thisline[0]
                words = thisline[1:].strip()
            if words is None:
                words = thisline
                if not versenum:
                    versenum = u'1'
            if versenum is not None:
                versetag = u'%s%s' % (versetype, versenum)
                if not verses.has_key(versetype):
                    verses[versetype] = {}
                if not verses[versetype].has_key(versenum):
                    # storage for lines in this verse
                    verses[versetype][versenum] = []
                if not verses_seen.has_key(versetag):
                    verses_seen[versetag] = 1
                    our_verse_order.append(versetag)
            if words:
                # Tidy text and remove the ____s from extended words
                words = self.tidy_text(words)
                words = words.replace('_', '')
                verses[versetype][versenum].append(words)
        # done parsing
        versetypes = verses.keys()
        versetypes.sort()
        versetags = {}
        for versetype in versetypes:
            our_verse_type = versetype
            if our_verse_type == u'':
                our_verse_type = u'V'
            versenums = verses[versetype].keys()
            versenums.sort()
            for num in versenums:
                versetag = u'%s%s' % (our_verse_type, num)
                lines = u'\n'.join(verses[versetype][num])
                self.add_verse(lines, versetag)
                # Keep track of what we have for error checking later
                versetags[versetag] = 1
        # now figure out the presentation order
        order = []
        if u'presentation' in fields and root.presentation != u'':
            order = unicode(root.presentation)
            # We make all the tags in the lyrics upper case, so match that here
            # and then split into a list on the whitespace
            order = order.upper().split()
        else:
            if len(our_verse_order) > 0:
                order = our_verse_order
            else:
                log.warn(u'No verse order available for %s, skipping.',
                    self.title)
        # TODO: make sure that the default order list will be overwritten, if
        # the songs provides its own order list.
        for tag in order:
            if tag[0].isdigit():
                # Assume it's a verse if it has no prefix
                tag = u'V' + tag
            elif not re.search('\d+', tag):
                # Assume it's no.1 if there's no digits
                tag = tag + u'1'
            if not versetags.has_key(tag):
                log.info(u'Got order %s but not in versetags, dropping this'
                    u'item from presentation order', tag)
            else:
                self.verse_order_list.append(tag)<|MERGE_RESOLUTION|>--- conflicted
+++ resolved
@@ -36,13 +36,7 @@
 
 log = logging.getLogger(__name__)
 
-<<<<<<< HEAD
-class OpenSongImportError(Exception):
-    pass
-
 #TODO: Use lxml for parsing and make sure we use methods of "SongImport" .
-=======
->>>>>>> d3bf2a21
 class OpenSongImport(SongImport):
     """
     Import songs exported from OpenSong
