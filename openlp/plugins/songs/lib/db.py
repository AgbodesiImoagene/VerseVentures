--- conflicted
+++ resolved
@@ -381,96 +381,6 @@
 
     :param url: The database to setup
 
-<<<<<<< HEAD
-    The song database contains the following tables:
-
-        * authors
-        * authors_songs
-        * media_files
-        * media_files_songs
-        * song_books
-        * songs
-        * songs_songbooks
-        * songs_topics
-        * topics
-
-    **authors** Table
-        This table holds the names of all the authors. It has the following
-        columns:
-
-        * id
-        * first_name
-        * last_name
-        * display_name
-
-    **authors_songs Table**
-        This is a bridging table between the *authors* and *songs* tables, which
-        serves to create a many-to-many relationship between the two tables. It
-        has the following columns:
-
-        * author_id
-        * song_id
-        * author_type
-
-    **media_files Table**
-        * id
-        * file_path
-        * file_hash
-        * type
-        * weight
-
-    **song_books Table**
-        The *song_books* table holds a list of books that a congregation gets
-        their songs from, or old hymnals now no longer used. This table has the
-        following columns:
-
-        * id
-        * name
-        * publisher
-
-    **songs Table**
-        This table contains the songs, and each song has a list of attributes.
-        The *songs* table has the following columns:
-
-        * id
-        * title
-        * alternate_title
-        * lyrics
-        * verse_order
-        * copyright
-        * comments
-        * ccli_number
-        * theme_name
-        * search_title
-        * search_lyrics
-        * created_date
-        * last_modified
-        * temporary
-
-    **songs_songsbooks Table**
-        This is a mapping table between the *songs* and the *song_books* tables. It has the following columns:
-
-        * songbook_id
-        * song_id
-        * entry  # The song number, like 120 or 550A
-
-    **songs_topics Table**
-        This is a bridging table between the *songs* and *topics* tables, which
-        serves to create a many-to-many relationship between the two tables. It
-        has the following columns:
-
-        * song_id
-        * topic_id
-
-    **topics Table**
-        The topics table holds a selection of topics that songs can cover. This
-        is useful when a worship leader wants to select songs with a certain
-        theme. This table has the following columns:
-
-        * id
-        * name
-=======
->>>>>>> 1fc1bd41
     """
     session, metadata = init_db(url, base=Base)
     metadata.create_all(checkfirst=True)
