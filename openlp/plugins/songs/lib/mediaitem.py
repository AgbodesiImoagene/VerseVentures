# -*- coding: utf-8 -*-
# vim: autoindent shiftwidth=4 expandtab textwidth=120 tabstop=4 softtabstop=4

###############################################################################
# OpenLP - Open Source Lyrics Projection                                      #
# --------------------------------------------------------------------------- #
# Copyright (c) 2008-2016 OpenLP Developers                                   #
# --------------------------------------------------------------------------- #
# This program is free software; you can redistribute it and/or modify it     #
# under the terms of the GNU General Public License as published by the Free  #
# Software Foundation; version 2 of the License.                              #
#                                                                             #
# This program is distributed in the hope that it will be useful, but WITHOUT #
# ANY WARRANTY; without even the implied warranty of MERCHANTABILITY or       #
# FITNESS FOR A PARTICULAR PURPOSE. See the GNU General Public License for    #
# more details.                                                               #
#                                                                             #
# You should have received a copy of the GNU General Public License along     #
# with this program; if not, write to the Free Software Foundation, Inc., 59  #
# Temple Place, Suite 330, Boston, MA 02111-1307 USA                          #
###############################################################################

import logging
import re
import os
import shutil

<<<<<<< HEAD
from PyQt4 import QtCore, QtGui
from sqlalchemy.sql import and_, or_
=======
from PyQt5 import QtCore, QtWidgets
from sqlalchemy.sql import or_
>>>>>>> 7d722b66

from openlp.core.common import Registry, AppLocation, Settings, check_directory_exists, UiStrings, translate
from openlp.core.lib import MediaManagerItem, ItemCapabilities, PluginStatus, ServiceItemContext, \
    check_item_selected, create_separated_list
from openlp.core.lib.ui import create_widget_action
from openlp.plugins.songs.forms.editsongform import EditSongForm
from openlp.plugins.songs.forms.songmaintenanceform import SongMaintenanceForm
from openlp.plugins.songs.forms.songimportform import SongImportForm
from openlp.plugins.songs.forms.songexportform import SongExportForm
from openlp.plugins.songs.lib import VerseType, clean_string, delete_song
<<<<<<< HEAD
from openlp.plugins.songs.lib.db import Author, AuthorType, Song, Book, MediaFile, Topic
=======
from openlp.plugins.songs.lib.db import Author, AuthorType, Song, Book, MediaFile, SongBookEntry
>>>>>>> 7d722b66
from openlp.plugins.songs.lib.ui import SongStrings
from openlp.plugins.songs.lib.openlyricsxml import OpenLyrics, SongXML

log = logging.getLogger(__name__)


class SongSearch(object):
    """
    An enumeration for song search methods.
    """
    Entire = 1
    Titles = 2
    Lyrics = 3
    Authors = 4
    Topics = 5
    Books = 6
    Themes = 7
    Copyright = 8
    CCLInumber = 9


class SongMediaItem(MediaManagerItem):
    """
    This is the custom media manager item for Songs.
    """
    songs_go_live = QtCore.pyqtSignal(list)
    songs_add_to_service = QtCore.pyqtSignal(list)
    log.info('Song Media Item loaded')

    def __init__(self, parent, plugin):
        self.icon_path = 'songs/song'
        super(SongMediaItem, self).__init__(parent, plugin)

    def setup_item(self):
        """
        Do some additional setup.
        """
        self.songs_go_live.connect(self.go_live_remote)
        self.songs_add_to_service.connect(self.add_to_service_remote)
        self.single_service_item = False
        # Holds information about whether the edit is remotely triggered and which Song is required.
        self.remote_song = -1
        self.edit_item = None
        self.quick_preview_allowed = True
        self.has_search = True

    def _update_background_audio(self, song, item):
        song.media_files = []
        for i, bga in enumerate(item.background_audio):
            dest_file = os.path.join(
                AppLocation.get_section_data_path(self.plugin.name), 'audio', str(song.id), os.path.split(bga)[1])
            check_directory_exists(os.path.split(dest_file)[0])
            shutil.copyfile(os.path.join(AppLocation.get_section_data_path('servicemanager'), bga), dest_file)
            song.media_files.append(MediaFile.populate(weight=i, file_name=dest_file))
        self.plugin.manager.save_object(song, True)

    def add_end_header_bar(self):
        self.toolbar.addSeparator()
        # Song Maintenance Button
        self.maintenance_action = self.toolbar.add_toolbar_action('maintenance_action',
                                                                  icon=':/songs/song_maintenance.png',
                                                                  triggers=self.on_song_maintenance_click)
        self.add_search_to_toolbar()
        # Signals and slots
        Registry().register_function('songs_load_list', self.on_song_list_load)
        Registry().register_function('songs_preview', self.on_preview_click)
        self.search_text_edit.cleared.connect(self.on_clear_text_button_click)
        self.search_text_edit.searchTypeChanged.connect(self.on_search_text_button_clicked)

    def add_custom_context_actions(self):
        create_widget_action(self.list_view, separator=True)
        create_widget_action(
            self.list_view, text=translate('OpenLP.MediaManagerItem', '&Clone'), icon=':/general/general_clone.png',
            triggers=self.on_clone_click)

    def on_focus(self):
        self.search_text_edit.setFocus()
        self.search_text_edit.selectAll()

    def config_update(self):
        """
        Is triggered when the songs config is updated
        """
        log.debug('config_updated')
        self.is_search_as_you_type_enabled = Settings().value('advanced/search as type')
        self.update_service_on_edit = Settings().value(self.settings_section + '/update service on edit')
        self.add_song_from_service = Settings().value(self.settings_section + '/add song from service')
        self.display_songbook = Settings().value(self.settings_section + '/display songbook')
        self.display_copyright_symbol = Settings().value(self.settings_section + '/display copyright symbol')

    def retranslateUi(self):
        self.search_text_label.setText('%s:' % UiStrings().Search)
        self.search_text_button.setText(UiStrings().Search)
        self.maintenance_action.setText(SongStrings.SongMaintenance)
        self.maintenance_action.setToolTip(translate('SongsPlugin.MediaItem',
                                                     'Maintain the lists of authors, topics and books.'))

    def initialise(self):
        """
        Initialise variables when they cannot be initialised in the constructor.
        """
        self.song_maintenance_form = SongMaintenanceForm(self.plugin.manager, self)
        self.edit_song_form = EditSongForm(self, self.main_window, self.plugin.manager)
        self.open_lyrics = OpenLyrics(self.plugin.manager)
        self.search_text_edit.set_search_types([
            (SongSearch.Entire, ':/songs/song_search_all.png',
                translate('SongsPlugin.MediaItem', 'Entire Song'),
                translate('SongsPlugin.MediaItem', 'Search Entire Song...')),
            (SongSearch.Titles, ':/songs/song_search_title.png',
                translate('SongsPlugin.MediaItem', 'Titles'),
                translate('SongsPlugin.MediaItem', 'Search Titles...')),
            (SongSearch.Lyrics, ':/songs/song_search_lyrics.png',
                translate('SongsPlugin.MediaItem', 'Lyrics'),
                translate('SongsPlugin.MediaItem', 'Search Lyrics...')),
            (SongSearch.Authors, ':/songs/song_search_author.png', SongStrings.Authors,
                translate('SongsPlugin.MediaItem', 'Search Authors...')),
            (SongSearch.Topics, ':/songs/song_search_topic.png', SongStrings.Topics,
                translate('SongsPlugin.MediaItem', 'Search Topics...')),
            (SongSearch.Books, ':/songs/song_book_edit.png', SongStrings.SongBooks,
<<<<<<< HEAD
                translate('SongsPlugin.MediaItem', 'Search Song Books...')),
            (SongSearch.Themes, ':/slides/slide_theme.png', UiStrings().Themes, UiStrings().SearchThemes),
            (SongSearch.Copyright, ':/songs/song_search_copy.png',
                translate('SongsPlugin.MediaItem', 'Copyright'),
                translate('SongsPlugin.MediaItem', 'Search Copyright...')),
            (SongSearch.CCLInumber, ':/songs/song_search_ccli.png',
                translate('SongsPlugin.MediaItem', 'CCLI number'),
                translate('SongsPlugin.MediaItem', 'Search CCLI number...'))
=======
                translate('SongsPlugin.MediaItem', 'Search Songbooks...')),
            (SongSearch.Themes, ':/slides/slide_theme.png', UiStrings().Themes, UiStrings().SearchThemes)
>>>>>>> 7d722b66
        ])
        self.search_text_edit.set_current_search_type(Settings().value('%s/last search type' % self.settings_section))
        self.config_update()

    def on_search_text_button_clicked(self):
        # Save the current search type to the configuration.
        Settings().setValue('%s/last search type' % self.settings_section, self.search_text_edit.current_search_type())
        # Reload the list considering the new search type.
        search_keywords = str(self.search_text_edit.displayText())
        search_type = self.search_text_edit.current_search_type()
        if search_type == SongSearch.Entire:
            log.debug('Entire Song Search')
            search_results = self.search_entire(search_keywords)
            self.display_results_song(search_results)
        elif search_type == SongSearch.Titles:
            log.debug('Titles Search')
            search_string = '%' + clean_string(search_keywords) + '%'
            search_results = self.plugin.manager.get_all_objects(Song, Song.search_title.like(search_string))
            self.display_results_song(search_results)
        elif search_type == SongSearch.Lyrics:
            log.debug('Lyrics Search')
            search_string = '%' + clean_string(search_keywords) + '%'
            search_results = self.plugin.manager.get_all_objects(Song, Song.search_lyrics.like(search_string))
            self.display_results_song(search_results)
        elif search_type == SongSearch.Authors:
            log.debug('Authors Search')
            search_string = '%' + search_keywords + '%'
            search_results = self.plugin.manager.get_all_objects(
                Author, Author.display_name.like(search_string), Author.display_name.asc())
            self.display_results_author(search_results)
        elif search_type == SongSearch.Topics:
            log.debug('Topics Search')
            search_string = '%' + search_keywords + '%'
            search_results = self.plugin.manager.get_all_objects(
                Topic, Topic.name.like(search_string), Topic.name.asc())
            self.display_results_topic(search_results)
        elif search_type == SongSearch.Books:
            log.debug('Songbook Search')
            self.display_results_book(search_keywords)
        elif search_type == SongSearch.Themes:
            log.debug('Theme Search')
            search_string = '%' + search_keywords + '%'
            search_results = self.plugin.manager.get_all_objects(
                Song, Song.theme_name.like(search_string), Song.theme_name.asc())
            self.display_results_themes(search_results)
        elif search_type == SongSearch.Copyright:
            log.debug('Copyright Search')
            search_string = '%' + search_keywords + '%'
            search_results = self.plugin.manager.get_all_objects(
                Song, and_(Song.copyright.like(search_string), Song.copyright != ''))
            self.display_results_song(search_results)
        elif search_type == SongSearch.CCLInumber:
            log.debug('CCLI number Search')
            search_string = '%' + search_keywords + '%'
            search_results = self.plugin.manager.get_all_objects(
                Song, and_(Song.ccli_number.like(search_string), Song.ccli_number != ''))
            self.display_results_cclinumber(search_results)
        self.check_search_result()

    def search_entire(self, search_keywords):
        search_string = '%' + clean_string(search_keywords) + '%'
        return self.plugin.manager.get_all_objects(
            Song, or_(Song.search_title.like(search_string), Song.search_lyrics.like(search_string),
                      Song.comments.like(search_string)))

    def on_song_list_load(self):
        """
        Handle the exit from the edit dialog and trigger remote updates of songs
        """
        log.debug('on_song_list_load - start')
        # Called to redisplay the song list screen edit from a search or from the exit of the Song edit dialog. If
        # remote editing is active Trigger it and clean up so it will not update again. Push edits to the service
        # manager to update items
        if self.edit_item and self.update_service_on_edit and not self.remote_triggered:
            item = self.build_service_item(self.edit_item)
            self.service_manager.replace_service_item(item)
        self.on_search_text_button_clicked()
        log.debug('on_song_list_load - finished')

    def display_results_song(self, search_results):
        """
        Display the song search results in the media manager list

        :param search_results: A list of db Song objects
        :return: None
        """
        log.debug('display results Song')
        self.save_auto_select_id()
        self.list_view.clear()
        search_results.sort(key=lambda song: song.sort_key)
        for song in search_results:
            # Do not display temporary songs
            if song.temporary:
                continue
            author_list = [author.display_name for author in song.authors]
            song_detail = '%s (%s)' % (song.title, create_separated_list(author_list)) if author_list else song.title
            song_name = QtWidgets.QListWidgetItem(song_detail)
            song_name.setData(QtCore.Qt.UserRole, song.id)
            self.list_view.addItem(song_name)
            # Auto-select the item if name has been set
            if song.id == self.auto_select_id:
                self.list_view.setCurrentItem(song_name)
        self.auto_select_id = -1

    def display_results_author(self, search_results):
        """
        Display the song search results in the media manager list, grouped by author

        :param search_results: A list of db Author objects
        :return: None
        """
        log.debug('display results Author')
        self.list_view.clear()
        for author in search_results:
            for song in author.songs:
                # Do not display temporary songs
                if song.temporary:
                    continue
                song_detail = '%s (%s)' % (author.display_name, song.title)
                song_name = QtWidgets.QListWidgetItem(song_detail)
                song_name.setData(QtCore.Qt.UserRole, song.id)
                self.list_view.addItem(song_name)

<<<<<<< HEAD
    def display_results_book(self, search_results, song_number=False):
        """
        Display the song search results in the media manager list, grouped by book

        :param search_results: A list of db Book objects
        :return: None
        """
=======
    def display_results_book(self, search_keywords):
>>>>>>> 7d722b66
        log.debug('display results Book')
        self.list_view.clear()

        search_keywords = search_keywords.rpartition(' ')
        search_book = search_keywords[0]
        search_entry = re.sub(r'[^0-9]', '', search_keywords[2])

        songbook_entries = (self.plugin.manager.session.query(SongBookEntry)
                            .join(Book)
                            .order_by(Book.name)
                            .order_by(SongBookEntry.entry))
        for songbook_entry in songbook_entries:
            if songbook_entry.song.temporary:
                continue
            if search_book.lower() not in songbook_entry.songbook.name.lower():
                continue
            if search_entry not in songbook_entry.entry:
                continue
            song_detail = '%s #%s: %s' % (songbook_entry.songbook.name, songbook_entry.entry, songbook_entry.song.title)
            song_name = QtWidgets.QListWidgetItem(song_detail)
            song_name.setData(QtCore.Qt.UserRole, songbook_entry.song.id)
            self.list_view.addItem(song_name)

    def display_results_topic(self, search_results):
        """
        Display the song search results in the media manager list, grouped by topic

        :param search_results: A list of db Topic objects
        :return: None
        """
        log.debug('display results Topic')
        self.list_view.clear()
        for topic in search_results:
            songs = sorted(topic.songs, key=lambda song: song.sort_key)
            for song in songs:
                # Do not display temporary songs
                if song.temporary:
                    continue
                song_detail = '%s (%s)' % (topic.name, song.title)
                song_name = QtGui.QListWidgetItem(song_detail)
                song_name.setData(QtCore.Qt.UserRole, song.id)
                self.list_view.addItem(song_name)

    def display_results_themes(self, search_results):
        """
        Display the song search results in the media manager list, sorted by theme

        :param search_results: A list of db Song objects
        :return: None
        """
        log.debug('display results Themes')
        self.list_view.clear()
        for song in search_results:
            # Do not display temporary songs
            if song.temporary:
                continue
            song_detail = '%s (%s)' % (song.theme_name, song.title)
            song_name = QtGui.QListWidgetItem(song_detail)
            song_name.setData(QtCore.Qt.UserRole, song.id)
            self.list_view.addItem(song_name)

    def display_results_cclinumber(self, search_results):
        """
        Display the song search results in the media manager list, sorted by CCLI number

        :param search_results: A list of db Song objects
        :return: None
        """
        log.debug('display results CCLI number')
        self.list_view.clear()
        songs = sorted(search_results, key=lambda song: self._natural_sort_key(song.ccli_number))
        for song in songs:
            # Do not display temporary songs
            if song.temporary:
                continue
            song_detail = '%s (%s)' % (song.ccli_number, song.title)
            song_name = QtGui.QListWidgetItem(song_detail)
            song_name.setData(QtCore.Qt.UserRole, song.id)
            self.list_view.addItem(song_name)

    def on_clear_text_button_click(self):
        """
        Clear the search text.
        """
        self.search_text_edit.clear()
        self.on_search_text_button_clicked()

    def on_search_text_edit_changed(self, text):
        """
        If search as type enabled invoke the search on each key press. If the Lyrics are being searched do not start
        till 7 characters have been entered.
        """
        if self.is_search_as_you_type_enabled:
            search_length = 1
            if self.search_text_edit.current_search_type() == SongSearch.Entire:
                search_length = 4
            elif self.search_text_edit.current_search_type() == SongSearch.Lyrics:
                search_length = 3
            if len(text) > search_length:
                self.on_search_text_button_clicked()
            elif not text:
                self.on_clear_text_button_click()

    def on_import_click(self):
        if not hasattr(self, 'import_wizard'):
            self.import_wizard = SongImportForm(self, self.plugin)
        self.import_wizard.exec()
        # Run song load as list may have been cancelled but some songs loaded
        Registry().execute('songs_load_list')

    def on_export_click(self):
        if not hasattr(self, 'export_wizard'):
            self.export_wizard = SongExportForm(self, self.plugin)
        self.export_wizard.exec()

    def on_new_click(self):
        log.debug('on_new_click')
        self.edit_song_form.new_song()
        self.edit_song_form.exec()
        self.on_clear_text_button_click()
        self.on_selection_change()
        self.auto_select_id = -1

    def on_song_maintenance_click(self):
        self.song_maintenance_form.exec()

    def on_remote_edit(self, song_id, preview=False):
        """
        Called by ServiceManager or SlideController by event passing the Song Id in the payload along with an indicator
        to say which type of display is required.
        """
        log.debug('on_remote_edit for song %s' % song_id)
        song_id = int(song_id)
        valid = self.plugin.manager.get_object(Song, song_id)
        if valid:
            self.edit_song_form.load_song(song_id, preview)
            if self.edit_song_form.exec() == QtWidgets.QDialog.Accepted:
                self.auto_select_id = -1
                self.on_song_list_load()
                self.remote_song = song_id
                self.remote_triggered = True
                item = self.build_service_item(remote=True)
                self.remote_song = -1
                self.remote_triggered = None
                if item:
                    if preview:
                        # A song can only be edited if it comes from plugin, so we set it again for the new item.
                        item.from_plugin = True
                    return item
        return None

    def on_edit_click(self):
        """
        Edit a song
        """
        log.debug('on_edit_click')
        if check_item_selected(self.list_view, UiStrings().SelectEdit):
            self.edit_item = self.list_view.currentItem()
            item_id = self.edit_item.data(QtCore.Qt.UserRole)
            self.edit_song_form.load_song(item_id, False)
            self.edit_song_form.exec()
            self.auto_select_id = -1
            self.on_song_list_load()
        self.edit_item = None

    def on_delete_click(self):
        """
        Remove a song from the list and database
        """
        if check_item_selected(self.list_view, UiStrings().SelectDelete):
            items = self.list_view.selectedIndexes()
            if QtWidgets.QMessageBox.question(
                    self, UiStrings().ConfirmDelete,
                    translate('SongsPlugin.MediaItem',
                              'Are you sure you want to delete the "%d" selected song(s)?') % len(items),
                    QtWidgets.QMessageBox.StandardButtons(QtWidgets.QMessageBox.Yes | QtWidgets.QMessageBox.No),
                    QtWidgets.QMessageBox.Yes) == QtWidgets.QMessageBox.No:
                return
            self.application.set_busy_cursor()
            self.main_window.display_progress_bar(len(items))
            for item in items:
                item_id = item.data(QtCore.Qt.UserRole)
                delete_song(item_id, self.plugin)
                self.main_window.increment_progress_bar()
            self.main_window.finished_progress_bar()
            self.application.set_normal_cursor()
            self.on_search_text_button_clicked()

    def on_clone_click(self):
        """
        Clone a Song
        """
        log.debug('on_clone_click')
        if check_item_selected(self.list_view, UiStrings().SelectEdit):
            self.edit_item = self.list_view.currentItem()
            item_id = self.edit_item.data(QtCore.Qt.UserRole)
            old_song = self.plugin.manager.get_object(Song, item_id)
            song_xml = self.open_lyrics.song_to_xml(old_song)
            new_song = self.open_lyrics.xml_to_song(song_xml)
            new_song.title = '%s <%s>' % \
                             (new_song.title, translate('SongsPlugin.MediaItem', 'copy', 'For song cloning'))
            # Copy audio files from the old to the new song
            if len(old_song.media_files) > 0:
                save_path = os.path.join(AppLocation.get_section_data_path(self.plugin.name), 'audio', str(new_song.id))
                check_directory_exists(save_path)
                for media_file in old_song.media_files:
                    new_media_file_name = os.path.join(save_path, os.path.basename(media_file.file_name))
                    shutil.copyfile(media_file.file_name, new_media_file_name)
                    new_media_file = MediaFile()
                    new_media_file.file_name = new_media_file_name
                    new_media_file.type = media_file.type
                    new_media_file.weight = media_file.weight
                    new_song.media_files.append(new_media_file)
            self.plugin.manager.save_object(new_song)
        self.on_song_list_load()

    def generate_slide_data(self, service_item, item=None, xml_version=False, remote=False,
                            context=ServiceItemContext.Service):
        """
        Generate the slide data. Needs to be implemented by the plugin.

        :param service_item: The service item to be built on
        :param item: The Song item to be used
        :param xml_version: The xml version (not used)
        :param remote: Triggered from remote
        :param context: Why is it being generated
        """
        log.debug('generate_slide_data: %s, %s, %s' % (service_item, item, self.remote_song))
        item_id = self._get_id_of_item_to_generate(item, self.remote_song)
        service_item.add_capability(ItemCapabilities.CanEdit)
        service_item.add_capability(ItemCapabilities.CanPreview)
        service_item.add_capability(ItemCapabilities.CanLoop)
        service_item.add_capability(ItemCapabilities.OnLoadUpdate)
        service_item.add_capability(ItemCapabilities.AddIfNewItem)
        service_item.add_capability(ItemCapabilities.CanSoftBreak)
        song = self.plugin.manager.get_object(Song, item_id)
        service_item.theme = song.theme_name
        service_item.edit_id = item_id
        verse_list = SongXML().get_verses(song.lyrics)
        # no verse list or only 1 space (in error)
        verse_tags_translated = False
        if VerseType.from_translated_string(str(verse_list[0][0]['type'])) is not None:
            verse_tags_translated = True
        if not song.verse_order.strip():
            for verse in verse_list:
                # We cannot use from_loose_input() here, because database is supposed to contain English lowercase
                # singlechar tags.
                verse_tag = verse[0]['type']
                verse_index = None
                if len(verse_tag) > 1:
                    verse_index = VerseType.from_translated_string(verse_tag)
                    if verse_index is None:
                        verse_index = VerseType.from_string(verse_tag, None)
                if verse_index is None:
                    verse_index = VerseType.from_tag(verse_tag)
                verse_tag = VerseType.translated_tags[verse_index].upper()
                verse_def = '%s%s' % (verse_tag, verse[0]['label'])
                service_item.add_from_text(str(verse[1]), verse_def)
        else:
            # Loop through the verse list and expand the song accordingly.
            for order in song.verse_order.lower().split():
                if not order:
                    break
                for verse in verse_list:
                    if verse[0]['type'][0].lower() == \
                            order[0] and (verse[0]['label'].lower() == order[1:] or not order[1:]):
                        if verse_tags_translated:
                            verse_index = VerseType.from_translated_tag(verse[0]['type'])
                        else:
                            verse_index = VerseType.from_tag(verse[0]['type'])
                        verse_tag = VerseType.translated_tags[verse_index]
                        verse_def = '%s%s' % (verse_tag, verse[0]['label'])
                        service_item.add_from_text(verse[1], verse_def)
        service_item.title = song.title
        author_list = self.generate_footer(service_item, song)
        service_item.data_string = {'title': song.search_title, 'authors': ', '.join(author_list)}
        service_item.xml_version = self.open_lyrics.song_to_xml(song)
        # Add the audio file to the service item.
        if song.media_files:
            service_item.add_capability(ItemCapabilities.HasBackgroundAudio)
            service_item.background_audio = [m.file_name for m in song.media_files]
        return True

    def generate_footer(self, item, song):
        """
        Generates the song footer based on a song and adds details to a service item.

        :param item: The service item to be amended
        :param song: The song to be used to generate the footer
        :return: List of all authors (only required for initial song generation)
        """
        authors_words = []
        authors_music = []
        authors_words_music = []
        authors_translation = []
        authors_none = []
        for author_song in song.authors_songs:
            if author_song.author_type == AuthorType.Words:
                authors_words.append(author_song.author.display_name)
            elif author_song.author_type == AuthorType.Music:
                authors_music.append(author_song.author.display_name)
            elif author_song.author_type == AuthorType.WordsAndMusic:
                authors_words_music.append(author_song.author.display_name)
            elif author_song.author_type == AuthorType.Translation:
                authors_translation.append(author_song.author.display_name)
            else:
                authors_none.append(author_song.author.display_name)
        authors_all = authors_words_music + authors_words + authors_music + authors_translation + authors_none
        item.audit = [
            song.title, authors_all, song.copyright, str(song.ccli_number)
        ]
        item.raw_footer = []
        item.raw_footer.append(song.title)
        if authors_none:
            item.raw_footer.append("%s: %s" % (translate('OpenLP.Ui', 'Written by'),
                                               create_separated_list(authors_none)))
        if authors_words_music:
            item.raw_footer.append("%s: %s" % (AuthorType.Types[AuthorType.WordsAndMusic],
                                               create_separated_list(authors_words_music)))
        if authors_words:
            item.raw_footer.append("%s: %s" % (AuthorType.Types[AuthorType.Words],
                                               create_separated_list(authors_words)))
        if authors_music:
            item.raw_footer.append("%s: %s" % (AuthorType.Types[AuthorType.Music],
                                               create_separated_list(authors_music)))
        if authors_translation:
            item.raw_footer.append("%s: %s" % (AuthorType.Types[AuthorType.Translation],
                                               create_separated_list(authors_translation)))
        if song.copyright:
            if self.display_copyright_symbol:
                item.raw_footer.append("%s %s" % (SongStrings.CopyrightSymbol, song.copyright))
            else:
                item.raw_footer.append(song.copyright)
        if self.display_songbook and song.songbook_entries:
            songbooks = [str(songbook_entry) for songbook_entry in song.songbook_entries]
            item.raw_footer.append(", ".join(songbooks))
        if Settings().value('core/ccli number'):
            item.raw_footer.append(translate('SongsPlugin.MediaItem',
                                             'CCLI License: ') + Settings().value('core/ccli number'))
        return authors_all

    def service_load(self, item):
        """
        Triggered by a song being loaded by the service manager.
        """
        log.debug('service_load')
        if self.plugin.status != PluginStatus.Active or not item.data_string:
            return
        search_results = self.plugin.manager.get_all_objects(
            Song, Song.search_title == item.data_string['title'], Song.search_title.asc())
        edit_id = 0
        add_song = True
        if search_results:
            for song in search_results:
                if self._authors_match(song, item.data_string['authors']):
                    add_song = False
                    edit_id = song.id
                    break
                # If there's any backing tracks, copy them over.
                if item.background_audio:
                    self._update_background_audio(song, item)
        if add_song and self.add_song_from_service:
            song = self.open_lyrics.xml_to_song(item.xml_version)
            # If there's any backing tracks, copy them over.
            if item.background_audio:
                self._update_background_audio(song, item)
            edit_id = song.id
            self.on_search_text_button_clicked()
        elif add_song and not self.add_song_from_service:
            # Make sure we temporary import formatting tags.
            song = self.open_lyrics.xml_to_song(item.xml_version, True)
            # If there's any backing tracks, copy them over.
            if item.background_audio:
                self._update_background_audio(song, item)
            edit_id = song.id
        # Update service with correct song id and return it to caller.
        item.edit_id = edit_id
        self.generate_footer(item, song)
        return item

    def _authors_match(self, song, authors):
        """
        Checks whether authors from a song in the database match the authors of the song to be imported.

        :param song: A list of authors from the song in the database
        :param authors: A string with authors from the song to be imported
        :return: True when Authors do match, else False.
        """
        author_list = authors.split(', ')
        for author in song.authors:
            if author.display_name in author_list:
                author_list.remove(author.display_name)
            else:
                return False
        # List must be empty at the end
        return not author_list

    def _try_int(self, s):
        """
        Convert string s to an integer if possible. Fail silently and return
        the string as-is if it isn't an integer.
        :param s: The string to try to convert.
        """
        try:
            return int(s)
        except (TypeError, ValueError):
            return s

    def _natural_sort_key(self, s):
        """
        Return a tuple by which s is sorted.
        :param s: A string value from the list we want to sort.
        """
        return list(map(self._try_int, re.findall(r'(\d+|\D+)', s)))

    def search(self, string, show_error):
        """
        Search for some songs
        :param string: The string to show
        :param show_error: Is this an error?
        """
        search_results = self.search_entire(string)
        return [[song.id, song.title, song.alternate_title] for song in search_results]<|MERGE_RESOLUTION|>--- conflicted
+++ resolved
@@ -25,13 +25,8 @@
 import os
 import shutil
 
-<<<<<<< HEAD
-from PyQt4 import QtCore, QtGui
+from PyQt5 import QtCore, QtWidgets
 from sqlalchemy.sql import and_, or_
-=======
-from PyQt5 import QtCore, QtWidgets
-from sqlalchemy.sql import or_
->>>>>>> 7d722b66
 
 from openlp.core.common import Registry, AppLocation, Settings, check_directory_exists, UiStrings, translate
 from openlp.core.lib import MediaManagerItem, ItemCapabilities, PluginStatus, ServiceItemContext, \
@@ -42,11 +37,7 @@
 from openlp.plugins.songs.forms.songimportform import SongImportForm
 from openlp.plugins.songs.forms.songexportform import SongExportForm
 from openlp.plugins.songs.lib import VerseType, clean_string, delete_song
-<<<<<<< HEAD
-from openlp.plugins.songs.lib.db import Author, AuthorType, Song, Book, MediaFile, Topic
-=======
-from openlp.plugins.songs.lib.db import Author, AuthorType, Song, Book, MediaFile, SongBookEntry
->>>>>>> 7d722b66
+from openlp.plugins.songs.lib.db import Author, AuthorType, Song, Book, MediaFile, SongBookEntry, Topic
 from openlp.plugins.songs.lib.ui import SongStrings
 from openlp.plugins.songs.lib.openlyricsxml import OpenLyrics, SongXML
 
@@ -166,8 +157,7 @@
             (SongSearch.Topics, ':/songs/song_search_topic.png', SongStrings.Topics,
                 translate('SongsPlugin.MediaItem', 'Search Topics...')),
             (SongSearch.Books, ':/songs/song_book_edit.png', SongStrings.SongBooks,
-<<<<<<< HEAD
-                translate('SongsPlugin.MediaItem', 'Search Song Books...')),
+                translate('SongsPlugin.MediaItem', 'Search Songbooks...')),
             (SongSearch.Themes, ':/slides/slide_theme.png', UiStrings().Themes, UiStrings().SearchThemes),
             (SongSearch.Copyright, ':/songs/song_search_copy.png',
                 translate('SongsPlugin.MediaItem', 'Copyright'),
@@ -175,10 +165,6 @@
             (SongSearch.CCLInumber, ':/songs/song_search_ccli.png',
                 translate('SongsPlugin.MediaItem', 'CCLI number'),
                 translate('SongsPlugin.MediaItem', 'Search CCLI number...'))
-=======
-                translate('SongsPlugin.MediaItem', 'Search Songbooks...')),
-            (SongSearch.Themes, ':/slides/slide_theme.png', UiStrings().Themes, UiStrings().SearchThemes)
->>>>>>> 7d722b66
         ])
         self.search_text_edit.set_current_search_type(Settings().value('%s/last search type' % self.settings_section))
         self.config_update()
@@ -302,17 +288,14 @@
                 song_name.setData(QtCore.Qt.UserRole, song.id)
                 self.list_view.addItem(song_name)
 
-<<<<<<< HEAD
-    def display_results_book(self, search_results, song_number=False):
+    def display_results_book(self, search_keywords):
         """
         Display the song search results in the media manager list, grouped by book
 
-        :param search_results: A list of db Book objects
+        :param search_keywords: A list of search keywords - book first, then number
         :return: None
         """
-=======
-    def display_results_book(self, search_keywords):
->>>>>>> 7d722b66
+	
         log.debug('display results Book')
         self.list_view.clear()
 
@@ -352,7 +335,7 @@
                 if song.temporary:
                     continue
                 song_detail = '%s (%s)' % (topic.name, song.title)
-                song_name = QtGui.QListWidgetItem(song_detail)
+                song_name = QtWidgets.QListWidgetItem(song_detail)
                 song_name.setData(QtCore.Qt.UserRole, song.id)
                 self.list_view.addItem(song_name)
 
@@ -370,7 +353,7 @@
             if song.temporary:
                 continue
             song_detail = '%s (%s)' % (song.theme_name, song.title)
-            song_name = QtGui.QListWidgetItem(song_detail)
+            song_name = QtWidgets.QListWidgetItem(song_detail)
             song_name.setData(QtCore.Qt.UserRole, song.id)
             self.list_view.addItem(song_name)
 
@@ -389,7 +372,7 @@
             if song.temporary:
                 continue
             song_detail = '%s (%s)' % (song.ccli_number, song.title)
-            song_name = QtGui.QListWidgetItem(song_detail)
+            song_name = QtWidgets.QListWidgetItem(song_detail)
             song_name.setData(QtCore.Qt.UserRole, song.id)
             self.list_view.addItem(song_name)
 
