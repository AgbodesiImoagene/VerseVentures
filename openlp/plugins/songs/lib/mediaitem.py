--- conflicted
+++ resolved
@@ -53,21 +53,10 @@
         self.edit_song_form = EditSongForm(self.parent.songmanager, self)
         self.song_maintenance_form = SongMaintenanceForm(
             self.parent.songmanager, self)
-<<<<<<< HEAD
-        # fromPreview holds the id of the item if the song editor needs to
-        # trigger a preview without closing.  It is set to -1 if this
-        # function is inactive.
-        self.fromPreview = -1
-        # fromServiceManager holds the id of the item if the song editor needs
-        # to trigger posting to the servicemanager without closing.  It is set
-        # to -1 if this function is inactive.
-        self.fromServiceManager = -1
-=======
-        #Holds information about whether the edit is remotly triggered and which
-        #Song is required.
+        # Holds information about whether the edit is remotly triggered and
+        # which Song is required.
         self.remoteTriggered = None
         self.remoteSong = -1
->>>>>>> 7029235f
 
     def initPluginNameVisible(self):
         self.PluginNameVisible = self.trUtf8(u'Song')
@@ -258,12 +247,6 @@
         self.remoteSong = -1
 
     def onRemoteEdit(self, songid):
-<<<<<<< HEAD
-        valid = self.parent.songmanager.get_song(songid)
-        if valid:
-            self.fromServiceManager = songid
-            self.edit_song_form.loadSong(songid, False)
-=======
         """
         Called by ServiceManager or SlideController by event passing
         the Song Id in the payload along with an indicator to say which
@@ -271,11 +254,10 @@
         """
         fields = songid.split(u':')
         valid = self.parent.songmanager.get_song(fields[1])
-        if valid is not None:
+        if valid:
             self.remoteSong = fields[1]
             self.remoteTriggered = fields[0]
             self.edit_song_form.loadSong(fields[1], (fields[0] == u'P'))
->>>>>>> 7029235f
             self.edit_song_form.exec_()
 
     def onEditClick(self, preview=False):
