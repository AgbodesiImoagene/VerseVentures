# -*- coding: utf-8 -*-
# vim: autoindent shiftwidth=4 expandtab textwidth=80 tabstop=4 softtabstop=4

###############################################################################
# OpenLP - Open Source Lyrics Projection                                      #
# --------------------------------------------------------------------------- #
# Copyright (c) 2008-2010 Raoul Snyman                                        #
# Portions copyright (c) 2008-2010 Tim Bentley, Jonathan Corwin, Michael      #
# Gorven, Scott Guerrieri, Christian Richter, Maikel Stuivenberg, Martin      #
# Thompson, Jon Tibble, Carsten Tinggaard                                     #
# --------------------------------------------------------------------------- #
# This program is free software; you can redistribute it and/or modify it     #
# under the terms of the GNU General Public License as published by the Free  #
# Software Foundation; version 2 of the License.                              #
#                                                                             #
# This program is distributed in the hope that it will be useful, but WITHOUT #
# ANY WARRANTY; without even the implied warranty of MERCHANTABILITY or       #
# FITNESS FOR A PARTICULAR PURPOSE. See the GNU General Public License for    #
# more details.                                                               #
#                                                                             #
# You should have received a copy of the GNU General Public License along     #
# with this program; if not, write to the Free Software Foundation, Inc., 59  #
# Temple Place, Suite 330, Boston, MA 02111-1307 USA                          #
###############################################################################

import logging

from PyQt4 import QtCore, QtGui

from openlp.core.lib import MediaManagerItem, SongXMLParser, \
    BaseListWithDnD, Receiver, ItemCapabilities
from openlp.plugins.songs.forms import EditSongForm, SongMaintenanceForm, \
    ImportWizardForm

log = logging.getLogger(__name__)

class SongListView(BaseListWithDnD):
    def __init__(self, parent=None):
        self.PluginName = u'Songs'
        BaseListWithDnD.__init__(self, parent)

class SongMediaItem(MediaManagerItem):
    """
    This is the custom media manager item for Songs.
    """
    log.info(u'Song Media Item loaded')

    def __init__(self, parent, icon, title):
        self.PluginNameShort = u'Song'
        self.IconPath = u'songs/song'
        self.ListViewWithDnD_class = SongListView
        MediaManagerItem.__init__(self, parent, icon, title)
        self.edit_song_form = EditSongForm(self, self.parent.manager)
        self.singleServiceItem = False
        #self.edit_song_form = EditSongForm(self.parent.manager, self)
        self.song_maintenance_form = SongMaintenanceForm(
            self.parent.manager, self)
        # Holds information about whether the edit is remotly triggered and
        # which Song is required.
        self.remoteSong = -1

    def initPluginNameVisible(self):
        self.PluginNameVisible = self.trUtf8('Song')

    def requiredIcons(self):
        MediaManagerItem.requiredIcons(self)
        self.hasFileIcon = False

    def addEndHeaderBar(self):
        self.addToolbarSeparator()
        ## Song Maintenance Button ##
        self.addToolbarButton(self.trUtf8('Song Maintenance'),
            self.trUtf8('Maintain the lists of authors, topics and books'),
            ':/songs/song_maintenance.png', self.onSongMaintenanceClick)
        self.PageLayout.setSpacing(4)
        self.SearchLayout = QtGui.QFormLayout()
        self.SearchLayout.setMargin(0)
        self.SearchLayout.setSpacing(4)
        self.SearchLayout.setObjectName(u'SearchLayout')
        self.SearchTextLabel = QtGui.QLabel(self)
        self.SearchTextLabel.setAlignment(
            QtCore.Qt.AlignBottom|QtCore.Qt.AlignLeading|QtCore.Qt.AlignLeft)
        self.SearchTextLabel.setObjectName(u'SearchTextLabel')
        self.SearchLayout.setWidget(
            0, QtGui.QFormLayout.LabelRole, self.SearchTextLabel)
        self.SearchTextEdit = QtGui.QLineEdit(self)
        self.SearchTextEdit.setObjectName(u'SearchTextEdit')
        self.SearchLayout.setWidget(
            0, QtGui.QFormLayout.FieldRole, self.SearchTextEdit)
        self.SearchTypeLabel = QtGui.QLabel(self)
        self.SearchTypeLabel.setAlignment(
            QtCore.Qt.AlignBottom|QtCore.Qt.AlignLeading|QtCore.Qt.AlignLeft)
        self.SearchTypeLabel.setObjectName(u'SearchTypeLabel')
        self.SearchLayout.setWidget(
            1, QtGui.QFormLayout.LabelRole, self.SearchTypeLabel)
        self.SearchTypeComboBox = QtGui.QComboBox(self)
        self.SearchTypeComboBox.setObjectName(u'SearchTypeComboBox')
        self.SearchLayout.setWidget(
            1, QtGui.QFormLayout.FieldRole, self.SearchTypeComboBox)
        self.PageLayout.addLayout(self.SearchLayout)
        self.SearchButtonLayout = QtGui.QHBoxLayout()
        self.SearchButtonLayout.setMargin(0)
        self.SearchButtonLayout.setSpacing(4)
        self.SearchButtonLayout.setObjectName(u'SearchButtonLayout')
        self.SearchButtonSpacer = QtGui.QSpacerItem(40, 20,
            QtGui.QSizePolicy.Expanding, QtGui.QSizePolicy.Minimum)
        self.SearchButtonLayout.addItem(self.SearchButtonSpacer)
        self.SearchTextButton = QtGui.QPushButton(self)
        self.SearchTextButton.setObjectName(u'SearchTextButton')
        self.SearchButtonLayout.addWidget(self.SearchTextButton)
        self.ClearTextButton = QtGui.QPushButton(self)
        self.ClearTextButton.setObjectName(u'ClearTextButton')
        self.SearchButtonLayout.addWidget(self.ClearTextButton)
        self.PageLayout.addLayout(self.SearchButtonLayout)
        # Signals and slots
        QtCore.QObject.connect(self.SearchTextEdit,
            QtCore.SIGNAL(u'returnPressed()'), self.onSearchTextButtonClick)
        QtCore.QObject.connect(self.SearchTextButton,
            QtCore.SIGNAL(u'pressed()'), self.onSearchTextButtonClick)
        QtCore.QObject.connect(self.ClearTextButton,
            QtCore.SIGNAL(u'pressed()'), self.onClearTextButtonClick)
        QtCore.QObject.connect(self.SearchTextEdit,
            QtCore.SIGNAL(u'textChanged(const QString&)'),
            self.onSearchTextEditChanged)
        QtCore.QObject.connect(Receiver.get_receiver(),
            QtCore.SIGNAL(u'songs_load_list'), self.onSearchTextButtonClick)
        QtCore.QObject.connect(Receiver.get_receiver(),
            QtCore.SIGNAL(u'config_updated'), self.configUpdated)
        QtCore.QObject.connect(Receiver.get_receiver(),
            QtCore.SIGNAL(u'songs_preview'), self.onPreviewClick)
        QtCore.QObject.connect(Receiver.get_receiver(),
            QtCore.SIGNAL(u'songs_edit'), self.onRemoteEdit)
        QtCore.QObject.connect(Receiver.get_receiver(),
            QtCore.SIGNAL(u'songs_edit_clear'), self.onRemoteEditClear)

    def configUpdated(self):
        self.searchAsYouType = QtCore.QSettings().value(
            self.settingsSection + u'/search as type',
            QtCore.QVariant(u'False')).toBool()

    def retranslateUi(self):
        self.SearchTextLabel.setText(self.trUtf8('Search:'))
        self.SearchTypeLabel.setText(self.trUtf8('Type:'))
        self.ClearTextButton.setText(self.trUtf8('Clear'))
        self.SearchTextButton.setText(self.trUtf8('Search'))

    def initialise(self):
        self.SearchTypeComboBox.addItem(self.trUtf8('Titles'))
        self.SearchTypeComboBox.addItem(self.trUtf8('Lyrics'))
        self.SearchTypeComboBox.addItem(self.trUtf8('Authors'))
        self.configUpdated()

    def onSearchTextButtonClick(self):
        search_keywords = unicode(self.SearchTextEdit.displayText())
        search_results = []
        search_type = self.SearchTypeComboBox.currentIndex()
        if search_type == 0:
            log.debug(u'Titles Search')
            search_results = self.parent.manager.search_song_title(
                search_keywords)
            self.displayResultsSong(search_results)
        elif search_type == 1:
            log.debug(u'Lyrics Search')
            search_results = self.parent.manager.search_song_lyrics(
                search_keywords)
            self.displayResultsSong(search_results)
        elif search_type == 2:
            log.debug(u'Authors Search')
            search_results = self.parent.manager.get_song_from_author(
                search_keywords)
            self.displayResultsAuthor(search_results)
        #Called to redisplay the song list screen edith from a search
        #or from the exit of the Song edit dialog.  If remote editing is active
        #Trigger it and clean up so it will not update again.
        if self.remoteTriggered == u'L':
            self.onAddClick()
        if self.remoteTriggered == u'P':
            self.onPreviewClick()
        self.onRemoteEditClear()

    def displayResultsSong(self, searchresults):
        log.debug(u'display results Song')
        self.ListView.clear()
        for song in searchresults:
            author_list = u''
            for author in song.authors:
                if author_list != u'':
                    author_list = author_list + u', '
                author_list = author_list + author.display_name
            if not isinstance(author_list, unicode):
                author_list = unicode(author_list, u'utf8')
            if isinstance(song.title, unicode):
                song_title = song.title
            else:
                song_title = unicode(song.title, u'utf8')
            song_detail = u'%s (%s)' % (song_title, author_list)
            song_name = QtGui.QListWidgetItem(song_detail)
            song_name.setData(QtCore.Qt.UserRole, QtCore.QVariant(song.id))
            self.ListView.addItem(song_name)

    def displayResultsAuthor(self, searchresults):
        log.debug(u'display results Author')
        self.ListView.clear()
        for author in searchresults:
            for song in author.songs:
                song_detail = unicode(self.trUtf8('%s (%s)' % \
                    (unicode(author.display_name), unicode(song.title))))
                song_name = QtGui.QListWidgetItem(song_detail)
                song_name.setData(QtCore.Qt.UserRole, QtCore.QVariant(song.id))
                self.ListView.addItem(song_name)

    def onClearTextButtonClick(self):
        """
        Clear the search text.
        """
        self.SearchTextEdit.clear()

    def onSearchTextEditChanged(self, text):
        """
        If search as type enabled invoke the search on each key press.
        If the Lyrics are being searched do not start till 7 characters
        have been entered.
        """
        if self.searchAsYouType:
            search_length = 1
            if self.SearchTypeComboBox.currentIndex() == 1:
                search_length = 7
            if len(text) > search_length:
                self.onSearchTextButtonClick()

    def onImportClick(self):
        songimportform = ImportWizardForm(self, self.parent.manager,
            self.parent)
        songimportform.exec_()

    def onNewClick(self):
        self.edit_song_form.newSong()
        self.edit_song_form.exec_()

    def onEditAuthorClick(self):
        self.authors_form.load_form()
        self.authors_form.exec_()

    def onEditTopicClick(self):
        self.topics_form.load_form()
        self.topics_form.exec_()

    def onEditBookClick(self):
        self.song_book_form.load_form()
        self.song_book_form.exec_()

    def onSongMaintenanceClick(self):
        self.song_maintenance_form.exec_()

    def onRemoteEditClear(self):
        self.remoteTriggered = None
        self.remoteSong = -1

    def onRemoteEdit(self, songid):
        """
        Called by ServiceManager or SlideController by event passing
        the Song Id in the payload along with an indicator to say which
        type of display is required.
        """
        fields = songid.split(u':')
        valid = self.parent.manager.get_song(fields[1])
        if valid:
            self.remoteSong = fields[1]
            self.remoteTriggered = fields[0]
            self.edit_song_form.loadSong(fields[1], (fields[0] == u'P'))
            self.edit_song_form.exec_()

    def onEditClick(self):
        item = self.ListView.currentItem()
        if item:
            item_id = (item.data(QtCore.Qt.UserRole)).toInt()[0]
            self.edit_song_form.loadSong(item_id, False)
            self.edit_song_form.exec_()

    def onDeleteClick(self):
        items = self.ListView.selectedIndexes()
        if items:
            if len(items) == 1:
                del_message = self.trUtf8('Delete song?')
            else:
                del_message = unicode(
                    self.trUtf8('Delete %d songs?')) % len(items)
            ans = QtGui.QMessageBox.question(self,
                self.trUtf8('Delete Confirmation'), del_message,
                QtGui.QMessageBox.StandardButtons(QtGui.QMessageBox.Ok|
                     QtGui.QMessageBox.Cancel),
                QtGui.QMessageBox.Ok)
            if ans == QtGui.QMessageBox.Cancel:
                return
            for item in items:
                item_id = (item.data(QtCore.Qt.UserRole)).toInt()[0]
                self.parent.manager.delete_song(item_id)
            self.onSearchTextButtonClick()

    def generateSlideData(self, service_item, item=None):
        raw_footer = []
        author_list = u''
        author_audit = []
        ccli = u''
        if item is None:
            if self.remoteTriggered is None:
                item = self.ListView.currentItem()
                if item is None:
                    return False
                item_id = (item.data(QtCore.Qt.UserRole)).toInt()[0]
            else:
                item_id = self.remoteSong
        else:
            item_id = (item.data(QtCore.Qt.UserRole)).toInt()[0]
        service_item.add_capability(ItemCapabilities.AllowsEdit)
        service_item.add_capability(ItemCapabilities.AllowsPreview)
        service_item.add_capability(ItemCapabilities.AllowsLoop)
        song = self.parent.manager.get_song(item_id)
        service_item.theme = song.theme_name
        service_item.editId = item_id
        if song.lyrics.startswith(u'<?xml version='):
            songXML = SongXMLParser(song.lyrics)
            verseList = songXML.get_verses()
            #no verse list or only 1 space (in error)
            if not song.verse_order or not song.verse_order.strip():
                for verse in verseList:
<<<<<<< HEAD
                    verse_tag = u'%s:%s' % (verse[0][u'type'], verse[0][u'label'])
=======
                    verseTag = u'%s:%s' % (
                        verse[0][u'type'], verse[0][u'label'])
>>>>>>> 3678ea5e
                    service_item.add_from_text(\
                        verse[1][:30], unicode(verse[1]), verse_tag)
            else:
                #Loop through the verse list and expand the song accordingly.
                for order in song.verse_order.upper().split(u' '):
                    if len(order) == 0:
                        break
                    for verse in verseList:
                        if verse[1]:
                            if verse[0][u'type'] == "Verse" \
                                or verse[0][u'type'] == "Chorus":
                                if verse[0][u'label'] == order[1:] and \
                                    verse[0][u'type'][0] == order[0]:
                                    verse_tag = u'%s:%s' % \
                                        (verse[0][u'type'], verse[0][u'label'])
                                    service_item.add_from_text\
                                        (verse[1][:30], verse[1], verse_tag)
                            else:
                                if verse[0][u'type'][0] == order[0]:
                                    verse_tag = u'%s:%s' % \
                                        (verse[0][u'type'], verse[0][u'label'])
                                    service_item.add_from_text\
                                        (verse[1][:30], verse[1], verse_tag)
        else:
            verses = song.lyrics.split(u'\n\n')
            for slide in verses:
                service_item.add_from_text(slide[:30], unicode(slide))
        service_item.title = song.title
        for author in song.authors:
            if len(author_list) > 1:
                author_list = author_list + u', '
            author_list = author_list + unicode(author.display_name)
            author_audit.append(unicode(author.display_name))
        if song.ccli_number is None or len(song.ccli_number) == 0:
            ccli = self.parent.settings_form.GeneralTab.CCLINumber
        else:
            ccli = unicode(song.ccli_number)
        raw_footer.append(song.title)
        raw_footer.append(author_list)
        raw_footer.append(song.copyright )
        raw_footer.append(unicode(
            self.trUtf8('CCLI Licence: ') + ccli))
        service_item.raw_footer = raw_footer
        service_item.audit = [
            song.title, author_audit, song.copyright, song.ccli_number
        ]
        return True
<|MERGE_RESOLUTION|>--- conflicted
+++ resolved
@@ -324,12 +324,8 @@
             #no verse list or only 1 space (in error)
             if not song.verse_order or not song.verse_order.strip():
                 for verse in verseList:
-<<<<<<< HEAD
-                    verse_tag = u'%s:%s' % (verse[0][u'type'], verse[0][u'label'])
-=======
-                    verseTag = u'%s:%s' % (
+                    verse_tag = u'%s:%s' % (
                         verse[0][u'type'], verse[0][u'label'])
->>>>>>> 3678ea5e
                     service_item.add_from_text(\
                         verse[1][:30], unicode(verse[1]), verse_tag)
             else:
