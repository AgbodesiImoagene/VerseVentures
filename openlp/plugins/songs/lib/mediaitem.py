# -*- coding: utf-8 -*-
# vim: autoindent shiftwidth=4 expandtab textwidth=80 tabstop=4 softtabstop=4

###############################################################################
# OpenLP - Open Source Lyrics Projection                                      #
# --------------------------------------------------------------------------- #
# Copyright (c) 2008-2010 Raoul Snyman                                        #
# Portions copyright (c) 2008-2010 Tim Bentley, Jonathan Corwin, Michael      #
# Gorven, Scott Guerrieri, Meinert Jordan, Andreas Preikschat, Christian      #
# Richter, Philip Ridout, Maikel Stuivenberg, Martin Thompson, Jon Tibble,    #
# Carsten Tinggaard, Frode Woldsund                                           #
# --------------------------------------------------------------------------- #
# This program is free software; you can redistribute it and/or modify it     #
# under the terms of the GNU General Public License as published by the Free  #
# Software Foundation; version 2 of the License.                              #
#                                                                             #
# This program is distributed in the hope that it will be useful, but WITHOUT #
# ANY WARRANTY; without even the implied warranty of MERCHANTABILITY or       #
# FITNESS FOR A PARTICULAR PURPOSE. See the GNU General Public License for    #
# more details.                                                               #
#                                                                             #
# You should have received a copy of the GNU General Public License along     #
# with this program; if not, write to the Free Software Foundation, Inc., 59  #
# Temple Place, Suite 330, Boston, MA 02111-1307 USA                          #
###############################################################################

import logging

from PyQt4 import QtCore, QtGui

from openlp.core.lib import MediaManagerItem, BaseListWithDnD, Receiver, \
    ItemCapabilities, translate, check_item_selected
from openlp.plugins.songs.forms import EditSongForm, SongMaintenanceForm, \
    SongImportForm
from openlp.plugins.songs.lib import SongXMLParser, OpenLyricsParser
from openlp.plugins.songs.lib.db import Author, Song

log = logging.getLogger(__name__)

class SongListView(BaseListWithDnD):
    def __init__(self, parent=None):
        self.PluginName = u'Songs'
        BaseListWithDnD.__init__(self, parent)

class SongMediaItem(MediaManagerItem):
    """
    This is the custom media manager item for Songs.
    """
    log.info(u'Song Media Item loaded')

    def __init__(self, parent, plugin, icon):
        self.IconPath = u'songs/song'
        self.ListViewWithDnD_class = SongListView
        MediaManagerItem.__init__(self, parent, self, icon)
        self.edit_song_form = EditSongForm(self, self.parent.manager)
        self.openLyrics = OpenLyricsParser(self.parent.manager)
        self.singleServiceItem = False
        self.song_maintenance_form = SongMaintenanceForm(
            self.parent.manager, self)
        # Holds information about whether the edit is remotly triggered and
        # which Song is required.
        self.remoteSong = -1
        self.editItem = None

    def requiredIcons(self):
        MediaManagerItem.requiredIcons(self)

    def addEndHeaderBar(self):
        self.addToolbarSeparator()
        ## Song Maintenance Button ##
        self.addToolbarButton(
            translate('SongsPlugin.MediaItem', 'Song Maintenance'),
            translate('SongsPlugin.MediaItem',
            'Maintain the lists of authors, topics and books'),
            ':/songs/song_maintenance.png', self.onSongMaintenanceClick)
        self.pageLayout.setSpacing(4)
        self.SearchLayout = QtGui.QFormLayout()
        self.SearchLayout.setMargin(0)
        self.SearchLayout.setSpacing(4)
        self.SearchLayout.setObjectName(u'SearchLayout')
        self.SearchTextLabel = QtGui.QLabel(self)
        self.SearchTextLabel.setAlignment(
            QtCore.Qt.AlignBottom|QtCore.Qt.AlignLeading|QtCore.Qt.AlignLeft)
        self.SearchTextLabel.setObjectName(u'SearchTextLabel')
        self.SearchLayout.setWidget(
            0, QtGui.QFormLayout.LabelRole, self.SearchTextLabel)
        self.SearchTextEdit = QtGui.QLineEdit(self)
        self.SearchTextEdit.setObjectName(u'SearchTextEdit')
        self.SearchLayout.setWidget(
            0, QtGui.QFormLayout.FieldRole, self.SearchTextEdit)
        self.SearchTypeLabel = QtGui.QLabel(self)
        self.SearchTypeLabel.setAlignment(
            QtCore.Qt.AlignBottom|QtCore.Qt.AlignLeading|QtCore.Qt.AlignLeft)
        self.SearchTypeLabel.setObjectName(u'SearchTypeLabel')
        self.SearchLayout.setWidget(
            1, QtGui.QFormLayout.LabelRole, self.SearchTypeLabel)
        self.SearchTypeComboBox = QtGui.QComboBox(self)
        self.SearchTypeComboBox.setObjectName(u'SearchTypeComboBox')
        self.SearchLayout.setWidget(
            1, QtGui.QFormLayout.FieldRole, self.SearchTypeComboBox)
        self.pageLayout.addLayout(self.SearchLayout)
        self.SearchButtonLayout = QtGui.QHBoxLayout()
        self.SearchButtonLayout.setMargin(0)
        self.SearchButtonLayout.setSpacing(4)
        self.SearchButtonLayout.setObjectName(u'SearchButtonLayout')
        self.SearchButtonSpacer = QtGui.QSpacerItem(40, 20,
            QtGui.QSizePolicy.Expanding, QtGui.QSizePolicy.Minimum)
        self.SearchButtonLayout.addItem(self.SearchButtonSpacer)
        self.SearchTextButton = QtGui.QPushButton(self)
        self.SearchTextButton.setObjectName(u'SearchTextButton')
        self.SearchButtonLayout.addWidget(self.SearchTextButton)
        self.ClearTextButton = QtGui.QPushButton(self)
        self.ClearTextButton.setObjectName(u'ClearTextButton')
        self.SearchButtonLayout.addWidget(self.ClearTextButton)
        self.pageLayout.addLayout(self.SearchButtonLayout)
        # Signals and slots
        QtCore.QObject.connect(Receiver.get_receiver(),
            QtCore.SIGNAL(u'plugin_list_refresh'), self.onSearchTextButtonClick)
        QtCore.QObject.connect(self.SearchTextEdit,
            QtCore.SIGNAL(u'returnPressed()'), self.onSearchTextButtonClick)
        QtCore.QObject.connect(self.SearchTextButton,
            QtCore.SIGNAL(u'pressed()'), self.onSearchTextButtonClick)
        QtCore.QObject.connect(self.ClearTextButton,
            QtCore.SIGNAL(u'pressed()'), self.onClearTextButtonClick)
        QtCore.QObject.connect(self.SearchTextEdit,
            QtCore.SIGNAL(u'textChanged(const QString&)'),
            self.onSearchTextEditChanged)
        QtCore.QObject.connect(Receiver.get_receiver(),
            QtCore.SIGNAL(u'songs_load_list'), self.onSongListLoad)
        QtCore.QObject.connect(Receiver.get_receiver(),
            QtCore.SIGNAL(u'config_updated'), self.configUpdated)
        QtCore.QObject.connect(Receiver.get_receiver(),
            QtCore.SIGNAL(u'songs_preview'), self.onPreviewClick)
        QtCore.QObject.connect(Receiver.get_receiver(),
            QtCore.SIGNAL(u'songs_edit'), self.onRemoteEdit)
        QtCore.QObject.connect(Receiver.get_receiver(),
            QtCore.SIGNAL(u'songs_edit_clear'), self.onRemoteEditClear)

    def configUpdated(self):
        self.searchAsYouType = QtCore.QSettings().value(
            self.settingsSection + u'/search as type',
            QtCore.QVariant(u'False')).toBool()
        self.updateServiceOnEdit = QtCore.QSettings().value(
            self.settingsSection + u'/update service on edit',
            QtCore.QVariant(u'False')).toBool()
        self.addSongFromService = QtCore.QSettings().value(
            self.settingsSection + u'/add song from service',
            QtCore.QVariant(u'True')).toBool()

    def retranslateUi(self):
        self.SearchTextLabel.setText(
            translate('SongsPlugin.MediaItem', 'Search:'))
        self.SearchTypeLabel.setText(
            translate('SongsPlugin.MediaItem', 'Type:'))
        self.ClearTextButton.setText(
            translate('SongsPlugin.MediaItem', 'Clear'))
        self.SearchTextButton.setText(
            translate('SongsPlugin.MediaItem', 'Search'))

    def initialise(self):
        self.SearchTypeComboBox.addItem(
            translate('SongsPlugin.MediaItem', 'Titles'))
        self.SearchTypeComboBox.addItem(
            translate('SongsPlugin.MediaItem', 'Lyrics'))
        self.SearchTypeComboBox.addItem(
            translate('SongsPlugin.MediaItem', 'Authors'))
        self.configUpdated()

    def onSearchTextButtonClick(self):
        search_keywords = unicode(self.SearchTextEdit.displayText())
        search_results = []
        search_type = self.SearchTypeComboBox.currentIndex()
        if search_type == 0:
            log.debug(u'Titles Search')
            search_results = self.parent.manager.get_all_objects(Song,
                Song.search_title.like(u'%' + search_keywords.lower() + u'%'),
                Song.search_title.asc())
            self.displayResultsSong(search_results)
        elif search_type == 1:
            log.debug(u'Lyrics Search')
            search_results = self.parent.manager.get_all_objects(Song,
                Song.search_lyrics.like(u'%' + search_keywords.lower() + u'%'),
                Song.search_lyrics.asc())
            self.displayResultsSong(search_results)
        elif search_type == 2:
            log.debug(u'Authors Search')
            search_results = self.parent.manager.get_all_objects(Author,
                Author.display_name.like(u'%' + search_keywords + u'%'),
                Author.display_name.asc())
            self.displayResultsAuthor(search_results)

    def onSongListLoad(self):
        """
        Handle the exit from the edit dialog and trigger remote updates
        of songs
        """
        log.debug(u'onSongListLoad')
        # Called to redisplay the song list screen edit from a search
        # or from the exit of the Song edit dialog.  If remote editing is active
        # Trigger it and clean up so it will not update again.
        if self.remoteTriggered == u'L':
            self.onAddClick()
        if self.remoteTriggered == u'P':
            self.onPreviewClick()
        # Push edits to the service manager to update items
        if self.editItem and self.updateServiceOnEdit and \
            not self.remoteTriggered:
            item = self.buildServiceItem(self.editItem)
            self.parent.serviceManager.replaceServiceItem(item)
        self.onRemoteEditClear()
        self.onSearchTextButtonClick()

    def displayResultsSong(self, searchresults):
        log.debug(u'display results Song')
        self.listView.clear()
        for song in searchresults:
            author_list = u''
            for author in song.authors:
                if author_list != u'':
                    author_list = author_list + u', '
                author_list = author_list + author.display_name
            song_title = unicode(song.title)
            song_detail = u'%s (%s)' % (song_title, author_list)
            song_name = QtGui.QListWidgetItem(song_detail)
            song_name.setData(QtCore.Qt.UserRole, QtCore.QVariant(song.id))
            self.listView.addItem(song_name)

    def displayResultsAuthor(self, searchresults):
        log.debug(u'display results Author')
        self.listView.clear()
        for author in searchresults:
            for song in author.songs:
                song_detail = '%s (%s)' % (author.display_name, song.title)
                song_name = QtGui.QListWidgetItem(song_detail)
                song_name.setData(QtCore.Qt.UserRole, QtCore.QVariant(song.id))
                self.listView.addItem(song_name)

    def onClearTextButtonClick(self):
        """
        Clear the search text.
        """
        self.SearchTextEdit.clear()
        self.onSearchTextButtonClick()

    def onSearchTextEditChanged(self, text):
        """
        If search as type enabled invoke the search on each key press.
        If the Lyrics are being searched do not start till 7 characters
        have been entered.
        """
        if self.searchAsYouType:
            search_length = 1
            if self.SearchTypeComboBox.currentIndex() == 1:
                search_length = 7
            if len(text) > search_length:
                self.onSearchTextButtonClick()

    def onImportClick(self):
        if not hasattr(self, u'import_wizard'):
            self.import_wizard = SongImportForm(self, self.parent)
        self.import_wizard.exec_()
        Receiver.send_message(u'songs_load_list')

    def onNewClick(self):
        log.debug(u'onNewClick')
        self.edit_song_form.newSong()
        self.edit_song_form.exec_()

    def onSongMaintenanceClick(self):
        self.song_maintenance_form.exec_()

    def onRemoteEditClear(self):
        log.debug(u'onRemoteEditClear')
        self.remoteTriggered = None
        self.remoteSong = -1

    def onRemoteEdit(self, songid):
        """
        Called by ServiceManager or SlideController by event passing
        the Song Id in the payload along with an indicator to say which
        type of display is required.
        """
        log.debug(u'onRemoteEdit %s' % songid)
        fields = songid.split(u':')
        valid = self.parent.manager.get_object(Song, fields[1])
        if valid:
            self.remoteSong = fields[1]
            self.remoteTriggered = fields[0]
            self.edit_song_form.loadSong(fields[1], (fields[0] == u'P'))
            self.edit_song_form.exec_()

    def onEditClick(self):
        """
        Edit a song
        """
        log.debug(u'onEditClick')
        if check_item_selected(self.listView,
            translate('SongsPlugin.MediaItem',
            'You must select an item to edit.')):
            self.editItem = self.listView.currentItem()
            item_id = (self.editItem.data(QtCore.Qt.UserRole)).toInt()[0]
            self.edit_song_form.loadSong(item_id, False)
            self.edit_song_form.exec_()

    def onDeleteClick(self):
        """
        Remove a song from the list and database
        """
        if check_item_selected(self.listView,
            translate('SongsPlugin.MediaItem',
            'You must select an item to delete.')):
            items = self.listView.selectedIndexes()
            if len(items) == 1:
                del_message = translate('SongsPlugin.MediaItem',
                    'Are you sure you want to delete the selected song?')
            else:
                del_message = unicode(translate('SongsPlugin.MediaItem',
                    'Are you sure you want to delete the %d selected '
                    'songs?')) % len(items)
            ans = QtGui.QMessageBox.question(self,
                translate('SongsPlugin.MediaItem', 'Delete Song(s)?'),
                del_message,
                QtGui.QMessageBox.StandardButtons(QtGui.QMessageBox.Ok|
                     QtGui.QMessageBox.Cancel),
                QtGui.QMessageBox.Ok)
            if ans == QtGui.QMessageBox.Cancel:
                return
            for item in items:
                item_id = (item.data(QtCore.Qt.UserRole)).toInt()[0]
                self.parent.manager.delete_object(Song, item_id)
            self.onSearchTextButtonClick()

    def generateSlideData(self, service_item, item=None, xmlVersion=False):
        log.debug(u'generateSlideData (%s:%s)' % (service_item, item))
        raw_footer = []
        author_list = u''
        author_audit = []
        ccli = u''
        if item is None:
            if self.remoteTriggered is None:
                item = self.listView.currentItem()
                if item is None:
                    return False
                item_id = (item.data(QtCore.Qt.UserRole)).toInt()[0]
            else:
                item_id = self.remoteSong
        else:
            item_id = (item.data(QtCore.Qt.UserRole)).toInt()[0]
        service_item.add_capability(ItemCapabilities.AllowsEdit)
        service_item.add_capability(ItemCapabilities.AllowsPreview)
        service_item.add_capability(ItemCapabilities.AllowsLoop)
        service_item.add_capability(ItemCapabilities.OnLoadUpdate)
        service_item.add_capability(ItemCapabilities.AddIfNewItem)
        song = self.parent.manager.get_object(Song, item_id)
        service_item.theme = song.theme_name
        service_item.edit_id = item_id
        if song.lyrics.startswith(u'<?xml version='):
            songXML = SongXMLParser(song.lyrics)
            verseList = songXML.get_verses()
            # no verse list or only 1 space (in error)
            if not song.verse_order or not song.verse_order.strip():
                for verse in verseList:
                    verseTag = u'%s:%s' % (
                        verse[0][u'type'], verse[0][u'label'])
                    service_item.add_from_text(
                        verse[1][:30], unicode(verse[1]), verseTag)
            else:
<<<<<<< HEAD
                #Loop through the verse list and expand the song accordingly.
                for order in song.verse_order.upper().split():
=======
                # Loop through the verse list and expand the song accordingly.
                for order in song.verse_order.upper().split(u' '):
>>>>>>> 1b3db9f4
                    if len(order) == 0:
                        break
                    for verse in verseList:
                        if verse[0][u'type'][0] == order[0] and \
                            (verse[0][u'label'] == order[1:] or not order[1:]):
                            verseTag = u'%s:%s' % \
                                (verse[0][u'type'], verse[0][u'label'])
                            service_item.add_from_text(
                                verse[1][:30], verse[1], verseTag)
        else:
            verses = song.lyrics.split(u'\n\n')
            for slide in verses:
                service_item.add_from_text(slide[:30], unicode(slide))
        service_item.title = song.title
        for author in song.authors:
            if len(author_list) > 1:
                author_list = author_list + u', '
            author_list = author_list + unicode(author.display_name)
            author_audit.append(unicode(author.display_name))
        raw_footer.append(song.title)
        raw_footer.append(author_list)
        raw_footer.append(song.copyright )
        raw_footer.append(unicode(
            translate('SongsPlugin.MediaItem', 'CCLI Licence: ') +
            QtCore.QSettings().value(u'general/ccli number',
            QtCore.QVariant(u'')).toString()))
        service_item.raw_footer = raw_footer
        service_item.audit = [
            song.title, author_audit, song.copyright, unicode(song.ccli_number)
        ]
        service_item.data_string = {u'title':song.search_title,
            u'authors':author_list}
        service_item.xml_version = self.openLyrics.song_to_xml(song)
        return True

    def serviceLoad(self, item):
        """
        Triggered by a song being loaded by the service item
        """
        log.debug(u'serviceLoad')
        if item.data_string:
            search_results = self.parent.manager.get_all_objects(Song,
                Song.search_title ==
                    item.data_string[u'title'].split(u'@')[0].lower() ,
                Song.search_title.asc())
            author_list = item.data_string[u'authors'].split(u', ')
            editId = 0
            uuid = item._uuid
            if search_results:
                for song in search_results:
                    count = 0
                    for author in song.authors:
                        if author.display_name in author_list:
                            count += 1
                    # All Authors the same
                    if count == len(author_list):
                        editId = song.id
                    else:
                        # Authors different
                        if self.addSongFromService:
                            editId = self.openLyrics. \
                                xml_to_song(item.xml_version)
            else:
                # Title does not match
                if self.addSongFromService:
                    editId = self.openLyrics.xml_to_song(item.xml_version)
            # Update service with correct song id
            if editId != 0:
                Receiver.send_message(u'service_item_update',
                    u'%s:%s' %(editId, uuid))<|MERGE_RESOLUTION|>--- conflicted
+++ resolved
@@ -365,13 +365,8 @@
                     service_item.add_from_text(
                         verse[1][:30], unicode(verse[1]), verseTag)
             else:
-<<<<<<< HEAD
-                #Loop through the verse list and expand the song accordingly.
+                # Loop through the verse list and expand the song accordingly.
                 for order in song.verse_order.upper().split():
-=======
-                # Loop through the verse list and expand the song accordingly.
-                for order in song.verse_order.upper().split(u' '):
->>>>>>> 1b3db9f4
                     if len(order) == 0:
                         break
                     for verse in verseList:
