--- conflicted
+++ resolved
@@ -145,11 +145,7 @@
             'Maintain the lists of authors, topics and books'))
 
     def initialise(self):
-<<<<<<< HEAD
-        self.SearchTextEdit.setSearchTypes([
-=======
         self.searchTextEdit.setSearchTypes([
->>>>>>> 0be64426
             (1, u':/songs/song_search_all.png',
                 translate('SongsPlugin.MediaItem', 'Entire Song')),
             (2, u':/songs/song_search_title.png',
@@ -157,14 +153,11 @@
             (3, u':/songs/song_search_lyrics.png',
                 translate('SongsPlugin.MediaItem', 'Lyrics')),
             (4, u':/songs/song_search_author.png',
-<<<<<<< HEAD
                 translate('SongsPlugin.MediaItem', 'Authors')),
             (5, u':/slides/slide_theme.png',
                 translate('SongsPlugin.MediaItem', 'Themes'))
         ])
-=======
-                translate('SongsPlugin.MediaItem', 'Authors'))])
->>>>>>> 0be64426
+
         self.configUpdated()
 
     def onSearchTextButtonClick(self):
