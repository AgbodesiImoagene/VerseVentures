--- conflicted
+++ resolved
@@ -88,11 +88,6 @@
         """
         Receive either a list of files or a folder (unicode) to import.
         """
-<<<<<<< HEAD
-        if not isinstance(self.importSource, list):
-            self.logError(translate('SongsPlugin.PowerSongImport',
-                'No files to import.'))
-=======
         from importer import SongFormat
         PS_string = SongFormat.get(SongFormat.PowerSong, u'name')
         if isinstance(self.importSource, unicode):
@@ -105,11 +100,10 @@
             else:
                 self.importSource = u''
         if not self.importSource or not isinstance(self.importSource, list):
-            self.logError(unicode(translate('SongsPlugin.PowerSongImport',
-                'No songs to import.')),
-                unicode(translate('SongsPlugin.PowerSongImport',
-                'No %s files found.')) % PS_string)
->>>>>>> b1cfabc4
+            self.logError(translate('SongsPlugin.PowerSongImport',
+                'No songs to import.'),
+                translate('SongsPlugin.PowerSongImport',
+                'No %s files found.') % PS_string)
             return
         self.importWizard.progressBar.setMaximum(len(self.importSource))
         for file in self.importSource:
