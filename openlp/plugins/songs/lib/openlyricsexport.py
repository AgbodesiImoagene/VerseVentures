# -*- coding: utf-8 -*-
# vim: autoindent shiftwidth=4 expandtab textwidth=120 tabstop=4 softtabstop=4

###############################################################################
# OpenLP - Open Source Lyrics Projection                                      #
# --------------------------------------------------------------------------- #
# Copyright (c) 2008-2014 Raoul Snyman                                        #
# Portions copyright (c) 2008-2014 Tim Bentley, Gerald Britton, Jonathan      #
# Corwin, Samuel Findlay, Michael Gorven, Scott Guerrieri, Matthias Hub,      #
# Meinert Jordan, Armin Köhler, Erik Lundin, Edwin Lunando, Brian T. Meyer.   #
# Joshua Miller, Stevan Pettit, Andreas Preikschat, Mattias Põldaru,          #
# Christian Richter, Philip Ridout, Simon Scudder, Jeffrey Smith,             #
# Maikel Stuivenberg, Martin Thompson, Jon Tibble, Dave Warnock,              #
# Frode Woldsund, Martin Zibricky, Patrick Zimmermann                         #
# --------------------------------------------------------------------------- #
# This program is free software; you can redistribute it and/or modify it     #
# under the terms of the GNU General Public License as published by the Free  #
# Software Foundation; version 2 of the License.                              #
#                                                                             #
# This program is distributed in the hope that it will be useful, but WITHOUT #
# ANY WARRANTY; without even the implied warranty of MERCHANTABILITY or       #
# FITNESS FOR A PARTICULAR PURPOSE. See the GNU General Public License for    #
# more details.                                                               #
#                                                                             #
# You should have received a copy of the GNU General Public License along     #
# with this program; if not, write to the Free Software Foundation, Inc., 59  #
# Temple Place, Suite 330, Boston, MA 02111-1307 USA                          #
###############################################################################
"""
The :mod:`openlyricsexport` module provides the functionality for exporting songs from the database to the OpenLyrics
format.
"""
import logging
import os

from lxml import etree

from openlp.core.common import RegistryProperties, check_directory_exists, translate
from openlp.core.utils import clean_filename
from openlp.plugins.songs.lib.xml import OpenLyrics

log = logging.getLogger(__name__)


class OpenLyricsExport(RegistryProperties):
    """
    This provides the Openlyrics export.
    """
    def __init__(self, parent, songs, save_path):
        """
        Initialise the export.
        """
        log.debug('initialise OpenLyricsExport')
        self.parent = parent
        self.manager = parent.plugin.manager
        self.songs = songs
        self.save_path = save_path
        check_directory_exists(self.save_path)

    def do_export(self):
        """
        Export the songs.
        """
        log.debug('started OpenLyricsExport')
        open_lyrics = OpenLyrics(self.manager)
        self.parent.progress_bar.setMaximum(len(self.songs))
        for song in self.songs:
            self.application.process_events()
            if self.parent.stop_export_flag:
                return False
            self.parent.increment_progress_bar(translate('SongsPlugin.OpenLyricsExport', 'Exporting "%s"...') %
                                                         song.title)
            xml = open_lyrics.song_to_xml(song)
            tree = etree.ElementTree(etree.fromstring(xml.encode()))
            filename = '%s (%s)' % (song.title, ', '.join([author.display_name for author in song.authors]))
            filename = clean_filename(filename)
            # Ensure the filename isn't too long for some filesystems
            filename = '%s.xml' % filename[0:250 - len(self.save_path)]
            # Pass a file object, because lxml does not cope with some special
            # characters in the path (see lp:757673 and lp:744337).
<<<<<<< HEAD
            tree.write(open(os.path.join(self.save_path, filename), 'wb'),
                encoding='utf-8', xml_declaration=True, pretty_print=True)
        return True
=======
            tree.write(open(os.path.join(self.save_path, filename), 'wb'), encoding='utf-8', xml_declaration=True,
                       pretty_print=True)
        return True

    def _get_application(self):
        """
        Adds the openlp to the class dynamically.
        Windows needs to access the application in a dynamic manner.
        """
        if os.name == 'nt':
            return Registry().get('application')
        else:
            if not hasattr(self, '_application'):
                self._application = Registry().get('application')
            return self._application

    application = property(_get_application)
>>>>>>> ff78a99f
<|MERGE_RESOLUTION|>--- conflicted
+++ resolved
@@ -78,26 +78,6 @@
             filename = '%s.xml' % filename[0:250 - len(self.save_path)]
             # Pass a file object, because lxml does not cope with some special
             # characters in the path (see lp:757673 and lp:744337).
-<<<<<<< HEAD
-            tree.write(open(os.path.join(self.save_path, filename), 'wb'),
-                encoding='utf-8', xml_declaration=True, pretty_print=True)
-        return True
-=======
             tree.write(open(os.path.join(self.save_path, filename), 'wb'), encoding='utf-8', xml_declaration=True,
                        pretty_print=True)
         return True
-
-    def _get_application(self):
-        """
-        Adds the openlp to the class dynamically.
-        Windows needs to access the application in a dynamic manner.
-        """
-        if os.name == 'nt':
-            return Registry().get('application')
-        else:
-            if not hasattr(self, '_application'):
-                self._application = Registry().get('application')
-            return self._application
-
-    application = property(_get_application)
->>>>>>> ff78a99f
