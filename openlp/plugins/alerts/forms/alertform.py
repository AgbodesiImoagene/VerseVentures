--- conflicted
+++ resolved
@@ -50,19 +50,10 @@
             QtCore.SIGNAL(u'clicked()'), self.onDisplayCloseClicked)
         QtCore.QObject.connect(self.alertTextEdit,
             QtCore.SIGNAL(u'textChanged(const QString&)'), self.onTextChanged)
-<<<<<<< HEAD
-        QtCore.QObject.connect(self.newButton, QtCore.SIGNAL(u'clicked()'),
-            self.onNewClick)
-        QtCore.QObject.connect(self.saveButton, QtCore.SIGNAL(u'clicked()'),
-            self.onSaveClick)
-=======
         QtCore.QObject.connect(self.newButton,
             QtCore.SIGNAL(u'clicked()'), self.onNewClick)
-        QtCore.QObject.connect(self.deleteButton,
-            QtCore.SIGNAL(u'clicked()'), self.onDeleteClick)
         QtCore.QObject.connect(self.saveButton,
             QtCore.SIGNAL(u'clicked()'), self.onSaveClick)
->>>>>>> ce1de7ab
         QtCore.QObject.connect(self.alertListWidget,
             QtCore.SIGNAL(u'doubleClicked(QModelIndex)'), self.onDoubleClick)
         QtCore.QObject.connect(self.alertListWidget,
