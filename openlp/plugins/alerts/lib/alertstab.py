# -*- coding: utf-8 -*-
# vim: autoindent shiftwidth=4 expandtab textwidth=120 tabstop=4 softtabstop=4

###############################################################################
# OpenLP - Open Source Lyrics Projection                                      #
# --------------------------------------------------------------------------- #
# Copyright (c) 2008-2017 OpenLP Developers                                   #
# --------------------------------------------------------------------------- #
# This program is free software; you can redistribute it and/or modify it     #
# under the terms of the GNU General Public License as published by the Free  #
# Software Foundation; version 2 of the License.                              #
#                                                                             #
# This program is distributed in the hope that it will be useful, but WITHOUT #
# ANY WARRANTY; without even the implied warranty of MERCHANTABILITY or       #
# FITNESS FOR A PARTICULAR PURPOSE. See the GNU General Public License for    #
# more details.                                                               #
#                                                                             #
# You should have received a copy of the GNU General Public License along     #
# with this program; if not, write to the Free Software Foundation, Inc., 59  #
# Temple Place, Suite 330, Boston, MA 02111-1307 USA                          #
###############################################################################

from PyQt5 import QtGui, QtWidgets

from openlp.core.common import Settings, UiStrings, translate
from openlp.core.lib import SettingsTab
from openlp.core.lib.ui import create_valign_selection_widgets
from openlp.core.ui.lib.colorbutton import ColorButton


class AlertsTab(SettingsTab):
    """
    AlertsTab is the alerts settings tab in the settings dialog.
    """
    def __init__(self, parent, name, visible_title, icon_path):
        super(AlertsTab, self).__init__(parent, name, visible_title, icon_path)

    def setupUi(self):
        self.setObjectName('AlertsTab')
        super(AlertsTab, self).setupUi()
        self.font_group_box = QtWidgets.QGroupBox(self.left_column)
        self.font_group_box.setObjectName('font_group_box')
        self.font_layout = QtWidgets.QFormLayout(self.font_group_box)
        self.font_layout.setObjectName('font_layout')
        self.font_label = QtWidgets.QLabel(self.font_group_box)
        self.font_label.setObjectName('font_label')
        self.font_combo_box = QtWidgets.QFontComboBox(self.font_group_box)
        self.font_combo_box.setObjectName('font_combo_box')
        self.font_layout.addRow(self.font_label, self.font_combo_box)
        self.font_color_label = QtWidgets.QLabel(self.font_group_box)
        self.font_color_label.setObjectName('font_color_label')
        self.color_layout = QtWidgets.QHBoxLayout()
        self.color_layout.setObjectName('color_layout')
        self.font_color_button = ColorButton(self.font_group_box)
        self.font_color_button.setObjectName('font_color_button')
        self.color_layout.addWidget(self.font_color_button)
        self.color_layout.addSpacing(20)
        self.background_color_label = QtWidgets.QLabel(self.font_group_box)
        self.background_color_label.setObjectName('background_color_label')
        self.color_layout.addWidget(self.background_color_label)
        self.background_color_button = ColorButton(self.font_group_box)
        self.background_color_button.setObjectName('background_color_button')
        self.color_layout.addWidget(self.background_color_button)
        self.font_layout.addRow(self.font_color_label, self.color_layout)
        self.font_size_label = QtWidgets.QLabel(self.font_group_box)
        self.font_size_label.setObjectName('font_size_label')
        self.font_size_spin_box = QtWidgets.QSpinBox(self.font_group_box)
        self.font_size_spin_box.setObjectName('font_size_spin_box')
        self.font_layout.addRow(self.font_size_label, self.font_size_spin_box)
        self.timeout_label = QtWidgets.QLabel(self.font_group_box)
        self.timeout_label.setObjectName('timeout_label')
        self.timeout_spin_box = QtWidgets.QSpinBox(self.font_group_box)
        self.timeout_spin_box.setMaximum(180)
        self.timeout_spin_box.setObjectName('timeout_spin_box')
        self.font_layout.addRow(self.timeout_label, self.timeout_spin_box)
        self.vertical_label, self.vertical_combo_box = create_valign_selection_widgets(self.font_group_box)
        self.vertical_label.setObjectName('vertical_label')
        self.vertical_combo_box.setObjectName('vertical_combo_box')
        self.font_layout.addRow(self.vertical_label, self.vertical_combo_box)
        self.left_layout.addWidget(self.font_group_box)
        self.left_layout.addStretch()
        self.preview_group_box = QtWidgets.QGroupBox(self.right_column)
        self.preview_group_box.setObjectName('preview_group_box')
        self.preview_layout = QtWidgets.QVBoxLayout(self.preview_group_box)
        self.preview_layout.setObjectName('preview_layout')
        self.font_preview = QtWidgets.QLineEdit(self.preview_group_box)
        self.font_preview.setObjectName('font_preview')
        self.preview_layout.addWidget(self.font_preview)
        self.right_layout.addWidget(self.preview_group_box)
        self.right_layout.addStretch()
        # Signals and slots
        self.background_color_button.colorChanged.connect(self.on_background_color_changed)
        self.font_color_button.colorChanged.connect(self.on_font_color_changed)
        self.font_combo_box.activated.connect(self.on_font_combo_box_clicked)
        self.timeout_spin_box.valueChanged.connect(self.on_timeout_spin_box_changed)
        self.font_size_spin_box.valueChanged.connect(self.on_font_size_spin_box_changed)

    def retranslateUi(self):
        self.font_group_box.setTitle(translate('AlertsPlugin.AlertsTab', 'Font'))
        self.font_label.setText(translate('AlertsPlugin.AlertsTab', 'Font name:'))
        self.font_color_label.setText(translate('AlertsPlugin.AlertsTab', 'Font color:'))
        self.background_color_label.setText(UiStrings().BackgroundColorColon)
        self.font_size_label.setText(translate('AlertsPlugin.AlertsTab', 'Font size:'))
        self.font_size_spin_box.setSuffix(' {unit}'.format(unit=UiStrings().FontSizePtUnit))
        self.timeout_label.setText(translate('AlertsPlugin.AlertsTab', 'Alert timeout:'))
        self.timeout_spin_box.setSuffix(' {unit}'.format(unit=UiStrings().Seconds))
        self.preview_group_box.setTitle(UiStrings().Preview)
<<<<<<< HEAD
        self.font_preview.setText(UiStrings().OLP)
=======
        self.font_preview.setText(UiStrings().OpenLP)
>>>>>>> f6edbf95

    def on_background_color_changed(self, color):
        """
        The background color has been changed.
        """
        self.background_color = color
        self.update_display()

    def on_font_combo_box_clicked(self):
        """
        The Font Combo was changed.
        """
        self.update_display()

    def on_font_color_changed(self, color):
        """
        The Font Color button has clicked.
        """
        self.font_color = color
        self.update_display()

    def on_timeout_spin_box_changed(self):
        """
        The Time out spin box has changed.

        """
        self.timeout = self.timeout_spin_box.value()
        self.changed = True

    def on_font_size_spin_box_changed(self):
        """
        The font size spin box has changed.
        """
        self.font_size = self.font_size_spin_box.value()
        self.update_display()

    def load(self):
        """
        Load the settings into the UI.
        """
        settings = Settings()
        settings.beginGroup(self.settings_section)
        self.timeout = settings.value('timeout')
        self.font_color = settings.value('font color')
        self.font_size = settings.value('font size')
        self.background_color = settings.value('background color')
        self.font_face = settings.value('font face')
        self.location = settings.value('location')
        settings.endGroup()
        self.font_size_spin_box.setValue(self.font_size)
        self.timeout_spin_box.setValue(self.timeout)
        self.font_color_button.color = self.font_color
        self.background_color_button.color = self.background_color
        self.vertical_combo_box.setCurrentIndex(self.location)
        font = QtGui.QFont()
        font.setFamily(self.font_face)
        self.font_combo_box.setCurrentFont(font)
        self.update_display()
        self.changed = False

    def save(self):
        """
        Save the changes on exit of the Settings dialog.
        """
        settings = Settings()
        settings.beginGroup(self.settings_section)
        # Check value has changed as no event handles this field
        if settings.value('location') != self.vertical_combo_box.currentIndex():
            self.changed = True
        settings.setValue('background color', self.background_color)
        settings.setValue('font color', self.font_color)
        settings.setValue('font size', self.font_size)
        self.font_face = self.font_combo_box.currentFont().family()
        settings.setValue('font face', self.font_face)
        settings.setValue('timeout', self.timeout)
        self.location = self.vertical_combo_box.currentIndex()
        settings.setValue('location', self.location)
        settings.endGroup()
        if self.changed:
            self.settings_form.register_post_process('update_display_css')
        self.changed = False

    def update_display(self):
        """
        Update the preview display after changes have been made,
        """
        font = QtGui.QFont()
        font.setFamily(self.font_combo_box.currentFont().family())
        font.setBold(True)
        font.setPointSize(self.font_size)
        self.font_preview.setFont(font)
        self.font_preview.setStyleSheet('background-color: {back}; color: {front}'.format(back=self.background_color,
                                                                                          front=self.font_color))
        self.changed = True<|MERGE_RESOLUTION|>--- conflicted
+++ resolved
@@ -105,11 +105,7 @@
         self.timeout_label.setText(translate('AlertsPlugin.AlertsTab', 'Alert timeout:'))
         self.timeout_spin_box.setSuffix(' {unit}'.format(unit=UiStrings().Seconds))
         self.preview_group_box.setTitle(UiStrings().Preview)
-<<<<<<< HEAD
-        self.font_preview.setText(UiStrings().OLP)
-=======
         self.font_preview.setText(UiStrings().OpenLP)
->>>>>>> f6edbf95
 
     def on_background_color_changed(self, color):
         """
