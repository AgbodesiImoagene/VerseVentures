--- conflicted
+++ resolved
@@ -27,13 +27,8 @@
 from PyQt4 import QtCore, QtGui
 from datetime import date
 
-<<<<<<< HEAD
 from openlp.core.lib import Plugin, Receiver,  translate,  str_to_bool
 from openlp.plugins.audit.lib import AuditTab, AuditManager
-=======
-from openlp.core.lib import Plugin, Receiver, translate, str_to_bool
-from openlp.plugins.audit.lib import AuditTab
->>>>>>> 85f72796
 
 class AuditPlugin(Plugin):
     global log
