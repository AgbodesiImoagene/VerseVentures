--- conflicted
+++ resolved
@@ -433,19 +433,15 @@
         only updated when we are doing reference or combined search, in text search the completion list is removed.
         """
         log.debug('update_auto_completer')
-<<<<<<< HEAD
         # Save the current search type to the configuration. If setting for automatically resetting the search type to
         # Combined is enabled, use that otherwise use the currently selected search type.
+        # Note: This setting requires a restart to take effect.
         if Settings().value(self.settings_section + '/reset to combined quick search'):
-            Settings().setValue('%s/last search type' % self.settings_section, BibleSearch.Combined)
-        else:
-            Settings().setValue('%s/last search type' % self.settings_section,
+            Settings().setValue('{section}/last search type'.format(section=self.settings_section),
+                                BibleSearch.Combined)
+        else:
+            Settings().setValue('{section}/last search type'.format(section=self.settings_section),
                                 self.quick_search_edit.current_search_type())
-=======
-        # Save the current search type to the configuration.
-        Settings().setValue('{section}/last search type'.format(section=self.settings_section),
-                            self.quick_search_edit.current_search_type())
->>>>>>> 0355b6f2
         # Save the current bible to the configuration.
         Settings().setValue('{section}/quick bible'.format(section=self.settings_section),
                             self.quickVersionComboBox.currentText())
@@ -716,9 +712,8 @@
             for verse in self.search_results:
                 db_book = bibles[second_bible].get_book_by_book_ref_id(verse.book.book_reference_id)
                 if not db_book:
-                    log.debug('Passage ("{versebookname}","{versechapter}","{verseverse}") not found in Second Bible'
-                              .format(versebookname=verse.book.name, versechapter='verse.chapter',
-                                      verseverse=verse.verse))
+                    log.debug('Passage "{name} {chapter:d}:{verse:d}" not found in '
+                              'Second Bible'.format(name=verse.book.name, chapter=verse.chapter, verse=verse.verse))
                     passage_not_found = True
                     count += 1
                     continue
@@ -730,7 +725,7 @@
                     translate('BiblesPlugin.MediaItem', 'Information'),
                     translate('BiblesPlugin.MediaItem', 'The second Bible does not contain all the verses '
                                                         'that are in the main Bible.\nOnly verses found in both Bibles'
-                                                        ' will be shown.\n\n {count} verses have not been included '
+                                                        ' will be shown.\n\n{count:d} verses have not been included '
                                                         'in the results.').format(count=count))
             # Join the searches so only verses that are found on both Bibles are shown.
             self.search_results = new_search_results
@@ -759,26 +754,18 @@
             count = 0
             passage_not_found = False
             # Search second bible for results of search_results to make sure everythigns there.
-            # Count all the unfound passages.
+            # Count all the unfound passages. Even thou no error is shown, this needs to be done or
+            # the code breaks later on.
             for verse in self.search_results:
                 db_book = bibles[second_bible].get_book_by_book_ref_id(verse.book.book_reference_id)
                 if not db_book:
                     log.debug('Passage ("{versebookname}","{versechapter}","{verseverse}") not found in Second Bible'
                               .format(versebookname=verse.book.name, versechapter='verse.chapter',
                                       verseverse=verse.verse))
-                    passage_not_found = True
                     count += 1
                     continue
                 new_search_results.append(verse)
                 text.append((verse.book.book_reference_id, verse.chapter, verse.verse, verse.verse))
-            if passage_not_found:
-                # This is for the 2nd Bible.
-                self.main_window.information_message(
-                    translate('BiblesPlugin.MediaItem', 'Information'),
-                    translate('BiblesPlugin.MediaItem', 'The second Bible does not contain all the verses '
-                                                        'that are in the main Bible.\nOnly verses found in both Bibles'
-                                                        ' will be shown.\n\n {count} verses have not been included '
-                                                        'in the results.').format(count=count))
             # Join the searches so only verses that are found on both Bibles are shown.
             self.search_results = new_search_results
             self.second_search_results = bibles[second_bible].get_verses(text)
@@ -796,7 +783,6 @@
         second_bible = self.quickSecondComboBox.currentText()
         text = self.quick_search_edit.text()
         if self.quick_search_edit.current_search_type() == BibleSearch.Reference:
-<<<<<<< HEAD
             # We are doing a 'Reference Search'. (Get script from def on_quick_reference_search)
             self.on_quick_reference_search()
             # Get reference separators from settings.
@@ -857,43 +843,6 @@
                                                                        reference_separators))
         # Finalizing the search
         # List is cleared if not locked, results are listed, button is set available, cursor is set to normal.
-=======
-            # We are doing a 'Reference Search'.
-            self.search_results = self.plugin.manager.get_verses(bible, text)
-            if second_bible and self.search_results:
-                self.second_search_results = \
-                    self.plugin.manager.get_verses(second_bible, text, self.search_results[0].book.book_reference_id)
-        else:
-            # We are doing a 'Text Search'.
-            self.application.set_busy_cursor()
-            bibles = self.plugin.manager.get_bibles()
-            self.search_results = self.plugin.manager.verse_search(bible, second_bible, text)
-            if second_bible and self.search_results:
-                text = []
-                new_search_results = []
-                count = 0
-                passage_not_found = False
-                for verse in self.search_results:
-                    db_book = bibles[second_bible].get_book_by_book_ref_id(verse.book.book_reference_id)
-                    if not db_book:
-                        log.debug('Passage "{name} {chapter:d}:{verse:d}" not found in '
-                                  'Second Bible'.format(name=verse.book.name, chapter=verse.chapter, verse=verse.verse))
-                        passage_not_found = True
-                        count += 1
-                        continue
-                    new_search_results.append(verse)
-                    text.append((verse.book.book_reference_id, verse.chapter, verse.verse, verse.verse))
-                if passage_not_found:
-                    QtWidgets.QMessageBox.information(
-                        self, translate('BiblesPlugin.MediaItem', 'Information'),
-                        translate('BiblesPlugin.MediaItem',
-                                  'The second Bible does not contain all the verses that are in the main Bible. '
-                                  'Only verses found in both Bibles will be shown. {count:d} verses have not been '
-                                  'included in the results.').format(count=count),
-                        QtWidgets.QMessageBox.StandardButtons(QtWidgets.QMessageBox.Ok))
-                self.search_results = new_search_results
-                self.second_search_results = bibles[second_bible].get_verses(text)
->>>>>>> 0355b6f2
         if not self.quickLockButton.isChecked():
             self.list_view.clear()
         if self.list_view.count() != 0 and self.search_results:
@@ -925,7 +874,7 @@
             self.on_quick_reference_search()
         elif self.quick_search_edit.current_search_type() == BibleSearch.Text:
             if len(text) > 7:
-                self.on_quick_text_search()
+                self.on_quick_text_search_while_typing()
         if not self.quickLockButton.isChecked():
             self.list_view.clear()
         if self.list_view.count() != 0 and self.search_results:
