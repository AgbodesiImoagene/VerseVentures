# -*- coding: utf-8 -*-
# vim: autoindent shiftwidth=4 expandtab textwidth=80 tabstop=4 softtabstop=4

###############################################################################
# OpenLP - Open Source Lyrics Projection                                      #
# --------------------------------------------------------------------------- #
# Copyright (c) 2008-2010 Raoul Snyman                                        #
# Portions copyright (c) 2008-2010 Tim Bentley, Jonathan Corwin, Michael      #
# Gorven, Scott Guerrieri, Maikel Stuivenberg, Martin Thompson, Jon Tibble,   #
# Carsten Tinggaard                                                           #
# --------------------------------------------------------------------------- #
# This program is free software; you can redistribute it and/or modify it     #
# under the terms of the GNU General Public License as published by the Free  #
# Software Foundation; version 2 of the License.                              #
#                                                                             #
# This program is distributed in the hope that it will be useful, but WITHOUT #
# ANY WARRANTY; without even the implied warranty of MERCHANTABILITY or       #
# FITNESS FOR A PARTICULAR PURPOSE. See the GNU General Public License for    #
# more details.                                                               #
#                                                                             #
# You should have received a copy of the GNU General Public License along     #
# with this program; if not, write to the Free Software Foundation, Inc., 59  #
# Temple Place, Suite 330, Boston, MA 02111-1307 USA                          #
###############################################################################

import logging
import time

from PyQt4 import QtCore, QtGui

from openlp.core.lib import MediaManagerItem, Receiver, str_to_bool, \
    BaseListWithDnD
from openlp.plugins.bibles.forms import ImportWizardForm

log = logging.getLogger(__name__)

class BibleListView(BaseListWithDnD):
    """
<<<<<<< HEAD
    Custom list view descendant, required for drag and drop.
=======
    Drag and drop capable list for Bibles.
>>>>>>> fee5b1ed
    """
    def __init__(self, parent=None):
        self.PluginName = u'Bibles'
        BaseListWithDnD.__init__(self, parent)

<<<<<<< HEAD
=======
    def resizeEvent(self, event):
        self.parent.onListViewResize(event.size().width(), event.size().width())
>>>>>>> fee5b1ed

class BibleMediaItem(MediaManagerItem):
    """
    This is the custom media manager item for Bibles.
    """
    log.info(u'Bible Media Item loaded')

    def __init__(self, parent, icon, title):
        self.PluginNameShort = u'Bible'
        self.ConfigSection = title
        self.IconPath = u'songs/song'
        self.ListViewWithDnD_class = BibleListView
        self.servicePath = None
        self.lastReference = []
        MediaManagerItem.__init__(self, parent, icon, title)
        # place to store the search results
        self.search_results = {}
        QtCore.QObject.connect(Receiver.get_receiver(),
            QtCore.SIGNAL(u'openlpreloadbibles'), self.reloadBibles)

    def initPluginNameVisible(self):
        self.PluginNameVisible = self.trUtf8('Bible')

    def requiredIcons(self):
        MediaManagerItem.requiredIcons(self)
        self.hasEditIcon = False
        self.hasDeleteIcon = False

    def addEndHeaderBar(self):
        self.SearchTabWidget = QtGui.QTabWidget(self)
        sizePolicy = QtGui.QSizePolicy(
            QtGui.QSizePolicy.Expanding, QtGui.QSizePolicy.Minimum)
        sizePolicy.setHorizontalStretch(0)
        sizePolicy.setVerticalStretch(0)
        sizePolicy.setHeightForWidth(
            self.SearchTabWidget.sizePolicy().hasHeightForWidth())
        self.SearchTabWidget.setSizePolicy(sizePolicy)
        self.SearchTabWidget.setObjectName(u'SearchTabWidget')
        # Add the Quick Search tab
        self.QuickTab = QtGui.QWidget()
        self.QuickTab.setObjectName(u'QuickTab')
        self.QuickLayout = QtGui.QGridLayout(self.QuickTab)
        self.QuickLayout.setMargin(2)
        self.QuickLayout.setSpacing(4)
        self.QuickLayout.setVerticalSpacing(4)
        self.QuickLayout.setObjectName(u'QuickLayout')
        self.QuickVersionLabel = QtGui.QLabel(self.QuickTab)
        self.QuickVersionLabel.setObjectName(u'QuickVersionLabel')
        self.QuickLayout.addWidget(self.QuickVersionLabel, 0, 0, 1, 1)
        self.QuickVersionComboBox = QtGui.QComboBox(self.QuickTab)
        self.QuickVersionComboBox.setSizeAdjustPolicy(
            QtGui.QComboBox.AdjustToMinimumContentsLength)
        self.QuickVersionComboBox.setObjectName(u'VersionComboBox')
        self.QuickLayout.addWidget(self.QuickVersionComboBox, 0, 1, 1, 2)
        self.QuickSecondVersionLabel = QtGui.QLabel(self.QuickTab)
        self.QuickSecondVersionLabel.setObjectName(u'QuickSecondVersionLabel')
        self.QuickLayout.addWidget(self.QuickSecondVersionLabel, 1, 0, 1, 1)
        self.QuickSecondBibleComboBox = QtGui.QComboBox(self.QuickTab)
        self.QuickSecondBibleComboBox.setSizeAdjustPolicy(
            QtGui.QComboBox.AdjustToMinimumContentsLength)
        self.QuickSecondBibleComboBox.setObjectName(u'SecondBible')
        self.QuickLayout.addWidget(self.QuickSecondBibleComboBox, 1, 1, 1, 2)
        self.QuickSearchLabel = QtGui.QLabel(self.QuickTab)
        self.QuickSearchLabel.setObjectName(u'QuickSearchLabel')
        self.QuickLayout.addWidget(self.QuickSearchLabel, 2, 0, 1, 1)
        self.QuickSearchComboBox = QtGui.QComboBox(self.QuickTab)
        self.QuickSearchComboBox.setObjectName(u'SearchComboBox')
        self.QuickLayout.addWidget(self.QuickSearchComboBox, 2, 1, 1, 2)
        self.QuickSearchLabel = QtGui.QLabel(self.QuickTab)
        self.QuickSearchLabel.setObjectName(u'QuickSearchLabel')
        self.QuickLayout.addWidget(self.QuickSearchLabel, 3, 0, 1, 1)
        self.QuickSearchEdit = QtGui.QLineEdit(self.QuickTab)
        self.QuickSearchEdit.setObjectName(u'QuickSearchEdit')
        self.QuickLayout.addWidget(self.QuickSearchEdit, 3, 1, 1, 2)
        self.QuickClearLabel = QtGui.QLabel(self.QuickTab)
        self.QuickClearLabel.setObjectName(u'QuickSearchLabel')
        self.QuickLayout.addWidget(self.QuickClearLabel, 4, 0, 1, 1)
        self.ClearQuickSearchComboBox = QtGui.QComboBox(self.QuickTab)
        self.ClearQuickSearchComboBox.setObjectName(u'ClearQuickSearchComboBox')
        self.QuickLayout.addWidget(self.ClearQuickSearchComboBox, 4, 1, 1, 2)
        self.QuickSearchButtonLayout = QtGui.QHBoxLayout()
        self.QuickSearchButtonLayout.setMargin(0)
        self.QuickSearchButtonLayout.setSpacing(0)
        self.QuickSearchButtonLayout.setObjectName(u'QuickSearchButtonLayout')
        self.QuickSearchButtonSpacer = QtGui.QSpacerItem(40, 20,
            QtGui.QSizePolicy.Expanding, QtGui.QSizePolicy.Minimum)
        self.QuickSearchButtonLayout.addItem(self.QuickSearchButtonSpacer)
        self.QuickSearchButton = QtGui.QPushButton(self.QuickTab)
        self.QuickSearchButton.setObjectName(u'QuickSearchButton')
        self.QuickSearchButtonLayout.addWidget(self.QuickSearchButton)
        self.QuickLayout.addLayout(self.QuickSearchButtonLayout, 5, 0, 1, 3)
        self.QuickMessage = QtGui.QLabel(self.QuickTab)
        self.QuickMessage.setObjectName(u'QuickMessage')
        self.QuickLayout.addWidget(self.QuickMessage, 6, 0, 1, 3)
        self.SearchTabWidget.addTab(self.QuickTab, self.trUtf8('Quick'))
        QuickSpacerItem = QtGui.QSpacerItem(20, 35, QtGui.QSizePolicy.Minimum,
            QtGui.QSizePolicy.Expanding)
        self.QuickLayout.addItem(QuickSpacerItem, 6, 2, 1, 1)
        # Add the Advanced Search tab
        self.AdvancedTab = QtGui.QWidget()
        self.AdvancedTab.setObjectName(u'AdvancedTab')
        self.AdvancedLayout = QtGui.QGridLayout(self.AdvancedTab)
        self.AdvancedLayout.setMargin(2)
        self.AdvancedLayout.setSpacing(4)
        self.AdvancedLayout.setVerticalSpacing(4)
        self.AdvancedLayout.setObjectName(u'AdvancedLayout')
        self.AdvancedVersionLabel = QtGui.QLabel(self.AdvancedTab)
        self.AdvancedVersionLabel.setObjectName(u'AdvancedVersionLabel')
        self.AdvancedLayout.addWidget(self.AdvancedVersionLabel, 0, 0, 1, 1)
        self.AdvancedVersionComboBox = QtGui.QComboBox(self.AdvancedTab)
        self.AdvancedVersionComboBox.setSizeAdjustPolicy(
            QtGui.QComboBox.AdjustToMinimumContentsLength)
        self.AdvancedVersionComboBox.setObjectName(u'AdvancedVersionComboBox')
        self.AdvancedLayout.addWidget(self.AdvancedVersionComboBox, 0, 1, 1, 2)
        self.AdvancedSecondBibleLabel = QtGui.QLabel(self.AdvancedTab)
        self.AdvancedSecondBibleLabel.setObjectName(u'AdvancedSecondBibleLabel')
        self.AdvancedLayout.addWidget(self.AdvancedSecondBibleLabel, 1, 0, 1, 1)
        self.AdvancedSecondBibleComboBox = QtGui.QComboBox(self.AdvancedTab)
        self.AdvancedSecondBibleComboBox.setSizeAdjustPolicy(
            QtGui.QComboBox.AdjustToMinimumContentsLength)
        self.AdvancedSecondBibleComboBox.setObjectName(
            u'AdvancedSecondBibleComboBox')
        self.AdvancedLayout.addWidget(
            self.AdvancedSecondBibleComboBox, 1, 1, 1, 2)
        self.AdvancedBookLabel = QtGui.QLabel(self.AdvancedTab)
        self.AdvancedBookLabel.setObjectName(u'AdvancedBookLabel')
        self.AdvancedLayout.addWidget(self.AdvancedBookLabel, 2, 0, 1, 1)
        self.AdvancedBookComboBox = QtGui.QComboBox(self.AdvancedTab)
        self.AdvancedBookComboBox.setObjectName(u'AdvancedBookComboBox')
        self.AdvancedLayout.addWidget(self.AdvancedBookComboBox, 2, 1, 1, 2)
        self.AdvancedChapterLabel = QtGui.QLabel(self.AdvancedTab)
        self.AdvancedChapterLabel.setObjectName(u'AdvancedChapterLabel')
        self.AdvancedLayout.addWidget(self.AdvancedChapterLabel, 3, 1, 1, 1)
        self.AdvancedVerseLabel = QtGui.QLabel(self.AdvancedTab)
        self.AdvancedVerseLabel.setObjectName(u'AdvancedVerseLabel')
        self.AdvancedLayout.addWidget(self.AdvancedVerseLabel, 3, 2, 1, 1)
        self.AdvancedFromLabel = QtGui.QLabel(self.AdvancedTab)
        self.AdvancedFromLabel.setObjectName(u'AdvancedFromLabel')
        self.AdvancedLayout.addWidget(self.AdvancedFromLabel, 4, 0, 1, 1)
        self.AdvancedFromChapter = QtGui.QComboBox(self.AdvancedTab)
        self.AdvancedFromChapter.setObjectName(u'AdvancedFromChapter')
        self.AdvancedLayout.addWidget(self.AdvancedFromChapter, 4, 1, 1, 1)
        self.AdvancedFromVerse = QtGui.QComboBox(self.AdvancedTab)
        self.AdvancedFromVerse.setObjectName(u'AdvancedFromVerse')
        self.AdvancedLayout.addWidget(self.AdvancedFromVerse, 4, 2, 1, 1)
        self.AdvancedToLabel = QtGui.QLabel(self.AdvancedTab)
        self.AdvancedToLabel.setObjectName(u'AdvancedToLabel')
        self.AdvancedLayout.addWidget(self.AdvancedToLabel, 5, 0, 1, 1)
        self.AdvancedToChapter = QtGui.QComboBox(self.AdvancedTab)
        self.AdvancedToChapter.setObjectName(u'AdvancedToChapter')
        self.AdvancedLayout.addWidget(self.AdvancedToChapter, 5, 1, 1, 1)
        self.AdvancedToVerse = QtGui.QComboBox(self.AdvancedTab)
        self.AdvancedToVerse.setObjectName(u'AdvancedToVerse')
        self.AdvancedLayout.addWidget(self.AdvancedToVerse, 5, 2, 1, 1)
        self.AdvancedClearLabel = QtGui.QLabel(self.QuickTab)
        self.AdvancedClearLabel.setObjectName(u'QuickSearchLabel')
        self.AdvancedLayout.addWidget(self.AdvancedClearLabel, 6, 0, 1, 1)
        self.ClearAdvancedSearchComboBox = QtGui.QComboBox(self.QuickTab)
        self.ClearAdvancedSearchComboBox.setObjectName(
            u'ClearAdvancedSearchComboBox')
        self.AdvancedLayout.addWidget(
            self.ClearAdvancedSearchComboBox, 6, 1, 1, 2)
        self.AdvancedSearchButtonLayout = QtGui.QHBoxLayout()
        self.AdvancedSearchButtonLayout.setMargin(0)
        self.AdvancedSearchButtonLayout.setSpacing(0)
        self.AdvancedSearchButtonLayout.setObjectName(
            u'AdvancedSearchButtonLayout')
        self.AdvancedSearchButtonSpacer = QtGui.QSpacerItem(40, 20,
            QtGui.QSizePolicy.Expanding, QtGui.QSizePolicy.Minimum)
        self.AdvancedSearchButtonLayout.addItem(self.AdvancedSearchButtonSpacer)
        self.AdvancedSearchButton = QtGui.QPushButton(self.AdvancedTab)
        self.AdvancedSearchButton.setObjectName(u'AdvancedSearchButton')
        self.AdvancedSearchButtonLayout.addWidget(self.AdvancedSearchButton)
        self.AdvancedLayout.addLayout(
            self.AdvancedSearchButtonLayout, 7, 0, 1, 3)
        self.AdvancedMessage = QtGui.QLabel(self.AdvancedTab)
        self.AdvancedMessage.setObjectName(u'AdvancedMessage')
        self.AdvancedLayout.addWidget(self.AdvancedMessage, 8, 0, 1, 3)
        self.SearchTabWidget.addTab(self.AdvancedTab, self.trUtf8('Advanced'))
        # Add the search tab widget to the page layout
        self.PageLayout.addWidget(self.SearchTabWidget)
        # Combo Boxes
        QtCore.QObject.connect(self.AdvancedVersionComboBox,
            QtCore.SIGNAL(u'activated(int)'), self.onAdvancedVersionComboBox)
        QtCore.QObject.connect(self.AdvancedBookComboBox,
            QtCore.SIGNAL(u'activated(int)'), self.onAdvancedBookComboBox)
        QtCore.QObject.connect(self.AdvancedFromChapter,
            QtCore.SIGNAL(u'activated(int)'), self.onAdvancedFromChapter)
        QtCore.QObject.connect(self.AdvancedFromVerse,
            QtCore.SIGNAL(u'activated(int)'), self.onAdvancedFromVerse)
        QtCore.QObject.connect(self.AdvancedToChapter,
            QtCore.SIGNAL(u'activated(int)'), self.onAdvancedToChapter)
        # Buttons
        QtCore.QObject.connect(self.AdvancedSearchButton,
            QtCore.SIGNAL(u'pressed()'), self.onAdvancedSearchButton)
        QtCore.QObject.connect(self.QuickSearchButton,
            QtCore.SIGNAL(u'pressed()'), self.onQuickSearchButton)
        QtCore.QObject.connect(Receiver.get_receiver(),
            QtCore.SIGNAL(u'config_updated'), self.configUpdated)
        # Other stuff
        QtCore.QObject.connect(Receiver.get_receiver(),
            QtCore.SIGNAL(u'bible_showprogress'), self.onSearchProgressShow)
        QtCore.QObject.connect(Receiver.get_receiver(),
            QtCore.SIGNAL(u'bible_hideprogress'), self.onSearchProgressHide)
        QtCore.QObject.connect(Receiver.get_receiver(),
            QtCore.SIGNAL(u'bible_nobook'), self.onNoBookFound)

    def addListViewToToolBar(self):
        MediaManagerItem.addListViewToToolBar(self)
        # Progress Bar
        self.SearchProgress = QtGui.QProgressBar(self)
        self.SearchProgress.setFormat('%p%')
        self.SearchProgress.setMaximum(3)
        self.SearchProgress.setGeometry(self.ListView.geometry().left(),
            self.ListView.geometry().top(), 81, 23)
        self.SearchProgress.setVisible(False)
        self.SearchProgress.setObjectName(u'SearchProgress')

    def configUpdated(self):
        if str_to_bool(
            self.parent.config.get_config(u'dual bibles', u'False')):
            self.AdvancedSecondBibleLabel.setVisible(True)
            self.AdvancedSecondBibleComboBox.setVisible(True)
            self.QuickSecondVersionLabel.setVisible(True)
            self.QuickSecondBibleComboBox.setVisible(True)
        else:
            self.AdvancedSecondBibleLabel.setVisible(False)
            self.AdvancedSecondBibleComboBox.setVisible(False)
            self.QuickSecondVersionLabel.setVisible(False)
            self.QuickSecondBibleComboBox.setVisible(False)

    def retranslateUi(self):
        log.debug(u'retranslateUi')
        self.QuickVersionLabel.setText(self.trUtf8('Version:'))
        self.QuickSecondVersionLabel.setText(self.trUtf8('Dual:'))
        self.QuickSearchLabel.setText(self.trUtf8('Search Type:'))
        self.QuickSearchLabel.setText(self.trUtf8('Find:'))
        self.QuickSearchButton.setText(self.trUtf8('Search'))
        self.QuickClearLabel.setText(self.trUtf8('Results:'))
        self.AdvancedVersionLabel.setText(self.trUtf8('Version:'))
        self.AdvancedSecondBibleLabel.setText(self.trUtf8('Dual:'))
        self.AdvancedBookLabel.setText(self.trUtf8('Book:'))
        self.AdvancedChapterLabel.setText(self.trUtf8('Chapter:'))
        self.AdvancedVerseLabel.setText(self.trUtf8('Verse:'))
        self.AdvancedFromLabel.setText(self.trUtf8('From:'))
        self.AdvancedToLabel.setText(self.trUtf8('To:'))
        self.AdvancedClearLabel.setText(self.trUtf8('Results:'))
        self.AdvancedSearchButton.setText(self.trUtf8('Search'))
        self.QuickSearchComboBox.addItem(self.trUtf8('Verse Search'))
        self.QuickSearchComboBox.addItem(self.trUtf8('Text Search'))
        self.ClearQuickSearchComboBox.addItem(self.trUtf8('Clear'))
        self.ClearQuickSearchComboBox.addItem(self.trUtf8('Keep'))
        self.ClearAdvancedSearchComboBox.addItem(self.trUtf8('Clear'))
        self.ClearAdvancedSearchComboBox.addItem(self.trUtf8('Keep'))

    def initialise(self):
        log.debug(u'bible manager initialise')
        self.parent.manager.media = self
        self.loadBibles()
        self.configUpdated()
        log.debug(u'bible manager initialise complete')

    def setQuickMessage(self, text):
        self.QuickMessage.setText(text)
        self.AdvancedMessage.setText(text)
        Receiver.send_message(u'process_events')
        #minor delay to get the events processed
        time.sleep(0.1)

    def loadBibles(self):
        log.debug(u'Loading Bibles')
        self.QuickVersionComboBox.clear()
        self.QuickSecondBibleComboBox.clear()
        self.AdvancedVersionComboBox.clear()
        self.AdvancedSecondBibleComboBox.clear()
        self.QuickSecondBibleComboBox.addItem(u'')
        self.AdvancedSecondBibleComboBox.addItem(u'')
        bibles = self.parent.manager.get_bibles()
        # load bibles into the combo boxes
        first = True
        for bible in bibles:
            self.QuickVersionComboBox.addItem(bible)
            self.QuickSecondBibleComboBox.addItem(bible)
            self.AdvancedVersionComboBox.addItem(bible)
            self.AdvancedSecondBibleComboBox.addItem(bible)
            if first:
                first = False
                self.initialiseBible(bible)

    def onListViewResize(self, width, height):
        self.SearchProgress.setGeometry(self.ListView.geometry().x(),
            (self.ListView.geometry().y() + self.ListView.geometry().height())\
                - 23, 81, 23)

    def onSearchProgressShow(self):
        self.SearchProgress.setVisible(True)
        self.SearchProgress.setMinimum(0)
        self.SearchProgress.setMaximum(2)
        self.SearchProgress.setValue(1)

    def onSearchProgressHide(self):
        self.SearchProgress.setVisible(False)

    def onNoBookFound(self):
        QtGui.QMessageBox.critical(self,
            self.trUtf8('No Book Found'),
            self.trUtf8('No matching book could be found in this Bible.'),
            QtGui.QMessageBox.StandardButtons(QtGui.QMessageBox.Ok),
            QtGui.QMessageBox.Ok
        )

    def onAdvancedVersionComboBox(self):
        self.initialiseBible(
            unicode(self.AdvancedVersionComboBox.currentText()))

    def onAdvancedBookComboBox(self):
        item = int(self.AdvancedBookComboBox.currentIndex())
        self.initialiseChapterVerse(
            unicode(self.AdvancedVersionComboBox.currentText()),
            unicode(self.AdvancedBookComboBox.currentText()),
            self.AdvancedBookComboBox.itemData(item).toInt()[0])

    def onNewClick(self):
        self.bibleimportform = ImportWizardForm(self, self.parent.config,
            self.parent.manager, self.parent)
        self.bibleimportform.exec_()
        self.reloadBibles()

    def onAdvancedFromVerse(self):
        frm = self.AdvancedFromVerse.currentText()
        self.adjustComboBox(frm, self.verses, self.AdvancedToVerse)

    def onAdvancedToChapter(self):
        frm = unicode(self.AdvancedFromChapter.currentText())
        to = unicode(self.AdvancedToChapter.currentText())
        if frm != to:
            bible = unicode(self.AdvancedVersionComboBox.currentText())
            book = unicode(self.AdvancedBookComboBox.currentText())
            # get the verse count for new chapter
            verses = self.parent.manager.get_verse_count(bible, book, int(to))
            self.adjustComboBox(1, verses, self.AdvancedToVerse)

    def onAdvancedSearchButton(self):
        log.debug(u'Advanced Search Button pressed')
        bible = unicode(self.AdvancedVersionComboBox.currentText())
        book = unicode(self.AdvancedBookComboBox.currentText())
        chapter_from = int(self.AdvancedFromChapter.currentText())
        chapter_to = int(self.AdvancedToChapter.currentText())
        verse_from = int(self.AdvancedFromVerse.currentText())
        verse_to = int(self.AdvancedToVerse.currentText())
        versetext = u'%s %s:%s-%s:%s' % (book, chapter_from, verse_from, \
                                         chapter_to, verse_to)
        self.search_results = self.parent.manager.get_verses(bible, versetext)
        if self.ClearAdvancedSearchComboBox.currentIndex() == 0:
            self.ListView.clear()
            self.lastReference = []
        self.lastReference.append(versetext)
        self.displayResults(bible)

    def onAdvancedFromChapter(self):
        bible = unicode(self.AdvancedVersionComboBox.currentText())
        book = unicode(self.AdvancedBookComboBox.currentText())
        cf = int(self.AdvancedFromChapter.currentText())
        self.adjustComboBox(cf, self.chapters_from, self.AdvancedToChapter)
        # get the verse count for new chapter
        vse = self.parent.manager.get_verse_count(bible, book, cf)
        self.adjustComboBox(1, vse, self.AdvancedFromVerse)
        self.adjustComboBox(1, vse, self.AdvancedToVerse)

    def onQuickSearchButton(self):
        log.debug(u'Quick Search Button pressed')
        bible = unicode(self.QuickVersionComboBox.currentText())
        text = unicode(self.QuickSearchEdit.displayText())
        if self.ClearQuickSearchComboBox.currentIndex() == 0:
            self.ListView.clear()
            self.lastReference = []
        self.lastReference.append(text)
        self.search_results = self.parent.manager.get_verses(bible, text)
        if self.search_results:
            self.displayResults(bible)

    def generateSlideData(self, service_item):
        log.debug(u'generating slide data')
        items = self.ListView.selectedIndexes()
        if len(items) == 0:
            return False
        old_chapter = u''
        raw_slides = []
        raw_footer = []
        bible_text = u''
        service_item.autoPreviewAllowed = True
        #If we want to use a 2nd translation / version
        bible2 = u''
        if self.SearchTabWidget.currentIndex() == 0:
            bible2 = unicode(self.QuickSecondBibleComboBox.currentText())
        else:
            bible2 = unicode(self.AdvancedSecondBibleComboBox.currentText())
        if bible2:
            bible2_verses = []
            for scripture in self.lastReference:
                bible2_verses.extend(self.parent.manager.get_verses(bible2, scripture))
            bible2_version = self.parent.manager.get_meta_data(bible2, u'Version')
            bible2_copyright = self.parent.manager.get_meta_data(bible2, u'Copyright')
            bible2_permission = self.parent.manager.get_meta_data(bible2, u'Permission')
        # Let's loop through the main lot, and assemble our verses
        for item in items:
            bitem = self.ListView.item(item.row())
            reference = bitem.data(QtCore.Qt.UserRole).toPyObject()
            bible = unicode(reference[QtCore.QString('bible')])
            book = unicode(reference[QtCore.QString('book')])
            chapter = unicode(reference[QtCore.QString('chapter')])
            verse = unicode(reference[QtCore.QString('verse')])
            text = unicode(reference[QtCore.QString('text')])
            version = unicode(reference[QtCore.QString('version')])
            copyright = unicode(reference[QtCore.QString('copyright')])
            permission = unicode(reference[QtCore.QString('permission')])
            if self.parent.settings_tab.display_style == 1:
                verse_text = self.formatVerse(old_chapter, chapter, verse, u'(u', u')')
            elif  self.parent.settings_tab.display_style == 2:
                verse_text = self.formatVerse(old_chapter, chapter, verse, u'{', u'}')
            elif  self.parent.settings_tab.display_style == 3:
                verse_text = self.formatVerse(old_chapter, chapter, verse, u'[', u']')
            else:
                verse_text = self.formatVerse(old_chapter, chapter, verse, u'', u'')
            old_chapter = chapter
            footer = u'%s (%s %s)' % (book, version, copyright)
            #If not found add to footer
            if footer not in raw_footer:
                raw_footer.append(footer)
            if bible2:
                footer = u'%s (%s %s)' % (book, version, copyright)
                #If not found add to footer
                if footer not in raw_footer:
                    raw_footer.append(footer)
                bible_text = u'%s %s \n\n %s %s' % \
                    (verse_text, text, verse_text, bible2_verses[item.row()].text)
                raw_slides.append(bible_text)
                bible_text = u''
            else:
                #Paragraph style force new line per verse
                if self.parent.settings_tab.layout_style == 1:
                    text = text + u'\n\n'
                bible_text = u'%s %s %s' % (bible_text, verse_text, text)
                #if we are verse per slide then create slide
                if self.parent.settings_tab.layout_style == 0:
                    raw_slides.append(bible_text)
                    bible_text = u''
            service_item.title = u'%s %s' % (book, verse_text)
        if  len(self.parent.settings_tab.bible_theme) == 0:
            service_item.theme = None
        else:
            service_item.theme = self.parent.settings_tab.bible_theme
        #if we are verse per slide we have already been added
        if self.parent.settings_tab.layout_style != 0:
            raw_slides.append(bible_text)
        for slide in raw_slides:
            service_item.add_from_text(slide[:30], slide)
        service_item.raw_footer = raw_footer
        return True

    def formatVerse(self, old_chapter, chapter, verse, opening, closing):
        verse_text = opening
        if old_chapter != chapter:
            verse_text += chapter + u':'
        elif not self.parent.settings_tab.show_new_chapters:
            verse_text += chapter + u':'
        verse_text += verse
        verse_text += closing
        return verse_text

    def reloadBibles(self):
        log.debug(u'Reloading Bibles')
        self.parent.manager.reload_bibles()
        self.loadBibles()

    def initialiseBible(self, bible):
        log.debug(u'initialiseBible %s', bible)
        book_data = self.parent.manager.get_books(bible)
        self.AdvancedBookComboBox.clear()
        first = True
        for book in book_data:
            row = self.AdvancedBookComboBox.count()
            self.AdvancedBookComboBox.addItem(book[u'name'])
            self.AdvancedBookComboBox.setItemData(
                row, QtCore.QVariant(book[u'chapters']))
            if first:
                first = False
                self.initialiseChapterVerse(
                    bible, book[u'name'], book[u'chapters'])

    def initialiseChapterVerse(self, bible, book, chapters):
        log.debug(u'initialiseChapterVerse %s, %s', bible, book)
        self.chapters_from = chapters
        self.verses = self.parent.manager.get_verse_count(bible, book, 1)
        if self.verses == 0:
            self.AdvancedSearchButton.setEnabled(False)
            self.AdvancedMessage.setText(self.trUtf8('Bible not fully loaded'))
        else:
            self.AdvancedSearchButton.setEnabled(True)
            self.AdvancedMessage.setText(u'')
            self.adjustComboBox(1, self.chapters_from, self.AdvancedFromChapter)
            self.adjustComboBox(1, self.chapters_from, self.AdvancedToChapter)
            self.adjustComboBox(1, self.verses, self.AdvancedFromVerse)
            self.adjustComboBox(1, self.verses, self.AdvancedToVerse)

    def adjustComboBox(self, range_from, range_to, combo):
        log.debug(u'adjustComboBox %s, %s, %s', combo, range_from, range_to)
        combo.clear()
        for i in range(int(range_from), int(range_to) + 1):
            combo.addItem(unicode(i))

    def displayResults(self, bible):
        version = self.parent.manager.get_meta_data(bible, u'Version')
        copyright = self.parent.manager.get_meta_data(bible, u'Copyright')
        permission = self.parent.manager.get_meta_data(bible, u'Permission')
        if not permission:
            permission = u''
        else:
            permission = permission.value
        for count, verse  in enumerate(self.search_results):
            bible_text = u' %s %d:%d (%s)' % \
                (verse.book.name, verse.chapter, verse.verse, bible)
            bible_verse = QtGui.QListWidgetItem(bible_text)
            #bible_verse.setData(QtCore.Qt.UserRole,
            #    QtCore.QVariant(bible_text))
            vdict = {
                'bible': QtCore.QVariant(bible),
                'version': QtCore.QVariant(version.value),
                'copyright': QtCore.QVariant(copyright.value),
                'permission': QtCore.QVariant(permission),
                'book': QtCore.QVariant(verse.book.name),
                'chapter': QtCore.QVariant(verse.chapter),
                'verse': QtCore.QVariant(verse.verse),
                'text': QtCore.QVariant(verse.text)
            }
            bible_verse.setData(QtCore.Qt.UserRole, QtCore.QVariant(vdict))
            self.ListView.addItem(bible_verse)
            row = self.ListView.setCurrentRow(count)
            if row:
                row.setSelected(True)

    def searchByReference(self, bible, search):
        log.debug(u'searchByReference %s, %s', bible, search)
        self.search_results = self.parent.manager.get_verses(bible, search)<|MERGE_RESOLUTION|>--- conflicted
+++ resolved
@@ -36,21 +36,14 @@
 
 class BibleListView(BaseListWithDnD):
     """
-<<<<<<< HEAD
     Custom list view descendant, required for drag and drop.
-=======
-    Drag and drop capable list for Bibles.
->>>>>>> fee5b1ed
     """
     def __init__(self, parent=None):
         self.PluginName = u'Bibles'
         BaseListWithDnD.__init__(self, parent)
 
-<<<<<<< HEAD
-=======
     def resizeEvent(self, event):
         self.parent.onListViewResize(event.size().width(), event.size().width())
->>>>>>> fee5b1ed
 
 class BibleMediaItem(MediaManagerItem):
     """
