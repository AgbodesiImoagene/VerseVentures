--- conflicted
+++ resolved
@@ -32,11 +32,7 @@
 from PyQt4 import QtCore, QtGui
 
 from openlp.core.lib import MediaManagerItem, Receiver, ItemCapabilities, \
-<<<<<<< HEAD
-    translate, create_separated_list, Settings
-=======
-    translate, create_separated_list, ServiceItemContext
->>>>>>> 9d45c724
+    translate, create_separated_list, ServiceItemContext, Settings
 from openlp.core.lib.searchedit import SearchEdit
 from openlp.core.lib.ui import UiStrings, set_case_insensitive_completer, \
     create_horizontal_adjusting_combo_box, critical_error_message_box, \
