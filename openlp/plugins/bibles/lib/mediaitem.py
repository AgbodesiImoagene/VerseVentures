# -*- coding: utf-8 -*-
# vim: autoindent shiftwidth=4 expandtab textwidth=80 tabstop=4 softtabstop=4

###############################################################################
# OpenLP - Open Source Lyrics Projection                                      #
# --------------------------------------------------------------------------- #
# Copyright (c) 2008-2010 Raoul Snyman                                        #
# Portions copyright (c) 2008-2010 Tim Bentley, Jonathan Corwin, Michael      #
# Gorven, Scott Guerrieri, Meinert Jordan, Andreas Preikschat, Christian      #
# Richter, Philip Ridout, Maikel Stuivenberg, Martin Thompson, Jon Tibble,    #
# Carsten Tinggaard, Frode Woldsund                                           #
# --------------------------------------------------------------------------- #
# This program is free software; you can redistribute it and/or modify it     #
# under the terms of the GNU General Public License as published by the Free  #
# Software Foundation; version 2 of the License.                              #
#                                                                             #
# This program is distributed in the hope that it will be useful, but WITHOUT #
# ANY WARRANTY; without even the implied warranty of MERCHANTABILITY or       #
# FITNESS FOR A PARTICULAR PURPOSE. See the GNU General Public License for    #
# more details.                                                               #
#                                                                             #
# You should have received a copy of the GNU General Public License along     #
# with this program; if not, write to the Free Software Foundation, Inc., 59  #
# Temple Place, Suite 330, Boston, MA 02111-1307 USA                          #
###############################################################################

import logging
import time

from PyQt4 import QtCore, QtGui

from openlp.core.lib import MediaManagerItem, Receiver, BaseListWithDnD, \
    ItemCapabilities, translate
from openlp.plugins.bibles.forms import ImportWizardForm

log = logging.getLogger(__name__)

class BibleListView(BaseListWithDnD):
    """
    Custom list view descendant, required for drag and drop.
    """
    def __init__(self, parent=None):
        self.PluginName = u'Bibles'
        BaseListWithDnD.__init__(self, parent)

    def resizeEvent(self, event):
        self.parent().onListViewResize(event.size().width(),
            event.size().width())


class BibleMediaItem(MediaManagerItem):
    """
    This is the custom media manager item for Bibles.
    """
    log.info(u'Bible Media Item loaded')

    def __init__(self, parent, icon, title):
        self.PluginNameShort = u'Bible'
        self.pluginNameVisible = translate('BiblesPlugin.MediaItem', 'Bible')
        self.IconPath = u'songs/song'
        self.ListViewWithDnD_class = BibleListView
        MediaManagerItem.__init__(self, parent, icon, title)
        # place to store the search results for both bibles
        self.search_results = {}
        self.dual_search_results = {}
        QtCore.QObject.connect(Receiver.get_receiver(),
            QtCore.SIGNAL(u'bibles_load_list'), self.reloadBibles)

    def _decodeQtObject(self, listobj, key):
        obj = listobj[QtCore.QString(key)]
        if isinstance(obj, QtCore.QVariant):
            obj = obj.toPyObject()
        return unicode(obj)

    def requiredIcons(self):
        MediaManagerItem.requiredIcons(self)
        self.hasImportIcon = True
        self.hasNewIcon = False
        self.hasEditIcon = False
        self.hasDeleteIcon = False
        self.addToServiceItem = True

    def addEndHeaderBar(self):
        self.SearchTabWidget = QtGui.QTabWidget(self)
        sizePolicy = QtGui.QSizePolicy(
            QtGui.QSizePolicy.Expanding, QtGui.QSizePolicy.Minimum)
        sizePolicy.setHorizontalStretch(0)
        sizePolicy.setVerticalStretch(0)
        sizePolicy.setHeightForWidth(
            self.SearchTabWidget.sizePolicy().hasHeightForWidth())
        self.SearchTabWidget.setSizePolicy(sizePolicy)
        self.SearchTabWidget.setObjectName(u'SearchTabWidget')
        # Add the Quick Search tab
        self.QuickTab = QtGui.QWidget()
        self.QuickTab.setObjectName(u'QuickTab')
        self.QuickLayout = QtGui.QGridLayout(self.QuickTab)
        self.QuickLayout.setMargin(2)
        self.QuickLayout.setSpacing(4)
        self.QuickLayout.setVerticalSpacing(4)
        self.QuickLayout.setObjectName(u'QuickLayout')
        self.QuickVersionLabel = QtGui.QLabel(self.QuickTab)
        self.QuickVersionLabel.setObjectName(u'QuickVersionLabel')
        self.QuickLayout.addWidget(self.QuickVersionLabel, 0, 0, 1, 1)
        self.QuickVersionComboBox = QtGui.QComboBox(self.QuickTab)
        self.QuickVersionComboBox.setSizeAdjustPolicy(
            QtGui.QComboBox.AdjustToMinimumContentsLength)
        self.QuickVersionComboBox.setObjectName(u'VersionComboBox')
        self.QuickLayout.addWidget(self.QuickVersionComboBox, 0, 1, 1, 2)
        self.QuickSecondVersionLabel = QtGui.QLabel(self.QuickTab)
        self.QuickSecondVersionLabel.setObjectName(u'QuickSecondVersionLabel')
        self.QuickLayout.addWidget(self.QuickSecondVersionLabel, 1, 0, 1, 1)
        self.QuickSecondBibleComboBox = QtGui.QComboBox(self.QuickTab)
        self.QuickSecondBibleComboBox.setSizeAdjustPolicy(
            QtGui.QComboBox.AdjustToMinimumContentsLength)
        self.QuickSecondBibleComboBox.setObjectName(u'SecondBible')
        self.QuickLayout.addWidget(self.QuickSecondBibleComboBox, 1, 1, 1, 2)
        self.QuickSearchLabel = QtGui.QLabel(self.QuickTab)
        self.QuickSearchLabel.setObjectName(u'QuickSearchLabel')
        self.QuickLayout.addWidget(self.QuickSearchLabel, 2, 0, 1, 1)
        self.QuickSearchComboBox = QtGui.QComboBox(self.QuickTab)
        self.QuickSearchComboBox.setObjectName(u'SearchComboBox')
        self.QuickLayout.addWidget(self.QuickSearchComboBox, 2, 1, 1, 2)
        self.QuickSearchLabel = QtGui.QLabel(self.QuickTab)
        self.QuickSearchLabel.setObjectName(u'QuickSearchLabel')
        self.QuickLayout.addWidget(self.QuickSearchLabel, 3, 0, 1, 1)
        self.QuickSearchEdit = QtGui.QLineEdit(self.QuickTab)
        self.QuickSearchEdit.setObjectName(u'QuickSearchEdit')
        self.QuickLayout.addWidget(self.QuickSearchEdit, 3, 1, 1, 2)
        self.QuickClearLabel = QtGui.QLabel(self.QuickTab)
        self.QuickClearLabel.setObjectName(u'QuickSearchLabel')
        self.QuickLayout.addWidget(self.QuickClearLabel, 4, 0, 1, 1)
        self.ClearQuickSearchComboBox = QtGui.QComboBox(self.QuickTab)
        self.ClearQuickSearchComboBox.setObjectName(u'ClearQuickSearchComboBox')
        self.QuickLayout.addWidget(self.ClearQuickSearchComboBox, 4, 1, 1, 2)
        self.QuickSearchButtonLayout = QtGui.QHBoxLayout()
        self.QuickSearchButtonLayout.setMargin(0)
        self.QuickSearchButtonLayout.setSpacing(0)
        self.QuickSearchButtonLayout.setObjectName(u'QuickSearchButtonLayout')
        self.QuickSearchButtonSpacer = QtGui.QSpacerItem(40, 20,
            QtGui.QSizePolicy.Expanding, QtGui.QSizePolicy.Minimum)
        self.QuickSearchButtonLayout.addItem(self.QuickSearchButtonSpacer)
        self.QuickSearchButton = QtGui.QPushButton(self.QuickTab)
        self.QuickSearchButton.setObjectName(u'QuickSearchButton')
        self.QuickSearchButtonLayout.addWidget(self.QuickSearchButton)
        self.QuickLayout.addLayout(self.QuickSearchButtonLayout, 5, 0, 1, 3)
        self.QuickMessage = QtGui.QLabel(self.QuickTab)
        self.QuickMessage.setObjectName(u'QuickMessage')
        self.QuickLayout.addWidget(self.QuickMessage, 6, 0, 1, 3)
        self.SearchTabWidget.addTab(self.QuickTab,
            translate('BiblesPlugin.MediaItem', 'Quick'))
        QuickSpacerItem = QtGui.QSpacerItem(20, 35, QtGui.QSizePolicy.Minimum,
            QtGui.QSizePolicy.Expanding)
        self.QuickLayout.addItem(QuickSpacerItem, 6, 2, 1, 1)
        # Add the Advanced Search tab
        self.AdvancedTab = QtGui.QWidget()
        self.AdvancedTab.setObjectName(u'AdvancedTab')
        self.AdvancedLayout = QtGui.QGridLayout(self.AdvancedTab)
        self.AdvancedLayout.setMargin(2)
        self.AdvancedLayout.setSpacing(4)
        self.AdvancedLayout.setVerticalSpacing(4)
        self.AdvancedLayout.setObjectName(u'AdvancedLayout')
        self.AdvancedVersionLabel = QtGui.QLabel(self.AdvancedTab)
        self.AdvancedVersionLabel.setObjectName(u'AdvancedVersionLabel')
        self.AdvancedLayout.addWidget(self.AdvancedVersionLabel, 0, 0, 1, 1)
        self.AdvancedVersionComboBox = QtGui.QComboBox(self.AdvancedTab)
        self.AdvancedVersionComboBox.setSizeAdjustPolicy(
            QtGui.QComboBox.AdjustToMinimumContentsLength)
        self.AdvancedVersionComboBox.setObjectName(u'AdvancedVersionComboBox')
        self.AdvancedLayout.addWidget(self.AdvancedVersionComboBox, 0, 1, 1, 2)
        self.AdvancedSecondBibleLabel = QtGui.QLabel(self.AdvancedTab)
        self.AdvancedSecondBibleLabel.setObjectName(u'AdvancedSecondBibleLabel')
        self.AdvancedLayout.addWidget(self.AdvancedSecondBibleLabel, 1, 0, 1, 1)
        self.AdvancedSecondBibleComboBox = QtGui.QComboBox(self.AdvancedTab)
        self.AdvancedSecondBibleComboBox.setSizeAdjustPolicy(
            QtGui.QComboBox.AdjustToMinimumContentsLength)
        self.AdvancedSecondBibleComboBox.setObjectName(
            u'AdvancedSecondBibleComboBox')
        self.AdvancedLayout.addWidget(
            self.AdvancedSecondBibleComboBox, 1, 1, 1, 2)
        self.AdvancedBookLabel = QtGui.QLabel(self.AdvancedTab)
        self.AdvancedBookLabel.setObjectName(u'AdvancedBookLabel')
        self.AdvancedLayout.addWidget(self.AdvancedBookLabel, 2, 0, 1, 1)
        self.AdvancedBookComboBox = QtGui.QComboBox(self.AdvancedTab)
        self.AdvancedBookComboBox.setObjectName(u'AdvancedBookComboBox')
        self.AdvancedLayout.addWidget(self.AdvancedBookComboBox, 2, 1, 1, 2)
        self.AdvancedChapterLabel = QtGui.QLabel(self.AdvancedTab)
        self.AdvancedChapterLabel.setObjectName(u'AdvancedChapterLabel')
        self.AdvancedLayout.addWidget(self.AdvancedChapterLabel, 3, 1, 1, 1)
        self.AdvancedVerseLabel = QtGui.QLabel(self.AdvancedTab)
        self.AdvancedVerseLabel.setObjectName(u'AdvancedVerseLabel')
        self.AdvancedLayout.addWidget(self.AdvancedVerseLabel, 3, 2, 1, 1)
        self.AdvancedFromLabel = QtGui.QLabel(self.AdvancedTab)
        self.AdvancedFromLabel.setObjectName(u'AdvancedFromLabel')
        self.AdvancedLayout.addWidget(self.AdvancedFromLabel, 4, 0, 1, 1)
        self.AdvancedFromChapter = QtGui.QComboBox(self.AdvancedTab)
        self.AdvancedFromChapter.setObjectName(u'AdvancedFromChapter')
        self.AdvancedLayout.addWidget(self.AdvancedFromChapter, 4, 1, 1, 1)
        self.AdvancedFromVerse = QtGui.QComboBox(self.AdvancedTab)
        self.AdvancedFromVerse.setObjectName(u'AdvancedFromVerse')
        self.AdvancedLayout.addWidget(self.AdvancedFromVerse, 4, 2, 1, 1)
        self.AdvancedToLabel = QtGui.QLabel(self.AdvancedTab)
        self.AdvancedToLabel.setObjectName(u'AdvancedToLabel')
        self.AdvancedLayout.addWidget(self.AdvancedToLabel, 5, 0, 1, 1)
        self.AdvancedToChapter = QtGui.QComboBox(self.AdvancedTab)
        self.AdvancedToChapter.setObjectName(u'AdvancedToChapter')
        self.AdvancedLayout.addWidget(self.AdvancedToChapter, 5, 1, 1, 1)
        self.AdvancedToVerse = QtGui.QComboBox(self.AdvancedTab)
        self.AdvancedToVerse.setObjectName(u'AdvancedToVerse')
        self.AdvancedLayout.addWidget(self.AdvancedToVerse, 5, 2, 1, 1)
        self.AdvancedClearLabel = QtGui.QLabel(self.QuickTab)
        self.AdvancedClearLabel.setObjectName(u'QuickSearchLabel')
        self.AdvancedLayout.addWidget(self.AdvancedClearLabel, 6, 0, 1, 1)
        self.ClearAdvancedSearchComboBox = QtGui.QComboBox(self.QuickTab)
        self.ClearAdvancedSearchComboBox.setObjectName(
            u'ClearAdvancedSearchComboBox')
        self.AdvancedLayout.addWidget(
            self.ClearAdvancedSearchComboBox, 6, 1, 1, 2)
        self.AdvancedSearchButtonLayout = QtGui.QHBoxLayout()
        self.AdvancedSearchButtonLayout.setMargin(0)
        self.AdvancedSearchButtonLayout.setSpacing(0)
        self.AdvancedSearchButtonLayout.setObjectName(
            u'AdvancedSearchButtonLayout')
        self.AdvancedSearchButtonSpacer = QtGui.QSpacerItem(40, 20,
            QtGui.QSizePolicy.Expanding, QtGui.QSizePolicy.Minimum)
        self.AdvancedSearchButtonLayout.addItem(self.AdvancedSearchButtonSpacer)
        self.AdvancedSearchButton = QtGui.QPushButton(self.AdvancedTab)
        self.AdvancedSearchButton.setObjectName(u'AdvancedSearchButton')
        self.AdvancedSearchButtonLayout.addWidget(self.AdvancedSearchButton)
        self.AdvancedLayout.addLayout(
            self.AdvancedSearchButtonLayout, 7, 0, 1, 3)
        self.AdvancedMessage = QtGui.QLabel(self.AdvancedTab)
        self.AdvancedMessage.setObjectName(u'AdvancedMessage')
        self.AdvancedLayout.addWidget(self.AdvancedMessage, 8, 0, 1, 3)
        self.SearchTabWidget.addTab(self.AdvancedTab,
            translate('BiblesPlugin.MediaItem', 'Advanced'))
        # Add the search tab widget to the page layout
        self.pageLayout.addWidget(self.SearchTabWidget)
        # Combo Boxes
        QtCore.QObject.connect(self.AdvancedVersionComboBox,
            QtCore.SIGNAL(u'activated(int)'), self.onAdvancedVersionComboBox)
        QtCore.QObject.connect(self.AdvancedBookComboBox,
            QtCore.SIGNAL(u'activated(int)'), self.onAdvancedBookComboBox)
        QtCore.QObject.connect(self.AdvancedFromChapter,
            QtCore.SIGNAL(u'activated(int)'), self.onAdvancedFromChapter)
        QtCore.QObject.connect(self.AdvancedFromVerse,
            QtCore.SIGNAL(u'activated(int)'), self.onAdvancedFromVerse)
        QtCore.QObject.connect(self.AdvancedToChapter,
            QtCore.SIGNAL(u'activated(int)'), self.onAdvancedToChapter)
        # Buttons
        QtCore.QObject.connect(self.AdvancedSearchButton,
            QtCore.SIGNAL(u'pressed()'), self.onAdvancedSearchButton)
        QtCore.QObject.connect(self.QuickSearchButton,
            QtCore.SIGNAL(u'pressed()'), self.onQuickSearchButton)
        QtCore.QObject.connect(Receiver.get_receiver(),
            QtCore.SIGNAL(u'config_updated'), self.configUpdated)
        # Other stuff
        QtCore.QObject.connect(self.QuickSearchEdit,
            QtCore.SIGNAL(u'returnPressed()'), self.onQuickSearchButton)
        QtCore.QObject.connect(Receiver.get_receiver(),
            QtCore.SIGNAL(u'bibles_showprogress'), self.onSearchProgressShow)
        QtCore.QObject.connect(Receiver.get_receiver(),
            QtCore.SIGNAL(u'bibles_hideprogress'), self.onSearchProgressHide)
        QtCore.QObject.connect(Receiver.get_receiver(),
            QtCore.SIGNAL(u'bibles_nobook'), self.onNoBookFound)

    def addListViewToToolBar(self):
        MediaManagerItem.addListViewToToolBar(self)
        # Progress Bar
        self.SearchProgress = QtGui.QProgressBar(self)
        self.SearchProgress.setFormat('')
        self.SearchProgress.setMinimum(0)
        self.SearchProgress.setMaximum(0)
        self.SearchProgress.setGeometry(self.listView.geometry().left(),
            self.listView.geometry().top(), 81, 23)
        self.SearchProgress.setVisible(False)
        self.SearchProgress.setObjectName(u'SearchProgress')

    def configUpdated(self):
        if QtCore.QSettings().value(self.settingsSection + u'/dual bibles',
            QtCore.QVariant(False)).toBool():
            self.AdvancedSecondBibleLabel.setVisible(True)
            self.AdvancedSecondBibleComboBox.setVisible(True)
            self.QuickSecondVersionLabel.setVisible(True)
            self.QuickSecondBibleComboBox.setVisible(True)
        else:
            self.AdvancedSecondBibleLabel.setVisible(False)
            self.AdvancedSecondBibleComboBox.setVisible(False)
            self.QuickSecondVersionLabel.setVisible(False)
            self.QuickSecondBibleComboBox.setVisible(False)

    def retranslateUi(self):
        log.debug(u'retranslateUi')
        self.QuickVersionLabel.setText(
            translate('BiblesPlugin.MediaItem', 'Version:'))
        self.QuickSecondVersionLabel.setText(
            translate('BiblesPlugin.MediaItem', 'Dual:'))
        self.QuickSearchLabel.setText(
            translate('BiblesPlugin.MediaItem', 'Search type:'))
        self.QuickSearchLabel.setText(
            translate('BiblesPlugin.MediaItem', 'Find:'))
        self.QuickSearchButton.setText(
            translate('BiblesPlugin.MediaItem', 'Search'))
        self.QuickClearLabel.setText(
            translate('BiblesPlugin.MediaItem', 'Results:'))
        self.AdvancedVersionLabel.setText(
            translate('BiblesPlugin.MediaItem', 'Version:'))
        self.AdvancedSecondBibleLabel.setText(
            translate('BiblesPlugin.MediaItem', 'Dual:'))
        self.AdvancedBookLabel.setText(
            translate('BiblesPlugin.MediaItem', 'Book:'))
        self.AdvancedChapterLabel.setText(
            translate('BiblesPlugin.MediaItem', 'Chapter:'))
        self.AdvancedVerseLabel.setText(
            translate('BiblesPlugin.MediaItem', 'Verse:'))
        self.AdvancedFromLabel.setText(
            translate('BiblesPlugin.MediaItem', 'From:'))
        self.AdvancedToLabel.setText(
            translate('BiblesPlugin.MediaItem', 'To:'))
        self.AdvancedClearLabel.setText(
            translate('BiblesPlugin.MediaItem', 'Results:'))
        self.AdvancedSearchButton.setText(
            translate('BiblesPlugin.MediaItem', 'Search'))
        self.QuickSearchComboBox.addItem(
            translate('BiblesPlugin.MediaItem', 'Verse Search'))
        self.QuickSearchComboBox.addItem(
            translate('BiblesPlugin.MediaItem', 'Text Search'))
        self.ClearQuickSearchComboBox.addItem(
            translate('BiblesPlugin.MediaItem', 'Clear'))
        self.ClearQuickSearchComboBox.addItem(
            translate('BiblesPlugin.MediaItem', 'Keep'))
        self.ClearAdvancedSearchComboBox.addItem(
            translate('BiblesPlugin.MediaItem', 'Clear'))
        self.ClearAdvancedSearchComboBox.addItem(
            translate('BiblesPlugin.MediaItem', 'Keep'))

    def initialise(self):
        log.debug(u'bible manager initialise')
        self.parent.manager.media = self
        self.loadBibles()
        self.configUpdated()
        log.debug(u'bible manager initialise complete')

    def setQuickMessage(self, text):
        self.QuickMessage.setText(text)
        self.AdvancedMessage.setText(text)
        Receiver.send_message(u'openlp_process_events')
        # minor delay to get the events processed
        time.sleep(0.1)

    def loadBibles(self):
        log.debug(u'Loading Bibles')
        self.QuickVersionComboBox.clear()
        self.QuickSecondBibleComboBox.clear()
        self.AdvancedVersionComboBox.clear()
        self.AdvancedSecondBibleComboBox.clear()
        self.QuickSecondBibleComboBox.addItem(u'')
        self.AdvancedSecondBibleComboBox.addItem(u'')
        bibles = self.parent.manager.get_bibles()
        # load bibles into the combo boxes
        first = True
        for bible in bibles:
            if bible:
                self.QuickVersionComboBox.addItem(bible)
                self.QuickSecondBibleComboBox.addItem(bible)
                self.AdvancedVersionComboBox.addItem(bible)
                self.AdvancedSecondBibleComboBox.addItem(bible)
                if first:
                    first = False
                    self.initialiseBible(bible)

    def onListViewResize(self, width, height):
        listViewGeometry = self.listView.geometry()
        self.SearchProgress.setGeometry(listViewGeometry.x(),
            (listViewGeometry.y() + listViewGeometry.height()) - 23, 81, 23)

    def onSearchProgressShow(self):
        self.SearchProgress.setVisible(True)
        Receiver.send_message(u'openlp_process_events')
        #self.SearchProgress.setMinimum(0)
        #self.SearchProgress.setMaximum(2)
        #self.SearchProgress.setValue(1)

    def onSearchProgressHide(self):
        self.SearchProgress.setVisible(False)

    def onNoBookFound(self):
        QtGui.QMessageBox.critical(self,
            translate('BiblesPlugin.MediaItem', 'No Book Found'),
            translate('BiblesPlugin.MediaItem',
            'No matching book could be found in this Bible.'))

    def onAdvancedVersionComboBox(self):
        self.initialiseBible(
            unicode(self.AdvancedVersionComboBox.currentText()))

    def onAdvancedBookComboBox(self):
        item = int(self.AdvancedBookComboBox.currentIndex())
        self.initialiseChapterVerse(
            unicode(self.AdvancedVersionComboBox.currentText()),
            unicode(self.AdvancedBookComboBox.currentText()),
            self.AdvancedBookComboBox.itemData(item).toInt()[0])

    def onImportClick(self):
        if not hasattr(self, u'import_wizard'):
            self.import_wizard = ImportWizardForm(self, self.parent.manager,
                self.parent)
        self.import_wizard.exec_()
        self.reloadBibles()

    def onAdvancedFromVerse(self):
        frm = self.AdvancedFromVerse.currentText()
        self.adjustComboBox(frm, self.verses, self.AdvancedToVerse)

    def onAdvancedToChapter(self):
        frm = unicode(self.AdvancedFromChapter.currentText())
        to = unicode(self.AdvancedToChapter.currentText())
        if frm != to:
            bible = unicode(self.AdvancedVersionComboBox.currentText())
            book = unicode(self.AdvancedBookComboBox.currentText())
            # get the verse count for new chapter
            verses = self.parent.manager.get_verse_count(bible, book, int(to))
            self.adjustComboBox(1, verses, self.AdvancedToVerse)

    def onAdvancedSearchButton(self):
        log.debug(u'Advanced Search Button pressed')
        bible = unicode(self.AdvancedVersionComboBox.currentText())
        dual_bible = unicode(self.AdvancedSecondBibleComboBox.currentText())
        book = unicode(self.AdvancedBookComboBox.currentText())
        chapter_from = int(self.AdvancedFromChapter.currentText())
        chapter_to = int(self.AdvancedToChapter.currentText())
        verse_from = int(self.AdvancedFromVerse.currentText())
        verse_to = int(self.AdvancedToVerse.currentText())
        versetext = u'%s %s:%s-%s:%s' % (book, chapter_from, verse_from,
            chapter_to, verse_to)
        self.search_results = self.parent.manager.get_verses(bible, versetext)
        if dual_bible:
            self.dual_search_results = self.parent.manager.get_verses(
                dual_bible, versetext)
        if self.ClearAdvancedSearchComboBox.currentIndex() == 0:
            self.listView.clear()
        self.displayResults(bible, dual_bible)

    def onAdvancedFromChapter(self):
        bible = unicode(self.AdvancedVersionComboBox.currentText())
        book = unicode(self.AdvancedBookComboBox.currentText())
        cf = int(self.AdvancedFromChapter.currentText())
        self.adjustComboBox(cf, self.chapters_from, self.AdvancedToChapter)
        # get the verse count for new chapter
        vse = self.parent.manager.get_verse_count(bible, book, cf)
        self.adjustComboBox(1, vse, self.AdvancedFromVerse)
        self.adjustComboBox(1, vse, self.AdvancedToVerse)

    def onQuickSearchButton(self):
        log.debug(u'Quick Search Button pressed')
        bible = unicode(self.QuickVersionComboBox.currentText())
        dual_bible = unicode(self.QuickSecondBibleComboBox.currentText())
        text = unicode(self.QuickSearchEdit.text())
        if self.ClearQuickSearchComboBox.currentIndex() == 0:
            self.listView.clear()
        self.search_results = self.parent.manager.get_verses(bible, text)
        if dual_bible:
            self.dual_search_results = self.parent.manager.get_verses(
                dual_bible, text)
        if self.search_results:
            self.displayResults(bible, dual_bible)

    def generateSlideData(self, service_item, item=None):
        '''
        Generates and formats the slides for the service item as well as the
        service item's title.
        '''
        log.debug(u'generating slide data')
        items = self.listView.selectedIndexes()
        if len(items) == 0:
            return False
        first = True
        bible_text = u''
        old_chapter = u''
        raw_footer = []
        raw_slides = []
        service_item.add_capability(ItemCapabilities.AllowsPreview)
        service_item.add_capability(ItemCapabilities.AllowsLoop)
        service_item.add_capability(ItemCapabilities.AllowsAdditions)
        # Let's loop through the main lot, and assemble our verses.
        for item in items:
            bitem = self.listView.item(item.row())
            reference = bitem.data(QtCore.Qt.UserRole)
            if isinstance(reference, QtCore.QVariant):
                reference = reference.toPyObject()
            book = self._decodeQtObject(reference, 'book')
            chapter = self._decodeQtObject(reference, 'chapter')
            verse = self._decodeQtObject(reference, 'verse')
            bible = self._decodeQtObject(reference, 'bible')
            version = self._decodeQtObject(reference, 'version')
            copyright = self._decodeQtObject(reference, 'copyright')
            #permission = self._decodeQtObject(reference, 'permission')
            text = self._decodeQtObject(reference, 'text')
            dual_bible = self._decodeQtObject(reference, 'dual_bible')
            if dual_bible:
                dual_version = self._decodeQtObject(reference,
                    'dual_version')
                dual_copyright = self._decodeQtObject(reference,
                    'dual_copyright')
                #dual_permission = self._decodeQtObject(reference,
                #    'dual_permission')
                dual_text = self._decodeQtObject(reference, 'dual_text')
<<<<<<< HEAD
            verse_text = self.formatVerse(old_chapter, chapter, verse)
            # footer
=======
            if self.parent.settings_tab.display_style == 1:
                verse_text = self.formatVerse(old_chapter, chapter, verse,
                    u'{su}(', u'){/su}')
            elif self.parent.settings_tab.display_style == 2:
                verse_text = self.formatVerse(old_chapter, chapter, verse,
                    u'{su}{', u'}{/su}')
            elif self.parent.settings_tab.display_style == 3:
                verse_text = self.formatVerse(old_chapter, chapter, verse,
                    u'{su}[', u']{/su}')
            else:
                verse_text = self.formatVerse(old_chapter, chapter, verse,
                    u'{su}', u'{/su}')
            old_chapter = chapter
>>>>>>> 618813f0
            footer = u'%s (%s %s)' % (book, version, copyright)
            if footer not in raw_footer:
                raw_footer.append(footer)
            if dual_bible:
                footer = u'%s (%s %s)' % (book, dual_version, dual_copyright)
                if footer not in raw_footer:
                    raw_footer.append(footer)
                # If we were previously 'Verse Per Line' we have to add the old
                # bible_text, because it was not added until now.
                if bible_text:
                    raw_slides.append(bible_text)
                    bible_text = u''
                bible_text = u'%s %s\n\n%s %s' % (verse_text, text,
                    verse_text, dual_text)
                raw_slides.append(bible_text)
                bible_text = u''
            # If we are 'Verse Per Slide' then create a new slide.
            elif self.parent.settings_tab.layout_style == 0:
                bible_text = u'%s %s' % (verse_text, text)
                raw_slides.append(bible_text)
                bible_text = u''
            # If we are 'Verse Per Line' then force a new line.
            elif self.parent.settings_tab.layout_style == 1:
                bible_text = u'%s %s %s\n\n' % (bible_text, verse_text, text)
            # We have to be 'Continuous'.
            else:
<<<<<<< HEAD
                # We add a line break if the previously verse has a different
                # book or bible version.
                if first:
                    bible_text = u'%s %s %s' % (bible_text, verse_text, text)
                elif bible != old_bible or book != old_book:
                    bible_text = u'%s\n\n%s %s' % (bible_text, verse_text,
                        text)
=======
                # If we are 'Verse Per Line' then force a new line.
                if self.parent.settings_tab.layout_style == 1:
                    text = text + u'\n'
                else:
                    # split the line but do not replace line breaks in renderer
                    service_item.add_capability(ItemCapabilities.NoLineBreaks)
                    text = text + u'\n'
                bible_text = u'%s %s %s' % (bible_text, verse_text, text)
                # If we are 'Verse Per Slide' then create a new slide.
                if self.parent.settings_tab.layout_style == 0:
                    raw_slides.append(bible_text)
                    bible_text = u''
                # If we are not 'Verse Per Slide' we have to make sure, that we
                # add more verses.
>>>>>>> 618813f0
                else:
                    bible_text = u'%s %s %s' % (bible_text, verse_text, text)
            if first:
                first = False
            old_chapter = chapter
            old_book = book
            old_bible = bible
        # If there are no more items we check whether we have to add bible_text.
        if bible_text:
            raw_slides.append(bible_text)
            bible_text = u''
        # service item title
        if not service_item.title:
            if dual_bible:
                service_item.title = u'%s (%s, %s) %s' % (book, version,
                    dual_version, verse_text)
            else:
                service_item.title = u'%s (%s) %s' % (book, version, verse_text)
        elif service_item.title.find(
            translate('BiblesPlugin.MediaItem', 'etc')) == -1:
            service_item.title = u'%s, %s' % (service_item.title,
                translate('BiblesPlugin.MediaItem', 'etc'))
        # item theme
        if len(self.parent.settings_tab.bible_theme) == 0:
            service_item.theme = None
        else:
            service_item.theme = self.parent.settings_tab.bible_theme
        for slide in raw_slides:
            service_item.add_from_text(slide[:30], slide)
        if service_item.raw_footer:
            for footer in raw_footer:
                service_item.raw_footer.append(footer)
        else:
            service_item.raw_footer = raw_footer
        return True

    def formatVerse(self, old_chapter, chapter, verse):
        if not self.parent.settings_tab.show_new_chapters or \
            old_chapter != chapter:
            verse_text = chapter + u':'
        verse_text += verse
        if self.parent.settings_tab.display_style == 1:
            verse_text = u'(' + verse_text + u')'
        elif self.parent.settings_tab.display_style == 2:
            verse_text = u'{' + verse_text + u'}'
        elif self.parent.settings_tab.display_style == 3:
            verse_text = u'[' + verse_text + u']'
        return verse_text

    def reloadBibles(self):
        log.debug(u'Reloading Bibles')
        self.parent.manager.reload_bibles()
        self.loadBibles()

    def initialiseBible(self, bible):
        log.debug(u'initialiseBible %s', bible)
        book_data = self.parent.manager.get_books(bible)
        self.AdvancedBookComboBox.clear()
        first = True
        for book in book_data:
            row = self.AdvancedBookComboBox.count()
            self.AdvancedBookComboBox.addItem(book[u'name'])
            self.AdvancedBookComboBox.setItemData(
                row, QtCore.QVariant(book[u'chapters']))
            if first:
                first = False
                self.initialiseChapterVerse(bible, book[u'name'],
                    book[u'chapters'])

    def initialiseChapterVerse(self, bible, book, chapters):
        log.debug(u'initialiseChapterVerse %s, %s', bible, book)
        self.chapters_from = chapters
        self.verses = self.parent.manager.get_verse_count(bible, book, 1)
        if self.verses == 0:
            self.AdvancedSearchButton.setEnabled(False)
            self.AdvancedMessage.setText(
                translate('BiblesPlugin.MediaItem', 'Bible not fully loaded.'))
        else:
            self.AdvancedSearchButton.setEnabled(True)
            self.AdvancedMessage.setText(u'')
            self.adjustComboBox(1, self.chapters_from, self.AdvancedFromChapter)
            self.adjustComboBox(1, self.chapters_from, self.AdvancedToChapter)
            self.adjustComboBox(1, self.verses, self.AdvancedFromVerse)
            self.adjustComboBox(1, self.verses, self.AdvancedToVerse)

    def adjustComboBox(self, range_from, range_to, combo):
        log.debug(u'adjustComboBox %s, %s, %s', combo, range_from, range_to)
        combo.clear()
        for i in range(int(range_from), int(range_to) + 1):
            combo.addItem(unicode(i))

    def displayResults(self, bible, dual_bible=u''):
        '''
        Displays the search results in the media manager. All data needed for
        further action is saved for/in each row.
        '''
        version = self.parent.manager.get_meta_data(bible, u'Version')
        copyright = self.parent.manager.get_meta_data(bible, u'Copyright')
        #permission = self.parent.manager.get_meta_data(bible, u'Permissions')
        if dual_bible:
            dual_version = self.parent.manager.get_meta_data(dual_bible,
                u'Version')
            dual_copyright = self.parent.manager.get_meta_data(dual_bible,
                u'Copyright')
            dual_permission = self.parent.manager.get_meta_data(dual_bible,
                u'Permissions')
            if dual_permission:
                dual_permission = dual_permission.value
            else:
                dual_permission = u''
        # We count the number of rows which are maybe already present.
        start_count = self.listView.count()
        for count, verse in enumerate(self.search_results):
            if dual_bible:
                vdict = {
                    'book': QtCore.QVariant(verse.book.name),
                    'chapter': QtCore.QVariant(verse.chapter),
                    'verse': QtCore.QVariant(verse.verse),
                    'bible': QtCore.QVariant(bible),
                    'version': QtCore.QVariant(version.value),
                    'copyright': QtCore.QVariant(copyright.value),
                    #'permission': QtCore.QVariant(permission.value),
                    'text': QtCore.QVariant(verse.text),
                    'dual_bible': QtCore.QVariant(dual_bible),
                    'dual_version': QtCore.QVariant(dual_version.value),
                    'dual_copyright': QtCore.QVariant(dual_copyright.value),
                    #'dual_permission': QtCore.QVariant(dual_permission),
                    'dual_text': QtCore.QVariant(
                        self.dual_search_results[count].text)
                }
                bible_text = u' %s %d:%d (%s, %s)' % (verse.book.name,
                    verse.chapter, verse.verse, version.value, dual_version.value)
            else:
                vdict = {
                    'book': QtCore.QVariant(verse.book.name),
                    'chapter': QtCore.QVariant(verse.chapter),
                    'verse': QtCore.QVariant(verse.verse),
                    'bible': QtCore.QVariant(bible),
                    'version': QtCore.QVariant(version.value),
                    'copyright': QtCore.QVariant(copyright.value),
                    #'permission': QtCore.QVariant(permission.value),
                    'text': QtCore.QVariant(verse.text),
                    'dual_bible': QtCore.QVariant(dual_bible)
                }
                bible_text = u' %s %d:%d (%s)' % (verse.book.name,
                    verse.chapter, verse.verse, version.value)
            # set the row title
            bible_verse = QtGui.QListWidgetItem(bible_text)
            #bible_verse.setData(QtCore.Qt.UserRole,
            #    QtCore.QVariant(bible_text))
            bible_verse.setData(QtCore.Qt.UserRole, QtCore.QVariant(vdict))
            self.listView.addItem(bible_verse)
            row = self.listView.setCurrentRow(count + start_count)
            if row:
                row.setSelected(True)
        self.search_results = {}
        self.dual_search_results = {}<|MERGE_RESOLUTION|>--- conflicted
+++ resolved
@@ -465,10 +465,10 @@
             self.displayResults(bible, dual_bible)
 
     def generateSlideData(self, service_item, item=None):
-        '''
+        """
         Generates and formats the slides for the service item as well as the
         service item's title.
-        '''
+        """
         log.debug(u'generating slide data')
         items = self.listView.selectedIndexes()
         if len(items) == 0:
@@ -504,38 +504,22 @@
                 #dual_permission = self._decodeQtObject(reference,
                 #    'dual_permission')
                 dual_text = self._decodeQtObject(reference, 'dual_text')
-<<<<<<< HEAD
             verse_text = self.formatVerse(old_chapter, chapter, verse)
             # footer
-=======
-            if self.parent.settings_tab.display_style == 1:
-                verse_text = self.formatVerse(old_chapter, chapter, verse,
-                    u'{su}(', u'){/su}')
-            elif self.parent.settings_tab.display_style == 2:
-                verse_text = self.formatVerse(old_chapter, chapter, verse,
-                    u'{su}{', u'}{/su}')
-            elif self.parent.settings_tab.display_style == 3:
-                verse_text = self.formatVerse(old_chapter, chapter, verse,
-                    u'{su}[', u']{/su}')
-            else:
-                verse_text = self.formatVerse(old_chapter, chapter, verse,
-                    u'{su}', u'{/su}')
             old_chapter = chapter
->>>>>>> 618813f0
             footer = u'%s (%s %s)' % (book, version, copyright)
             if footer not in raw_footer:
                 raw_footer.append(footer)
             if dual_bible:
+                service_item.add_capability(ItemCapabilities.NoLineBreaks)
                 footer = u'%s (%s %s)' % (book, dual_version, dual_copyright)
                 if footer not in raw_footer:
                     raw_footer.append(footer)
                 # If we were previously 'Verse Per Line' we have to add the old
                 # bible_text, because it was not added until now.
                 if bible_text:
-                    raw_slides.append(bible_text)
-                    bible_text = u''
-                bible_text = u'%s %s\n\n%s %s' % (verse_text, text,
-                    verse_text, dual_text)
+                    bible_text = u'%s %s \n %s %s' % (verse_text, text,
+                        verse_text, dual_text)
                 raw_slides.append(bible_text)
                 bible_text = u''
             # If we are 'Verse Per Slide' then create a new slide.
@@ -545,33 +529,18 @@
                 bible_text = u''
             # If we are 'Verse Per Line' then force a new line.
             elif self.parent.settings_tab.layout_style == 1:
-                bible_text = u'%s %s %s\n\n' % (bible_text, verse_text, text)
+                service_item.add_capability(ItemCapabilities.NoLineBreaks)
+                bible_text = u'%s %s %s\n' % (bible_text, verse_text, text)
             # We have to be 'Continuous'.
             else:
-<<<<<<< HEAD
                 # We add a line break if the previously verse has a different
                 # book or bible version.
                 if first:
                     bible_text = u'%s %s %s' % (bible_text, verse_text, text)
                 elif bible != old_bible or book != old_book:
-                    bible_text = u'%s\n\n%s %s' % (bible_text, verse_text,
+                    service_item.add_capability(ItemCapabilities.NoLineBreaks)
+                    bible_text = u'%s\n%s %s' % (bible_text, verse_text,
                         text)
-=======
-                # If we are 'Verse Per Line' then force a new line.
-                if self.parent.settings_tab.layout_style == 1:
-                    text = text + u'\n'
-                else:
-                    # split the line but do not replace line breaks in renderer
-                    service_item.add_capability(ItemCapabilities.NoLineBreaks)
-                    text = text + u'\n'
-                bible_text = u'%s %s %s' % (bible_text, verse_text, text)
-                # If we are 'Verse Per Slide' then create a new slide.
-                if self.parent.settings_tab.layout_style == 0:
-                    raw_slides.append(bible_text)
-                    bible_text = u''
-                # If we are not 'Verse Per Slide' we have to make sure, that we
-                # add more verses.
->>>>>>> 618813f0
                 else:
                     bible_text = u'%s %s %s' % (bible_text, verse_text, text)
             if first:
@@ -614,11 +583,13 @@
             verse_text = chapter + u':'
         verse_text += verse
         if self.parent.settings_tab.display_style == 1:
-            verse_text = u'(' + verse_text + u')'
+            verse_text = u'{su}(' + verse_text + u'){/su}'
         elif self.parent.settings_tab.display_style == 2:
-            verse_text = u'{' + verse_text + u'}'
+            verse_text = u'{su}{' + verse_text + u'}{/su}'
         elif self.parent.settings_tab.display_style == 3:
-            verse_text = u'[' + verse_text + u']'
+            verse_text = u'{su}[' + verse_text + u']{/su}'
+        else:
+            verse_text = u'{su}' + verse_text + u'{/su}'
         return verse_text
 
     def reloadBibles(self):
@@ -664,10 +635,10 @@
             combo.addItem(unicode(i))
 
     def displayResults(self, bible, dual_bible=u''):
-        '''
+        """
         Displays the search results in the media manager. All data needed for
         further action is saved for/in each row.
-        '''
+        """
         version = self.parent.manager.get_meta_data(bible, u'Version')
         copyright = self.parent.manager.get_meta_data(bible, u'Copyright')
         #permission = self.parent.manager.get_meta_data(bible, u'Permissions')
@@ -676,12 +647,12 @@
                 u'Version')
             dual_copyright = self.parent.manager.get_meta_data(dual_bible,
                 u'Copyright')
-            dual_permission = self.parent.manager.get_meta_data(dual_bible,
-                u'Permissions')
-            if dual_permission:
-                dual_permission = dual_permission.value
-            else:
-                dual_permission = u''
+            #dual_permission = self.parent.manager.get_meta_data(dual_bible,
+            #    u'Permissions')
+            #if dual_permission:
+            #    dual_permission = dual_permission.value
+            #else:
+            #    dual_permission = u''
         # We count the number of rows which are maybe already present.
         start_count = self.listView.count()
         for count, verse in enumerate(self.search_results):
