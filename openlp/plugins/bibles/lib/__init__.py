# -*- coding: utf-8 -*-
# vim: autoindent shiftwidth=4 expandtab textwidth=80 tabstop=4 softtabstop=4

###############################################################################
# OpenLP - Open Source Lyrics Projection                                      #
# --------------------------------------------------------------------------- #
# Copyright (c) 2008-2012 Raoul Snyman                                        #
# Portions copyright (c) 2008-2012 Tim Bentley, Gerald Britton, Jonathan      #
# Corwin, Samuel Findlay, Michael Gorven, Scott Guerrieri, Matthias Hub,      #
# Meinert Jordan, Armin Köhler, Edwin Lunando, Joshua Miller, Stevan Pettit,  #
# Andreas Preikschat, Mattias Põldaru, Christian Richter, Philip Ridout,      #
# Simon Scudder, Jeffrey Smith, Maikel Stuivenberg, Martin Thompson, Jon      #
# Tibble, Dave Warnock, Frode Woldsund                                        #
# --------------------------------------------------------------------------- #
# This program is free software; you can redistribute it and/or modify it     #
# under the terms of the GNU General Public License as published by the Free  #
# Software Foundation; version 2 of the License.                              #
#                                                                             #
# This program is distributed in the hope that it will be useful, but WITHOUT #
# ANY WARRANTY; without even the implied warranty of MERCHANTABILITY or       #
# FITNESS FOR A PARTICULAR PURPOSE. See the GNU General Public License for    #
# more details.                                                               #
#                                                                             #
# You should have received a copy of the GNU General Public License along     #
# with this program; if not, write to the Free Software Foundation, Inc., 59  #
# Temple Place, Suite 330, Boston, MA 02111-1307 USA                          #
###############################################################################
"""
The :mod:`lib` module contains all the library functionality for the bibles
plugin.
"""
import logging
import re

<<<<<<< HEAD
from PyQt4 import QtCore

from openlp.core.lib import translate, Settings
=======
from openlp.core.lib import translate
from openlp.core.lib.settings import Settings
>>>>>>> b1cfabc4
from openlp.plugins.bibles.lib.db import BiblesResourcesDB

log = logging.getLogger(__name__)

REFERENCE_MATCHES = {}
REFERENCE_SEPARATORS = {}

class LayoutStyle(object):
    """
    An enumeration for bible screen layout styles.
    """
    VersePerSlide = 0
    VersePerLine = 1
    Continuous = 2


class DisplayStyle(object):
    """
    An enumeration for bible text bracket display styles.
    """
    NoBrackets = 0
    Round = 1
    Curly = 2
    Square = 3


class LanguageSelection(object):
    """
    An enumeration for bible bookname language.
    And standard strings for use throughout the bibles plugin.
    """
    Bible = 0
    Application = 1
    English = 2


class BibleStrings(object):
    """
    Provide standard strings for objects to use.
    """
    __instance__ = None

    def __new__(cls):
        """
        Override the default object creation method to return a single instance.
        """
        if not cls.__instance__:
            cls.__instance__ = object.__new__(cls)
        return cls.__instance__

    def __init__(self):
        """
        These strings should need a good reason to be retranslated elsewhere.
        """
        self.BookNames = {
            u'Gen': translate('BiblesPlugin', 'Genesis'),
            u'Exod': translate('BiblesPlugin', 'Exodus'),
            u'Lev': translate('BiblesPlugin', 'Leviticus'),
            u'Num': translate('BiblesPlugin', 'Numbers'),
            u'Deut': translate('BiblesPlugin', 'Deuteronomy'),
            u'Josh': translate('BiblesPlugin', 'Joshua'),
            u'Judg': translate('BiblesPlugin', 'Judges'),
            u'Ruth': translate('BiblesPlugin', 'Ruth'),
            u'1Sam': translate('BiblesPlugin', '1 Samuel'),
            u'2Sam': translate('BiblesPlugin', '2 Samuel'),
            u'1Kgs': translate('BiblesPlugin', '1 Kings'),
            u'2Kgs': translate('BiblesPlugin', '2 Kings'),
            u'1Chr': translate('BiblesPlugin', '1 Chronicles'),
            u'2Chr': translate('BiblesPlugin', '2 Chronicles'),
            u'Esra': translate('BiblesPlugin', 'Ezra'),
            u'Neh': translate('BiblesPlugin', 'Nehemiah'),
            u'Esth': translate('BiblesPlugin', 'Esther'),
            u'Job': translate('BiblesPlugin', 'Job'),
            u'Ps': translate('BiblesPlugin', 'Psalms'),
            u'Prov': translate('BiblesPlugin', 'Proverbs'),
            u'Eccl': translate('BiblesPlugin', 'Ecclesiastes'),
            u'Song': translate('BiblesPlugin', 'Song of Solomon'),
            u'Isa': translate('BiblesPlugin', 'Isaiah'),
            u'Jer': translate('BiblesPlugin', 'Jeremiah'),
            u'Lam': translate('BiblesPlugin', 'Lamentations'),
            u'Ezek': translate('BiblesPlugin', 'Ezekiel'),
            u'Dan': translate('BiblesPlugin', 'Daniel'),
            u'Hos': translate('BiblesPlugin', 'Hosea'),
            u'Joel': translate('BiblesPlugin', 'Joel'),
            u'Amos': translate('BiblesPlugin', 'Amos'),
            u'Obad': translate('BiblesPlugin', 'Obadiah'),
            u'Jonah': translate('BiblesPlugin', 'Jonah'),
            u'Mic': translate('BiblesPlugin', 'Micah'),
            u'Nah': translate('BiblesPlugin', 'Nahum'),
            u'Hab': translate('BiblesPlugin', 'Habakkuk'),
            u'Zeph': translate('BiblesPlugin', 'Zephaniah'),
            u'Hag': translate('BiblesPlugin', 'Haggai'),
            u'Zech': translate('BiblesPlugin', 'Zechariah'),
            u'Mal': translate('BiblesPlugin', 'Malachi'),
            u'Matt': translate('BiblesPlugin', 'Matthew'),
            u'Mark': translate('BiblesPlugin', 'Mark'),
            u'Luke': translate('BiblesPlugin', 'Luke'),
            u'John': translate('BiblesPlugin', 'John'),
            u'Acts': translate('BiblesPlugin', 'Acts'),
            u'Rom': translate('BiblesPlugin', 'Romans'),
            u'1Cor': translate('BiblesPlugin', '1 Corinthians'),
            u'2Cor': translate('BiblesPlugin', '2 Corinthians'),
            u'Gal': translate('BiblesPlugin', 'Galatians'),
            u'Eph': translate('BiblesPlugin', 'Ephesians'),
            u'Phil': translate('BiblesPlugin', 'Philippians'),
            u'Col': translate('BiblesPlugin', 'Colossians'),
            u'1Thess': translate('BiblesPlugin', '1 Thessalonians'),
            u'2Thess': translate('BiblesPlugin', '2 Thessalonians'),
            u'1Tim': translate('BiblesPlugin', '1 Timothy'),
            u'2Tim': translate('BiblesPlugin', '2 Timothy'),
            u'Titus': translate('BiblesPlugin', 'Titus'),
            u'Phlm': translate('BiblesPlugin', 'Philemon'),
            u'Heb': translate('BiblesPlugin', 'Hebrews'),
            u'Jas': translate('BiblesPlugin', 'James'),
            u'1Pet': translate('BiblesPlugin', '1 Peter'),
            u'2Pet': translate('BiblesPlugin', '2 Peter'),
            u'1John': translate('BiblesPlugin', '1 John'),
            u'2John': translate('BiblesPlugin', '2 John'),
            u'3John': translate('BiblesPlugin', '3 John'),
            u'Jude': translate('BiblesPlugin', 'Jude'),
            u'Rev': translate('BiblesPlugin', 'Revelation'),
            u'Jdt': translate('BiblesPlugin', 'Judith'),
            u'Wis': translate('BiblesPlugin', 'Wisdom'),
            u'Tob': translate('BiblesPlugin', 'Tobit'),
            u'Sir': translate('BiblesPlugin', 'Sirach'),
            u'Bar': translate('BiblesPlugin', 'Baruch'),
            u'1Macc': translate('BiblesPlugin', '1 Maccabees'),
            u'2Macc': translate('BiblesPlugin', '2 Maccabees'),
            u'3Macc': translate('BiblesPlugin', '3 Maccabees'),
            u'4Macc': translate('BiblesPlugin', '4 Maccabees'),
            u'AddDan': translate('BiblesPlugin', 'Rest of Daniel'),
            u'AddEsth': translate('BiblesPlugin', 'Rest of Esther'),
            u'PrMan': translate('BiblesPlugin', 'Prayer of Manasses'),
            u'LetJer': translate('BiblesPlugin', 'Letter of Jeremiah'),
            u'PrAza': translate('BiblesPlugin', 'Prayer of Azariah'),
            u'Sus': translate('BiblesPlugin', 'Susanna'),
            u'Bel': translate('BiblesPlugin', 'Bel'),
            u'1Esdr': translate('BiblesPlugin', '1 Esdras'),
            u'2Esdr': translate('BiblesPlugin', '2 Esdras')
        }


def update_reference_separators():
    """
    Updates separators and matches for parsing and formating scripture
    references.
    """
    default_separators = translate('BiblesPlugin',
        ':|v|V|verse|verses;;-|to;;,|and;;end',
        'Double-semicolon delimited separators for parsing references. '
<<<<<<< HEAD
        'Consult the developers for further information.').split(u';;')
=======
        'Consult the developers for further information.')).split(u';;')
>>>>>>> b1cfabc4
    settings = Settings()
    settings.beginGroup(u'bibles')
    custom_separators = [
        settings.value(u'verse separator', u''),
        settings.value(u'range separator', u''),
        settings.value(u'list separator', u''),
        settings.value(u'end separator', u'')]
    settings.endGroup()
    for index, role in enumerate([u'v', u'r', u'l', u'e']):
        if custom_separators[index].strip(u'|') == u'':
            source_string = default_separators[index].strip(u'|')
        else:
            source_string = custom_separators[index].strip(u'|')
        while u'||' in source_string:
            source_string = source_string.replace(u'||', u'|')
        if role != u'e':
            REFERENCE_SEPARATORS[u'sep_%s_display' % role] = \
                source_string.split(u'|')[0]
        # escape reserved characters
        for character in u'\\.^$*+?{}[]()':
            source_string = source_string.replace(character, u'\\' + character)
        # add various unicode alternatives
        source_string = source_string.replace(u'-',
            u'(?:[-\u00AD\u2010\u2011\u2012\u2013\u2014\u2212\uFE63\uFF0D])')
        source_string = source_string.replace(u',', u'(?:[,\u201A])')
        REFERENCE_SEPARATORS[u'sep_%s' % role] = u'\s*(?:%s)\s*' % source_string
        REFERENCE_SEPARATORS[u'sep_%s_default' % role] = \
            default_separators[index]
    # verse range match: (<chapter>:)?<verse>(-((<chapter>:)?<verse>|end)?)?
    range_regex = u'(?:(?P<from_chapter>[0-9]+)%(sep_v)s)?' \
        u'(?P<from_verse>[0-9]+)(?P<range_to>%(sep_r)s(?:(?:(?P<to_chapter>' \
        u'[0-9]+)%(sep_v)s)?(?P<to_verse>[0-9]+)|%(sep_e)s)?)?' % \
        REFERENCE_SEPARATORS
    REFERENCE_MATCHES[u'range'] = re.compile(u'^\s*%s\s*$' % range_regex,
        re.UNICODE)
    REFERENCE_MATCHES[u'range_separator'] = re.compile(
        REFERENCE_SEPARATORS[u'sep_l'], re.UNICODE)
    # full reference match: <book>(<range>(,(?!$)|(?=$)))+
    REFERENCE_MATCHES[u'full'] = re.compile(
        u'^\s*(?!\s)(?P<book>[\d]*[^\d]+)(?<!\s)\s*'
        u'(?P<ranges>(?:%(range_regex)s(?:%(sep_l)s(?!\s*$)|(?=\s*$)))+)\s*$' \
        % dict(REFERENCE_SEPARATORS.items() + [(u'range_regex', range_regex)]),
        re.UNICODE)

def get_reference_separator(separator_type):
    """
    Provides separators for parsing and formatting scripture references.

    ``separator_type``
        The role and format of the separator.
    """
    if not REFERENCE_SEPARATORS:
        update_reference_separators()
    return REFERENCE_SEPARATORS[separator_type]

def get_reference_match(match_type):
    """
    Provides matches for parsing scripture references strings.

    ``match_type``
        The type of match is ``range_separator``, ``range`` or ``full``.
    """
    if not REFERENCE_MATCHES:
        update_reference_separators()
    return REFERENCE_MATCHES[match_type]

def parse_reference(reference, bible, language_selection, book_ref_id=False):
    """
    This is the next generation über-awesome function that takes a person's
    typed in string and converts it to a list of references to be queried from
    the Bible database files.

    ``reference``
        A string. The Bible reference to parse.

    ``bible``
        A object. The Bible database object.

    ``language_selection``
        An int. The language selection the user has choosen in settings
        section.

    ``book_ref_id``
        A string. The book reference id.

    Returns ``None`` or a reference list.

    The reference list is a list of tuples, with each tuple structured like
    this::

        (book, chapter, from_verse, to_verse)

    For example::

        [(u'John', 3, 16, 18), (u'John', 4, 1, 1)]

    **Reference string details:**

    Each reference starts with the book name and a chapter number. These are
    both mandatory.

    * ``John 3`` refers to Gospel of John chapter 3

    A reference range can be given after a range separator.

    * ``John 3-5`` refers to John chapters 3 to 5

    Single verses can be addressed after a verse separator.

    * ``John 3:16`` refers to John chapter 3 verse 16
    * ``John 3:16-4:3`` refers to John chapter 3 verse 16 to chapter 4 verse 3

    After a verse reference all further single values are treat as verse in
    the last selected chapter.

    * ``John 3:16-18`` refers to John chapter 3 verses 16 to 18

    After a list separator it is possible to refer to additional verses. They
    are build analog to the first ones. This way it is possible to define each
    number of verse references. It is not possible to refer to verses in
    additional books.

    * ``John 3:16,18`` refers to John chapter 3 verses 16 and 18
    * ``John 3:16-18,20`` refers to John chapter 3 verses 16 to 18 and 20
    * ``John 3:16-18,4:1`` refers to John chapter 3 verses 16 to 18 and
      chapter 4 verse 1

    If there is a range separator without further verse declaration the last
    refered chapter is addressed until the end.

    ``range_regex`` is a regular expression which matches for verse range
    declarations:

    ``(?:(?P<from_chapter>[0-9]+)%(sep_v)s)?``
        It starts with a optional chapter reference ``from_chapter`` followed by
        a verse separator.

    ``(?P<from_verse>[0-9]+)``
        The verse reference ``from_verse`` is manditory

    ``(?P<range_to>%(sep_r)s(?:`` ... ``|%(sep_e)s)?)?``
        A ``range_to`` declaration is optional. It starts with a range separator
        and contains optional a chapter and verse declaration or a end
        separator.

    ``(?:(?P<to_chapter>[0-9]+)%(sep_v)s)?``
        The ``to_chapter`` reference with separator is equivalent to group 1.

    ``(?P<to_verse>[0-9]+)``
        The ``to_verse`` reference is equivalent to group 2.

    The full reference is matched against get_reference_match(u'full'). This
    regular expression looks like this:

    ``^\s*(?!\s)(?P<book>[\d]*[^\d]+)(?<!\s)\s*``
        The ``book`` group starts with the first non-whitespace character. There
        are optional leading digits followed by non-digits. The group ends
        before the whitspace in front of the next digit.

    ``(?P<ranges>(?:%(range_regex)s(?:%(sep_l)s(?!\s*$)|(?=\s*$)))+)\s*$``
        The second group contains all ``ranges``. This can be multiple
        declarations of range_regex separated by a list separator.

    """
    log.debug(u'parse_reference("%s")', reference)
    match = get_reference_match(u'full').match(reference)
    if match:
        log.debug(u'Matched reference %s' % reference)
        book = match.group(u'book')
        if not book_ref_id:
            book_names = BibleStrings().BookNames
            # escape reserved characters
            book_escaped = book
            for character in u'\\.^$*+?{}[]()':
                book_escaped = book_escaped.replace(
                    character, u'\\' + character)
            regex_book = re.compile(u'\s*%s\s*' % u'\s*'.join(
                book_escaped.split()), re.UNICODE | re.IGNORECASE)
            if language_selection == LanguageSelection.Bible:
                db_book = bible.get_book(book)
                if db_book:
                    book_ref_id = db_book.book_reference_id
            elif language_selection == LanguageSelection.Application:
                books = filter(lambda key:
                    regex_book.match(unicode(book_names[key])), book_names.keys())
                books = filter(None, map(BiblesResourcesDB.get_book, books))
                for value in books:
                    if bible.get_book_by_book_ref_id(value[u'id']):
                        book_ref_id = value[u'id']
                        break
            elif language_selection == LanguageSelection.English:
                books = BiblesResourcesDB.get_books_like(book)
                if books:
                    book_list = filter(
                        lambda value: regex_book.match(value[u'name']), books)
                    if not book_list:
                        book_list = books
                    for value in book_list:
                        if bible.get_book_by_book_ref_id(value[u'id']):
                            book_ref_id = value[u'id']
                            break
        elif not bible.get_book_by_book_ref_id(book_ref_id):
            book_ref_id = False
        ranges = match.group(u'ranges')
        range_list = get_reference_match(u'range_separator').split(ranges)
        ref_list = []
        chapter = None
        for this_range in range_list:
            range_match = get_reference_match(u'range').match(this_range)
            from_chapter = range_match.group(u'from_chapter')
            from_verse = range_match.group(u'from_verse')
            has_range = range_match.group(u'range_to')
            to_chapter = range_match.group(u'to_chapter')
            to_verse = range_match.group(u'to_verse')
            if from_chapter:
                from_chapter = int(from_chapter)
            if from_verse:
                from_verse = int(from_verse)
            if to_chapter:
                to_chapter = int(to_chapter)
            if to_verse:
                to_verse = int(to_verse)
            # Fill chapter fields with reasonable values.
            if from_chapter:
                chapter = from_chapter
            elif chapter:
                from_chapter = chapter
            else:
                from_chapter = from_verse
                from_verse = None
            if to_chapter:
                if to_chapter < from_chapter:
                    continue
                else:
                    chapter = to_chapter
            elif to_verse:
                if chapter:
                    to_chapter = chapter
                else:
                    to_chapter = to_verse
                    to_verse = None
            # Append references to the list
            if has_range:
                if not from_verse:
                    from_verse = 1
                if not to_verse:
                    to_verse = -1
                if to_chapter > from_chapter:
                    ref_list.append((book_ref_id, from_chapter, from_verse, -1))
                    for i in range(from_chapter + 1, to_chapter):
                        ref_list.append((book_ref_id, i, 1, -1))
                    ref_list.append((book_ref_id, to_chapter, 1, to_verse))
                elif to_verse >= from_verse or to_verse == -1:
                    ref_list.append((book_ref_id, from_chapter,
                        from_verse, to_verse))
            elif from_verse:
                ref_list.append((book_ref_id, from_chapter,
                    from_verse, from_verse))
            else:
                ref_list.append((book_ref_id, from_chapter, 1, -1))
        return ref_list
    else:
        log.debug(u'Invalid reference: %s' % reference)
        return None


class SearchResults(object):
    """
    Encapsulate a set of search results. This is Bible-type independent.
    """
    def __init__(self, book, chapter, verselist):
        """
        Create the search result object.

        ``book``
            The book of the Bible.

        ``chapter``
            The chapter of the book.

        ``verselist``
            The list of verses for this reading.

        """
        self.book = book
        self.chapter = chapter
        self.verselist = verselist

    def has_verselist(self):
        """
        Returns whether or not the verse list contains verses.
        """
        return len(self.verselist) > 0


from versereferencelist import VerseReferenceList
from manager import BibleManager
from biblestab import BiblesTab
from mediaitem import BibleMediaItem<|MERGE_RESOLUTION|>--- conflicted
+++ resolved
@@ -32,14 +32,7 @@
 import logging
 import re
 
-<<<<<<< HEAD
-from PyQt4 import QtCore
-
 from openlp.core.lib import translate, Settings
-=======
-from openlp.core.lib import translate
-from openlp.core.lib.settings import Settings
->>>>>>> b1cfabc4
 from openlp.plugins.bibles.lib.db import BiblesResourcesDB
 
 log = logging.getLogger(__name__)
@@ -190,11 +183,7 @@
     default_separators = translate('BiblesPlugin',
         ':|v|V|verse|verses;;-|to;;,|and;;end',
         'Double-semicolon delimited separators for parsing references. '
-<<<<<<< HEAD
         'Consult the developers for further information.').split(u';;')
-=======
-        'Consult the developers for further information.')).split(u';;')
->>>>>>> b1cfabc4
     settings = Settings()
     settings.beginGroup(u'bibles')
     custom_separators = [
