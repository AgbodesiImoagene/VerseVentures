# -*- coding: utf-8 -*-
# vim: autoindent shiftwidth=4 expandtab textwidth=80 tabstop=4 softtabstop=4

###############################################################################
# OpenLP - Open Source Lyrics Projection                                      #
# --------------------------------------------------------------------------- #
# Copyright (c) 2008-2012 Raoul Snyman                                        #
# Portions copyright (c) 2008-2012 Tim Bentley, Gerald Britton, Jonathan      #
# Corwin, Michael Gorven, Scott Guerrieri, Matthias Hub, Meinert Jordan,      #
# Armin Köhler, Joshua Miller, Stevan Pettit, Andreas Preikschat, Mattias     #
# Põldaru, Christian Richter, Philip Ridout, Simon Scudder, Jeffrey Smith,    #
# Maikel Stuivenberg, Martin Thompson, Jon Tibble, Frode Woldsund             #
# --------------------------------------------------------------------------- #
# This program is free software; you can redistribute it and/or modify it     #
# under the terms of the GNU General Public License as published by the Free  #
# Software Foundation; version 2 of the License.                              #
#                                                                             #
# This program is distributed in the hope that it will be useful, but WITHOUT #
# ANY WARRANTY; without even the implied warranty of MERCHANTABILITY or       #
# FITNESS FOR A PARTICULAR PURPOSE. See the GNU General Public License for    #
# more details.                                                               #
#                                                                             #
# You should have received a copy of the GNU General Public License along     #
# with this program; if not, write to the Free Software Foundation, Inc., 59  #
# Temple Place, Suite 330, Boston, MA 02111-1307 USA                          #
###############################################################################

"""
Forms in OpenLP are made up of two classes. One class holds all the graphical
elements, like buttons and lists, and the other class holds all the functional
code, like slots and loading and saving.

The first class, commonly known as the **Dialog** class, is typically named
``Ui_<name>Dialog``. It is a slightly modified version of the class that the
``pyuic4`` command produces from Qt4's .ui file. Typical modifications will be
converting most strings from "" to u'' and using OpenLP's ``translate()``
function for translating strings.

The second class, commonly known as the **Form** class, is typically named
``<name>Form``. This class is the one which is instantiated and used. It uses
dual inheritance to inherit from (usually) QtGui.QDialog and the Ui class
mentioned above, like so::

    class BibleImportForm(QtGui.QWizard, Ui_BibleImportWizard):

        def __init__(self, parent, manager, bibleplugin):
            QtGui.QWizard.__init__(self, parent)
            self.setupUi(self)

This allows OpenLP to use ``self.object`` for all the GUI elements while keeping
them separate from the functionality, so that it is easier to recreate the GUI
from the .ui files later if necessary.
"""
from booknameform import BookNameForm
from languageform import LanguageForm
from bibleimportform import BibleImportForm
from bibleupgradeform import BibleUpgradeForm
from editbibleform import EditBibleForm

<<<<<<< HEAD
__all__ = [u'BookNameForm', u'LanguageForm', u'BibleImportForm', 
    u'BibleUpgradeForm', u'EditBibleForm']
=======
__all__ = [u'BookNameForm', u'LanguageForm', u'BibleImportForm',
    u'BibleUpgradeForm']
>>>>>>> c0cae670
<|MERGE_RESOLUTION|>--- conflicted
+++ resolved
@@ -57,10 +57,5 @@
 from bibleupgradeform import BibleUpgradeForm
 from editbibleform import EditBibleForm
 
-<<<<<<< HEAD
-__all__ = [u'BookNameForm', u'LanguageForm', u'BibleImportForm', 
-    u'BibleUpgradeForm', u'EditBibleForm']
-=======
 __all__ = [u'BookNameForm', u'LanguageForm', u'BibleImportForm',
-    u'BibleUpgradeForm']
->>>>>>> c0cae670
+    u'BibleUpgradeForm', u'EditBibleForm']