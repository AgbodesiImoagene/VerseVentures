# -*- coding: utf-8 -*-
# vim: autoindent shiftwidth=4 expandtab textwidth=80 tabstop=4 softtabstop=4

###############################################################################
# OpenLP - Open Source Lyrics Projection                                      #
# --------------------------------------------------------------------------- #
# Copyright (c) 2008-2011 Raoul Snyman                                        #
# Portions copyright (c) 2008-2011 Tim Bentley, Jonathan Corwin, Michael      #
# Gorven, Scott Guerrieri, Matthias Hub, Meinert Jordan, Armin Köhler,        #
# Andreas Preikschat, Mattias Põldaru, Christian Richter, Philip Ridout,      #
# Jeffrey Smith, Maikel Stuivenberg, Martin Thompson, Jon Tibble, Frode       #
# Woldsund                                                                    #
# --------------------------------------------------------------------------- #
# This program is free software; you can redistribute it and/or modify it     #
# under the terms of the GNU General Public License as published by the Free  #
# Software Foundation; version 2 of the License.                              #
#                                                                             #
# This program is distributed in the hope that it will be useful, but WITHOUT #
# ANY WARRANTY; without even the implied warranty of MERCHANTABILITY or       #
# FITNESS FOR A PARTICULAR PURPOSE. See the GNU General Public License for    #
# more details.                                                               #
#                                                                             #
# You should have received a copy of the GNU General Public License along     #
# with this program; if not, write to the Free Software Foundation, Inc., 59  #
# Temple Place, Suite 330, Boston, MA 02111-1307 USA                          #
###############################################################################
"""
The bible import functions for OpenLP
"""
import csv
import logging
import os
import os.path
import re

from PyQt4 import QtCore, QtGui

from openlp.core.lib import Receiver, translate
from openlp.core.lib.db import delete_database
from openlp.core.lib.ui import UiStrings, critical_error_message_box
from openlp.core.ui.wizard import OpenLPWizard, WizardStrings
from openlp.core.utils import AppLocation, string_is_unicode
from openlp.plugins.bibles.lib.manager import BibleFormat
from openlp.plugins.bibles.lib.db import BiblesResourcesDB, clean_filename

log = logging.getLogger(__name__)

class WebDownload(object):
    """
    Provides an enumeration for the web bible types available to OpenLP.
    """
    Unknown = -1
    Crosswalk = 0
    BibleGateway = 1
    Bibleserver = 2

    Names = [u'Crosswalk', u'BibleGateway', u'Bibleserver']


class BibleImportForm(OpenLPWizard):
    """
    This is the Bible Import Wizard, which allows easy importing of Bibles
    into OpenLP from other formats like OSIS, CSV and OpenSong.
    """
    log.info(u'BibleImportForm loaded')

    def __init__(self, parent, manager, bibleplugin):
        """
        Instantiate the wizard, and run any extra setup we need to.

        ``parent``
            The QWidget-derived parent of the wizard.

        ``manager``
            The Bible manager.

        ``bibleplugin``
            The Bible plugin.
        """
        self.manager = manager
        self.web_bible_list = {}
        OpenLPWizard.__init__(self, parent, bibleplugin, u'bibleImportWizard',
            u':/wizards/wizard_importbible.bmp')

    def setupUi(self, image):
        """
        Set up the UI for the bible wizard.
        """
        OpenLPWizard.setupUi(self, image)
        QtCore.QObject.connect(self.formatComboBox,
            QtCore.SIGNAL(u'currentIndexChanged(int)'),
            self.onCurrentIndexChanged)

    def onCurrentIndexChanged(self, index):
        """
        Called when the format combo box's index changed. We have to check if
        the import is available and accordingly to disable or enable the next
        button.
        """
        self.selectStack.setCurrentIndex(index)
        next_button = self.button(QtGui.QWizard.NextButton)
        next_button.setEnabled(BibleFormat.get_availability(index))

    def customInit(self):
        """
        Perform any custom initialisation for bible importing.
        """
        if BibleFormat.get_availability(BibleFormat.OpenLP1):
            self.openlp1DisabledLabel.hide()
        else:
            self.openlp1FileLabel.hide()
            self.openlp1FileEdit.hide()
            self.openlp1BrowseButton.hide()
        self.manager.set_process_dialog(self)
        self.loadWebBibles()
        self.restart()
        self.selectStack.setCurrentIndex(0)

    def customSignals(self):
        """
        Set up the signals used in the bible importer.
        """
        QtCore.QObject.connect(self.webSourceComboBox,
            QtCore.SIGNAL(u'currentIndexChanged(int)'),
            self.onWebSourceComboBoxIndexChanged)
        QtCore.QObject.connect(self.osisBrowseButton,
            QtCore.SIGNAL(u'clicked()'),
            self.onOsisBrowseButtonClicked)
        QtCore.QObject.connect(self.csvBooksButton,
            QtCore.SIGNAL(u'clicked()'),
            self.onCsvBooksBrowseButtonClicked)
        QtCore.QObject.connect(self.csvVersesButton,
            QtCore.SIGNAL(u'clicked()'),
            self.onCsvVersesBrowseButtonClicked)
        QtCore.QObject.connect(self.openSongBrowseButton,
            QtCore.SIGNAL(u'clicked()'),
            self.onOpenSongBrowseButtonClicked)
        QtCore.QObject.connect(self.openlp1BrowseButton,
            QtCore.SIGNAL(u'clicked()'),
            self.onOpenlp1BrowseButtonClicked)

    def addCustomPages(self):
        """
        Add the bible import specific wizard pages.
        """
        # Select Page
        self.selectPage = QtGui.QWizardPage()
        self.selectPage.setObjectName(u'SelectPage')
        self.selectPageLayout = QtGui.QVBoxLayout(self.selectPage)
        self.selectPageLayout.setObjectName(u'SelectPageLayout')
        self.formatLayout = QtGui.QFormLayout()
        self.formatLayout.setObjectName(u'FormatLayout')
        self.formatLabel = QtGui.QLabel(self.selectPage)
        self.formatLabel.setObjectName(u'FormatLabel')
        self.formatComboBox = QtGui.QComboBox(self.selectPage)
        self.formatComboBox.addItems([u'', u'', u'', u'', u''])
        self.formatComboBox.setObjectName(u'FormatComboBox')
        self.formatLayout.addRow(self.formatLabel, self.formatComboBox)
        self.spacer = QtGui.QSpacerItem(10, 0, QtGui.QSizePolicy.Fixed,
            QtGui.QSizePolicy.Minimum)
        self.formatLayout.setItem(1, QtGui.QFormLayout.LabelRole, self.spacer)
        self.selectPageLayout.addLayout(self.formatLayout)
        self.selectStack = QtGui.QStackedLayout()
        self.selectStack.setObjectName(u'SelectStack')
        self.osisWidget = QtGui.QWidget(self.selectPage)
        self.osisWidget.setObjectName(u'OsisWidget')
        self.osisLayout = QtGui.QFormLayout(self.osisWidget)
        self.osisLayout.setMargin(0)
        self.osisLayout.setObjectName(u'OsisLayout')
        self.osisFileLabel = QtGui.QLabel(self.osisWidget)
        self.osisFileLabel.setObjectName(u'OsisFileLabel')
        self.osisFileLayout = QtGui.QHBoxLayout()
        self.osisFileLayout.setObjectName(u'OsisFileLayout')
        self.osisFileEdit = QtGui.QLineEdit(self.osisWidget)
        self.osisFileEdit.setObjectName(u'OsisFileEdit')
        self.osisFileLayout.addWidget(self.osisFileEdit)
        self.osisBrowseButton = QtGui.QToolButton(self.osisWidget)
        self.osisBrowseButton.setIcon(self.openIcon)
        self.osisBrowseButton.setObjectName(u'OsisBrowseButton')
        self.osisFileLayout.addWidget(self.osisBrowseButton)
        self.osisLayout.addRow(self.osisFileLabel, self.osisFileLayout)
        self.osisLayout.setItem(1, QtGui.QFormLayout.LabelRole, self.spacer)
        self.selectStack.addWidget(self.osisWidget)
        self.csvWidget = QtGui.QWidget(self.selectPage)
        self.csvWidget.setObjectName(u'CsvWidget')
        self.csvLayout = QtGui.QFormLayout(self.csvWidget)
        self.csvLayout.setMargin(0)
        self.csvLayout.setObjectName(u'CsvLayout')
        self.csvBooksLabel = QtGui.QLabel(self.csvWidget)
        self.csvBooksLabel.setObjectName(u'CsvBooksLabel')
        self.csvBooksLayout = QtGui.QHBoxLayout()
        self.csvBooksLayout.setObjectName(u'CsvBooksLayout')
        self.csvBooksEdit = QtGui.QLineEdit(self.csvWidget)
        self.csvBooksEdit.setObjectName(u'CsvBooksEdit')
        self.csvBooksLayout.addWidget(self.csvBooksEdit)
        self.csvBooksButton = QtGui.QToolButton(self.csvWidget)
        self.csvBooksButton.setIcon(self.openIcon)
        self.csvBooksButton.setObjectName(u'CsvBooksButton')
        self.csvBooksLayout.addWidget(self.csvBooksButton)
        self.csvLayout.addRow(self.csvBooksLabel, self.csvBooksLayout)
        self.csvVersesLabel = QtGui.QLabel(self.csvWidget)
        self.csvVersesLabel.setObjectName(u'CsvVersesLabel')
        self.csvVersesLayout = QtGui.QHBoxLayout()
        self.csvVersesLayout.setObjectName(u'CsvVersesLayout')
        self.csvVersesEdit = QtGui.QLineEdit(self.csvWidget)
        self.csvVersesEdit.setObjectName(u'CsvVersesEdit')
        self.csvVersesLayout.addWidget(self.csvVersesEdit)
        self.csvVersesButton = QtGui.QToolButton(self.csvWidget)
        self.csvVersesButton.setIcon(self.openIcon)
        self.csvVersesButton.setObjectName(u'CsvVersesButton')
        self.csvVersesLayout.addWidget(self.csvVersesButton)
        self.csvLayout.addRow(self.csvVersesLabel, self.csvVersesLayout)
        self.csvLayout.setItem(3, QtGui.QFormLayout.LabelRole, self.spacer)
        self.selectStack.addWidget(self.csvWidget)
        self.openSongWidget = QtGui.QWidget(self.selectPage)
        self.openSongWidget.setObjectName(u'OpenSongWidget')
        self.openSongLayout = QtGui.QFormLayout(self.openSongWidget)
        self.openSongLayout.setMargin(0)
        self.openSongLayout.setObjectName(u'OpenSongLayout')
        self.openSongFileLabel = QtGui.QLabel(self.openSongWidget)
        self.openSongFileLabel.setObjectName(u'OpenSongFileLabel')
        self.openSongFileLayout = QtGui.QHBoxLayout()
        self.openSongFileLayout.setObjectName(u'OpenSongFileLayout')
        self.openSongFileEdit = QtGui.QLineEdit(self.openSongWidget)
        self.openSongFileEdit.setObjectName(u'OpenSongFileEdit')
        self.openSongFileLayout.addWidget(self.openSongFileEdit)
        self.openSongBrowseButton = QtGui.QToolButton(self.openSongWidget)
        self.openSongBrowseButton.setIcon(self.openIcon)
        self.openSongBrowseButton.setObjectName(u'OpenSongBrowseButton')
        self.openSongFileLayout.addWidget(self.openSongBrowseButton)
        self.openSongLayout.addRow(self.openSongFileLabel,
            self.openSongFileLayout)
        self.openSongLayout.setItem(1, QtGui.QFormLayout.LabelRole, self.spacer)
        self.selectStack.addWidget(self.openSongWidget)
        self.webTabWidget = QtGui.QTabWidget(self.selectPage)
        self.webTabWidget.setObjectName(u'WebTabWidget')
        self.webBibleTab = QtGui.QWidget()
        self.webBibleTab.setObjectName(u'WebBibleTab')
        self.webBibleLayout = QtGui.QFormLayout(self.webBibleTab)
        self.webBibleLayout.setObjectName(u'WebBibleLayout')
        self.webSourceLabel = QtGui.QLabel(self.webBibleTab)
        self.webSourceLabel.setObjectName(u'WebSourceLabel')
        self.webBibleLayout.setWidget(0, QtGui.QFormLayout.LabelRole,
            self.webSourceLabel)
        self.webSourceComboBox = QtGui.QComboBox(self.webBibleTab)
        self.webSourceComboBox.setObjectName(u'WebSourceComboBox')
        self.webSourceComboBox.addItems([u'', u'', u''])
        self.webBibleLayout.setWidget(0, QtGui.QFormLayout.FieldRole,
            self.webSourceComboBox)
        self.webTranslationLabel = QtGui.QLabel(self.webBibleTab)
        self.webTranslationLabel.setObjectName(u'webTranslationLabel')
        self.webBibleLayout.setWidget(1, QtGui.QFormLayout.LabelRole,
            self.webTranslationLabel)
        self.webTranslationComboBox = QtGui.QComboBox(self.webBibleTab)
        self.webTranslationComboBox.setSizeAdjustPolicy(
            QtGui.QComboBox.AdjustToContents)
        self.webTranslationComboBox.setObjectName(u'WebTranslationComboBox')
        self.webBibleLayout.setWidget(1, QtGui.QFormLayout.FieldRole,
            self.webTranslationComboBox)
        self.webTabWidget.addTab(self.webBibleTab, u'')
        self.webProxyTab = QtGui.QWidget()
        self.webProxyTab.setObjectName(u'WebProxyTab')
        self.webProxyLayout = QtGui.QFormLayout(self.webProxyTab)
        self.webProxyLayout.setObjectName(u'WebProxyLayout')
        self.webServerLabel = QtGui.QLabel(self.webProxyTab)
        self.webServerLabel.setObjectName(u'WebServerLabel')
        self.webProxyLayout.setWidget(0, QtGui.QFormLayout.LabelRole,
            self.webServerLabel)
        self.webServerEdit = QtGui.QLineEdit(self.webProxyTab)
        self.webServerEdit.setObjectName(u'WebServerEdit')
        self.webProxyLayout.setWidget(0, QtGui.QFormLayout.FieldRole,
            self.webServerEdit)
        self.webUserLabel = QtGui.QLabel(self.webProxyTab)
        self.webUserLabel.setObjectName(u'WebUserLabel')
        self.webProxyLayout.setWidget(1, QtGui.QFormLayout.LabelRole,
            self.webUserLabel)
        self.webUserEdit = QtGui.QLineEdit(self.webProxyTab)
        self.webUserEdit.setObjectName(u'WebUserEdit')
        self.webProxyLayout.setWidget(1, QtGui.QFormLayout.FieldRole,
            self.webUserEdit)
        self.webPasswordLabel = QtGui.QLabel(self.webProxyTab)
        self.webPasswordLabel.setObjectName(u'WebPasswordLabel')
        self.webProxyLayout.setWidget(2, QtGui.QFormLayout.LabelRole,
            self.webPasswordLabel)
        self.webPasswordEdit = QtGui.QLineEdit(self.webProxyTab)
        self.webPasswordEdit.setObjectName(u'WebPasswordEdit')
        self.webProxyLayout.setWidget(2, QtGui.QFormLayout.FieldRole,
            self.webPasswordEdit)
        self.webTabWidget.addTab(self.webProxyTab, u'')
        self.selectStack.addWidget(self.webTabWidget)
        self.openlp1Widget = QtGui.QWidget(self.selectPage)
        self.openlp1Widget.setObjectName(u'Openlp1Widget')
        self.openlp1Layout = QtGui.QFormLayout(self.openlp1Widget)
        self.openlp1Layout.setMargin(0)
        self.openlp1Layout.setObjectName(u'Openlp1Layout')
        self.openlp1FileLabel = QtGui.QLabel(self.openlp1Widget)
        self.openlp1FileLabel.setObjectName(u'Openlp1FileLabel')
        self.openlp1FileLayout = QtGui.QHBoxLayout()
        self.openlp1FileLayout.setObjectName(u'Openlp1FileLayout')
        self.openlp1FileEdit = QtGui.QLineEdit(self.openlp1Widget)
        self.openlp1FileEdit.setObjectName(u'Openlp1FileEdit')
        self.openlp1FileLayout.addWidget(self.openlp1FileEdit)
        self.openlp1BrowseButton = QtGui.QToolButton(self.openlp1Widget)
        self.openlp1BrowseButton.setIcon(self.openIcon)
        self.openlp1BrowseButton.setObjectName(u'Openlp1BrowseButton')
        self.openlp1FileLayout.addWidget(self.openlp1BrowseButton)
        self.openlp1Layout.addRow(self.openlp1FileLabel, self.openlp1FileLayout)
        self.openlp1DisabledLabel = QtGui.QLabel(self.openlp1Widget)
        self.openlp1DisabledLabel.setWordWrap(True)
        self.openlp1DisabledLabel.setObjectName(u'Openlp1DisabledLabel')
        self.openlp1Layout.addRow(self.openlp1DisabledLabel)
        self.openlp1Layout.setItem(1, QtGui.QFormLayout.LabelRole, self.spacer)
        self.selectStack.addWidget(self.openlp1Widget)
        self.selectPageLayout.addLayout(self.selectStack)
        self.addPage(self.selectPage)
        # License Page
        self.licenseDetailsPage = QtGui.QWizardPage()
        self.licenseDetailsPage.setObjectName(u'LicenseDetailsPage')
        self.licenseDetailsLayout = QtGui.QFormLayout(self.licenseDetailsPage)
        self.licenseDetailsLayout.setObjectName(u'LicenseDetailsLayout')
        self.versionNameLabel = QtGui.QLabel(self.licenseDetailsPage)
        self.versionNameLabel.setObjectName(u'VersionNameLabel')
        self.licenseDetailsLayout.setWidget(0, QtGui.QFormLayout.LabelRole,
            self.versionNameLabel)
        self.versionNameEdit = QtGui.QLineEdit(self.licenseDetailsPage)
        self.versionNameEdit.setObjectName(u'VersionNameEdit')
        self.licenseDetailsLayout.setWidget(0, QtGui.QFormLayout.FieldRole,
            self.versionNameEdit)
        self.copyrightLabel = QtGui.QLabel(self.licenseDetailsPage)
        self.copyrightLabel.setObjectName(u'CopyrightLabel')
        self.licenseDetailsLayout.setWidget(1, QtGui.QFormLayout.LabelRole,
            self.copyrightLabel)
        self.copyrightEdit = QtGui.QLineEdit(self.licenseDetailsPage)
        self.copyrightEdit.setObjectName(u'CopyrightEdit')
        self.licenseDetailsLayout.setWidget(1, QtGui.QFormLayout.FieldRole,
            self.copyrightEdit)
        self.permissionsLabel = QtGui.QLabel(self.licenseDetailsPage)
        self.permissionsLabel.setObjectName(u'PermissionsLabel')
        self.licenseDetailsLayout.setWidget(2, QtGui.QFormLayout.LabelRole,
            self.permissionsLabel)
        self.permissionsEdit = QtGui.QLineEdit(self.licenseDetailsPage)
        self.permissionsEdit.setObjectName(u'PermissionsEdit')
        self.licenseDetailsLayout.setWidget(2, QtGui.QFormLayout.FieldRole,
            self.permissionsEdit)
        self.addPage(self.licenseDetailsPage)

    def retranslateUi(self):
        """
        Allow for localisation of the bible import wizard.
        """
        self.setWindowTitle(
            translate('BiblesPlugin.ImportWizardForm', 'Bible Import Wizard'))
        self.titleLabel.setText(WizardStrings.HeaderStyle %
            translate('OpenLP.Ui', 'Welcome to the Bible Import Wizard'))
        self.informationLabel.setText(
            translate('BiblesPlugin.ImportWizardForm',
            'This wizard will help you to import Bibles from a variety of '
            'formats. Click the next button below to start the process by '
            'selecting a format to import from.'))
        self.selectPage.setTitle(WizardStrings.ImportSelect)
        self.selectPage.setSubTitle(WizardStrings.ImportSelectLong)
        self.formatLabel.setText(WizardStrings.FormatLabel)
        self.formatComboBox.setItemText(BibleFormat.OSIS, WizardStrings.OSIS)
        self.formatComboBox.setItemText(BibleFormat.CSV, WizardStrings.CSV)
        self.formatComboBox.setItemText(BibleFormat.OpenSong, WizardStrings.OS)
        self.formatComboBox.setItemText(BibleFormat.WebDownload,
            translate('BiblesPlugin.ImportWizardForm', 'Web Download'))
        self.formatComboBox.setItemText(BibleFormat.OpenLP1, UiStrings().OLPV1)
        self.openlp1FileLabel.setText(
            translate('BiblesPlugin.ImportWizardForm', 'Bible file:'))
        self.osisFileLabel.setText(
            translate('BiblesPlugin.ImportWizardForm', 'Bible file:'))
        self.csvBooksLabel.setText(
            translate('BiblesPlugin.ImportWizardForm', 'Books file:'))
        self.csvVersesLabel.setText(
            translate('BiblesPlugin.ImportWizardForm', 'Verses file:'))
        self.openSongFileLabel.setText(
            translate('BiblesPlugin.ImportWizardForm', 'Bible file:'))
        self.webSourceLabel.setText(
            translate('BiblesPlugin.ImportWizardForm', 'Location:'))
        self.webSourceComboBox.setItemText(WebDownload.Crosswalk,
            translate('BiblesPlugin.ImportWizardForm', 'Crosswalk'))
        self.webSourceComboBox.setItemText(WebDownload.BibleGateway,
            translate('BiblesPlugin.ImportWizardForm', 'BibleGateway'))
        self.webSourceComboBox.setItemText(WebDownload.Bibleserver,
            translate('BiblesPlugin.ImportWizardForm', 'Bibleserver'))
        self.webTranslationLabel.setText(
            translate('BiblesPlugin.ImportWizardForm', 'Bible:'))
        self.webTabWidget.setTabText(
            self.webTabWidget.indexOf(self.webBibleTab),
            translate('BiblesPlugin.ImportWizardForm', 'Download Options'))
        self.webServerLabel.setText(
            translate('BiblesPlugin.ImportWizardForm', 'Server:'))
        self.webUserLabel.setText(
            translate('BiblesPlugin.ImportWizardForm', 'Username:'))
        self.webPasswordLabel.setText(
            translate('BiblesPlugin.ImportWizardForm', 'Password:'))
        self.webTabWidget.setTabText(
            self.webTabWidget.indexOf(self.webProxyTab),
            translate('BiblesPlugin.ImportWizardForm',
            'Proxy Server (Optional)'))
        self.licenseDetailsPage.setTitle(
            translate('BiblesPlugin.ImportWizardForm', 'License Details'))
        self.licenseDetailsPage.setSubTitle(
            translate('BiblesPlugin.ImportWizardForm',
            'Set up the Bible\'s license details.'))
        self.versionNameLabel.setText(
            translate('BiblesPlugin.ImportWizardForm', 'Version name:'))
        self.copyrightLabel.setText(
            translate('BiblesPlugin.ImportWizardForm', 'Copyright:'))
        self.permissionsLabel.setText(
            translate('BiblesPlugin.ImportWizardForm', 'Permissions:'))
        self.progressPage.setTitle(WizardStrings.Importing)
        self.progressPage.setSubTitle(
            translate('BiblesPlugin.ImportWizardForm',
            'Please wait while your Bible is imported.'))
        self.progressLabel.setText(WizardStrings.Ready)
        self.progressBar.setFormat(u'%p%')
        self.openlp1DisabledLabel.setText(WizardStrings.NoSqlite)
        # Align all QFormLayouts towards each other.
        labelWidth = max(self.formatLabel.minimumSizeHint().width(),
            self.osisFileLabel.minimumSizeHint().width(),
            self.csvBooksLabel.minimumSizeHint().width(),
            self.csvVersesLabel.minimumSizeHint().width(),
            self.openSongFileLabel.minimumSizeHint().width(),
            self.openlp1FileLabel.minimumSizeHint().width())
        self.spacer.changeSize(labelWidth, 0,
            QtGui.QSizePolicy.Fixed, QtGui.QSizePolicy.Fixed)

    def validateCurrentPage(self):
        """
        Validate the current page before moving on to the next page.
        """
        if self.currentPage() == self.welcomePage:
            return True
        elif self.currentPage() == self.selectPage:
            if self.field(u'source_format').toInt()[0] == BibleFormat.OSIS:
                if not self.field(u'osis_location').toString():
                    critical_error_message_box(UiStrings().NFSs,
                        WizardStrings.YouSpecifyFile % WizardStrings.OSIS)
                    self.osisFileEdit.setFocus()
                    return False
            elif self.field(u'source_format').toInt()[0] == BibleFormat.CSV:
                if not self.field(u'csv_booksfile').toString():
                    critical_error_message_box(UiStrings().NFSs,
                        translate('BiblesPlugin.ImportWizardForm',
                        'You need to specify a file with books of '
                        'the Bible to use in the import.'))
                    self.csvBooksEdit.setFocus()
                    return False
                elif not self.field(u'csv_versefile').toString():
                    critical_error_message_box(UiStrings().NFSs,
                        translate('BiblesPlugin.ImportWizardForm',
                        'You need to specify a file of Bible '
                        'verses to import.'))
                    self.csvVersesEdit.setFocus()
                    return False
            elif self.field(u'source_format').toInt()[0] == \
                BibleFormat.OpenSong:
                if not self.field(u'opensong_file').toString():
                    critical_error_message_box(UiStrings().NFSs,
                        WizardStrings.YouSpecifyFile % WizardStrings.OS)
                    self.openSongFileEdit.setFocus()
                    return False
            elif self.field(u'source_format').toInt()[0] == BibleFormat.OpenLP1:
                if not self.field(u'openlp1_location').toString():
                    critical_error_message_box(UiStrings().NFSs,
                        WizardStrings.YouSpecifyFile % UiStrings().OLPV1)
                    self.openlp1FileEdit.setFocus()
                    return False
            return True
        elif self.currentPage() == self.licenseDetailsPage:
            license_version = unicode(self.field(u'license_version').toString())
            license_copyright = \
                unicode(self.field(u'license_copyright').toString())
            path = AppLocation.get_section_data_path(u'bibles')
            if not license_version:
                critical_error_message_box(UiStrings().EmptyField,
                    translate('BiblesPlugin.ImportWizardForm',
                    'You need to specify a version name for your Bible.'))
                self.versionNameEdit.setFocus()
                return False
            elif not license_copyright:
                critical_error_message_box(UiStrings().EmptyField,
                    translate('BiblesPlugin.ImportWizardForm',
                    'You need to set a copyright for your Bible. '
                    'Bibles in the Public Domain need to be marked as such.'))
                self.copyrightEdit.setFocus()
                return False
            elif self.manager.exists(license_version):
                critical_error_message_box(
                    translate('BiblesPlugin.ImportWizardForm', 'Bible Exists'),
                    translate('BiblesPlugin.ImportWizardForm',
                    'This Bible already exists. Please import '
                    'a different Bible or first delete the existing one.'))
                self.versionNameEdit.setFocus()
                return False
            elif os.path.exists(os.path.join(path, clean_filename(
                license_version))):
                critical_error_message_box(
                    translate('BiblesPlugin.ImportWizardForm', 'Bible Exists'),
                    translate('BiblesPlugin.ImportWizardForm',
                    'This Bible already exists. Please import '
                    'a different Bible or first delete the existing one.'))
                self.versionNameEdit.setFocus()
                return False
            return True
        if self.currentPage() == self.progressPage:
            return True

    def onWebSourceComboBoxIndexChanged(self, index):
        """
        Setup the list of Bibles when you select a different source on the web
        download page.

        ``index``
            The index of the combo box.
        """
        self.webTranslationComboBox.clear()
        bibles = self.web_bible_list[index].keys()
        bibles.sort()
        self.webTranslationComboBox.addItems(bibles)

    def onOsisBrowseButtonClicked(self):
        """
        Show the file open dialog for the OSIS file.
        """
        self.getFileName(WizardStrings.OpenTypeFile % WizardStrings.OSIS,
            self.osisFileEdit)

    def onCsvBooksBrowseButtonClicked(self):
        """
        Show the file open dialog for the books CSV file.
        """
        self.getFileName(WizardStrings.OpenTypeFile % WizardStrings.CSV,
            self.csvBooksEdit, u'%s (*.csv)'
            % translate('BiblesPlugin.ImportWizardForm', 'CSV File'))

    def onCsvVersesBrowseButtonClicked(self):
        """
        Show the file open dialog for the verses CSV file.
        """
        self.getFileName(WizardStrings.OpenTypeFile % WizardStrings.CSV,
            self.csvVersesEdit, u'%s (*.csv)'
            % translate('BiblesPlugin.ImportWizardForm', 'CSV File'))

    def onOpenSongBrowseButtonClicked(self):
        """
        Show the file open dialog for the OpenSong file.
        """
        self.getFileName(WizardStrings.OpenTypeFile % WizardStrings.OS,
            self.openSongFileEdit)

    def onOpenlp1BrowseButtonClicked(self):
        """
        Show the file open dialog for the openlp.org 1.x file.
        """
        self.getFileName(WizardStrings.OpenTypeFile % UiStrings().OLPV1,
            self.openlp1FileEdit, u'%s (*.bible)' %
            translate('BiblesPlugin.ImportWizardForm',
            'openlp.org 1.x Bible Files'))

    def registerFields(self):
        """
        Register the bible import wizard fields.
        """
        self.selectPage.registerField(u'source_format', self.formatComboBox)
        self.selectPage.registerField(u'osis_location', self.osisFileEdit)
        self.selectPage.registerField(u'csv_booksfile', self.csvBooksEdit)
        self.selectPage.registerField(u'csv_versefile', self.csvVersesEdit)
        self.selectPage.registerField(u'opensong_file', self.openSongFileEdit)
        self.selectPage.registerField(u'web_location', self.webSourceComboBox)
        self.selectPage.registerField(
            u'web_biblename', self.webTranslationComboBox)
        self.selectPage.registerField(u'proxy_server', self.webServerEdit)
        self.selectPage.registerField(u'proxy_username', self.webUserEdit)
        self.selectPage.registerField(u'proxy_password', self.webPasswordEdit)
        self.selectPage.registerField(u'openlp1_location', self.openlp1FileEdit)
        self.licenseDetailsPage.registerField(
            u'license_version', self.versionNameEdit)
        self.licenseDetailsPage.registerField(
            u'license_copyright', self.copyrightEdit)
        self.licenseDetailsPage.registerField(
            u'license_permissions', self.permissionsEdit)

    def setDefaults(self):
        """
        Set default values for the wizard pages.
        """
        settings = QtCore.QSettings()
        settings.beginGroup(self.plugin.settingsSection)
        self.restart()
        self.finishButton.setVisible(False)
        self.cancelButton.setVisible(True)
        self.setField(u'source_format', QtCore.QVariant(0))
        self.setField(u'osis_location', QtCore.QVariant(''))
        self.setField(u'csv_booksfile', QtCore.QVariant(''))
        self.setField(u'csv_versefile', QtCore.QVariant(''))
        self.setField(u'opensong_file', QtCore.QVariant(''))
        self.setField(u'web_location', QtCore.QVariant(WebDownload.Crosswalk))
        self.setField(u'web_biblename',
            QtCore.QVariant(self.webTranslationComboBox.currentIndex()))
        self.setField(u'proxy_server',
            settings.value(u'proxy address', QtCore.QVariant(u'')))
        self.setField(u'proxy_username',
            settings.value(u'proxy username', QtCore.QVariant(u'')))
        self.setField(u'proxy_password',
            settings.value(u'proxy password', QtCore.QVariant(u'')))
        self.setField(u'openlp1_location', QtCore.QVariant(''))
        self.setField(u'license_version',
            QtCore.QVariant(self.versionNameEdit.text()))
        self.setField(u'license_copyright',
            QtCore.QVariant(self.copyrightEdit.text()))
        self.setField(u'license_permissions',
            QtCore.QVariant(self.permissionsEdit.text()))
        self.onWebSourceComboBoxIndexChanged(WebDownload.Crosswalk)
        settings.endGroup()

    def loadWebBibles(self):
        """
        Load the lists of Crosswalk, BibleGateway and Bibleserver bibles.
        """
        # Load Crosswalk Bibles.
        self.loadBibleResource(WebDownload.Crosswalk)
        # Load BibleGateway Bibles.
        self.loadBibleResource(WebDownload.BibleGateway)
        # Load and Bibleserver Bibles.
        self.loadBibleResource(WebDownload.Bibleserver)

    def loadBibleResource(self, download_type):
        """
        Loads a web bible from bible_resources.sqlite.

        ``download_type``
            The WebDownload type e.g. bibleserver.
        """
        self.web_bible_list[download_type] = {}
        bibles = BiblesResourcesDB.get_webbibles(
            WebDownload.Names[download_type])
        for bible in bibles:
            version = bible[u'name']
            name = bible[u'abbreviation']
            self.web_bible_list[download_type][version] = name.strip()

    def preWizard(self):
        """
        Prepare the UI for the import.
        """
        OpenLPWizard.preWizard(self)
        bible_type = self.field(u'source_format').toInt()[0]
        if bible_type == BibleFormat.WebDownload:
            self.progressLabel.setText(translate(
                'BiblesPlugin.ImportWizardForm',
                'Registering Bible...'))
        else:
            self.progressLabel.setText(WizardStrings.StartingImport)
        Receiver.send_message(u'openlp_process_events')

    def performWizard(self):
        """
        Perform the actual import.
        """
        bible_type = self.field(u'source_format').toInt()[0]
        license_version = unicode(self.field(u'license_version').toString())
        license_copyright = unicode(self.field(u'license_copyright').toString())
        license_permissions = \
            unicode(self.field(u'license_permissions').toString())
        importer = None
        if bible_type == BibleFormat.OSIS:
            # Import an OSIS bible.
            importer = self.manager.import_bible(BibleFormat.OSIS,
                name=license_version,
                filename=unicode(self.field(u'osis_location').toString())
            )
        elif bible_type == BibleFormat.CSV:
            # Import a CSV bible.
            importer = self.manager.import_bible(BibleFormat.CSV,
                name=license_version, 
                booksfile=unicode(self.field(u'csv_booksfile').toString()),
                versefile=unicode(self.field(u'csv_versefile').toString())
            )
        elif bible_type == BibleFormat.OpenSong:
            # Import an OpenSong bible.
            importer = self.manager.import_bible(BibleFormat.OpenSong,
                name=license_version,
                filename=unicode(self.field(u'opensong_file').toString())
            )
        elif bible_type == BibleFormat.WebDownload:
            # Import a bible from the web.
            self.progressBar.setMaximum(1)
            download_location = self.field(u'web_location').toInt()[0]
            bible_version = unicode(self.webTranslationComboBox.currentText())
            bible = self.web_bible_list[download_location][bible_version]
            importer = self.manager.import_bible(
                BibleFormat.WebDownload, name=license_version,
                download_source=WebDownload.Names[download_location],
                download_name=bible,
                proxy_server=unicode(self.field(u'proxy_server').toString()),
                proxy_username=\
                    unicode(self.field(u'proxy_username').toString()),
                proxy_password=unicode(self.field(u'proxy_password').toString())
            )
        elif bible_type == BibleFormat.OpenLP1:
            # Import an openlp.org 1.x bible.
            importer = self.manager.import_bible(BibleFormat.OpenLP1,
                name=license_version,
                filename=unicode(self.field(u'openlp1_location').toString())
            )
        if importer.do_import():
            self.manager.save_meta_data(license_version, license_version,
                license_copyright, license_permissions)
            self.manager.reload_bibles()
            if bible_type == BibleFormat.WebDownload:
                self.progressLabel.setText(
                    translate('BiblesPlugin.ImportWizardForm', 'Registered '
                    'Bible. Please note, that verses will be downloaded on\n'
                    'demand and thus an internet connection is required.'))
            else:
                self.progressLabel.setText(WizardStrings.FinishedImport)
        else:
            self.progressLabel.setText(translate(
                'BiblesPlugin.ImportWizardForm', 'Your Bible import failed.'))
            del self.manager.db_cache[importer.name]
<<<<<<< HEAD
            delete_database(AppLocation.get_section_data_path(u'bibles'),
                importer.file)
=======
            delete_database(self.plugin.settingsSection, importer.file)
>>>>>>> b5a95b9c
<|MERGE_RESOLUTION|>--- conflicted
+++ resolved
@@ -721,9 +721,4 @@
             self.progressLabel.setText(translate(
                 'BiblesPlugin.ImportWizardForm', 'Your Bible import failed.'))
             del self.manager.db_cache[importer.name]
-<<<<<<< HEAD
-            delete_database(AppLocation.get_section_data_path(u'bibles'),
-                importer.file)
-=======
-            delete_database(self.plugin.settingsSection, importer.file)
->>>>>>> b5a95b9c
+            delete_database(self.plugin.settingsSection, importer.file)