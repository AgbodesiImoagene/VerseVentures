# -*- coding: utf-8 -*-
# vim: autoindent shiftwidth=4 expandtab textwidth=120 tabstop=4 softtabstop=4

###############################################################################
# OpenLP - Open Source Lyrics Projection                                      #
# --------------------------------------------------------------------------- #
# Copyright (c) 2008-2014 Raoul Snyman                                        #
# Portions copyright (c) 2008-2014 Tim Bentley, Gerald Britton, Jonathan      #
# Corwin, Samuel Findlay, Michael Gorven, Scott Guerrieri, Matthias Hub,      #
# Meinert Jordan, Armin Köhler, Erik Lundin, Edwin Lunando, Brian T. Meyer.   #
# Joshua Miller, Stevan Pettit, Andreas Preikschat, Mattias Põldaru,          #
# Christian Richter, Philip Ridout, Simon Scudder, Jeffrey Smith,             #
# Maikel Stuivenberg, Martin Thompson, Jon Tibble, Dave Warnock,              #
# Frode Woldsund, Martin Zibricky, Patrick Zimmermann                         #
# --------------------------------------------------------------------------- #
# This program is free software; you can redistribute it and/or modify it     #
# under the terms of the GNU General Public License as published by the Free  #
# Software Foundation; version 2 of the License.                              #
#                                                                             #
# This program is distributed in the hope that it will be useful, but WITHOUT #
# ANY WARRANTY; without even the implied warranty of MERCHANTABILITY or       #
# FITNESS FOR A PARTICULAR PURPOSE. See the GNU General Public License for    #
# more details.                                                               #
#                                                                             #
# You should have received a copy of the GNU General Public License along     #
# with this program; if not, write to the Free Software Foundation, Inc., 59  #
# Temple Place, Suite 330, Boston, MA 02111-1307 USA                          #
###############################################################################

import logging
import os
import shutil

from PyQt4 import QtCore

from openlp.core.common import Registry, AppLocation, Settings, check_directory_exists
from openlp.core.lib import create_thumb, validate_thumb

log = logging.getLogger(__name__)


class PresentationDocument(object):
    """
    Base class for presentation documents to inherit from. Loads and closes the presentation as well as triggering the
    correct activities based on the users input

    **Hook Functions**

    ``load_presentation()``
        Load a presentation file

    ``close_presentation()``
        Close presentation and clean up objects

    ``presentation_loaded()``
        Returns True if presentation is currently loaded

    ``is_active()``
        Returns True if a presentation is currently running

    ``blank_screen()``
        Blanks the screen, making it black.

    ``unblank_screen()``
        Unblanks the screen, restoring the output

    ``is_blank``
        Returns true if screen is blank

    ``stop_presentation()``
        Stops the presentation, removing it from the output display

    ``start_presentation()``
        Starts the presentation from the beginning

    ``get_slide_number()``
        Returns the current slide number, from 1

    ``get_slide_count()``
        Returns total number of slides

    ``goto_slide(slide_no)``
        Jumps directly to the requested slide.

    ``next_step()``
       Triggers the next effect of slide on the running presentation

    ``previous_step()``
        Triggers the previous slide on the running presentation

    ``get_thumbnail_path(slide_no, check_exists)``
        Returns a path to an image containing a preview for the requested slide

    """
    def __init__(self, controller, name):
        """
        Constructor for the PresentationController class
        """
        self.controller = controller
        self._setup(name)

    def _setup(self, name):
        """
        Run some initial setup. This method is separate from __init__ in order to mock it out in tests.
        """
        self.slide_number = 0
        self.file_path = name
        check_directory_exists(self.get_thumbnail_folder())

    def load_presentation(self):
        """
        Called when a presentation is added to the SlideController. Loads the
        presentation and starts it.

        Returns False if the file could not be opened
        """
        return False

    def presentation_deleted(self):
        """
        Cleans up/deletes any controller specific files created for
        a file, e.g. thumbnails
        """
        try:
            shutil.rmtree(self.get_thumbnail_folder())
            shutil.rmtree(self.get_temp_folder())
        except OSError:
            log.exception('Failed to delete presentation controller files')

    def get_file_name(self):
        """
        Return just the filename of the presentation, without the directory
        """
        return os.path.split(self.file_path)[1]

    def get_thumbnail_folder(self):
        """
        The location where thumbnail images will be stored
        """
        return os.path.join(self.controller.thumbnail_folder, self.get_file_name())

    def get_temp_folder(self):
        """
        The location where thumbnail images will be stored
        """
        return os.path.join(self.controller.temp_folder, self.get_file_name())

    def check_thumbnails(self):
        """
        Returns ``True`` if the thumbnail images exist and are more recent than the powerpoint file.
        """
        last_image = self.get_thumbnail_path(self.get_slide_count(), True)
        if not (last_image and os.path.isfile(last_image)):
            return False
        return validate_thumb(self.file_path, last_image)

    def close_presentation(self):
        """
        Close presentation and clean up objects. Triggered by new object being added to SlideController
        """
        self.controller.close_presentation()

    def is_active(self):
        """
        Returns True if a presentation is currently running
        """
        return False

    def is_loaded(self):
        """
        Returns true if a presentation is loaded
        """
        return False

    def blank_screen(self):
        """
        Blanks the screen, making it black.
        """
        pass

    def unblank_screen(self):
        """
        Unblanks (restores) the presentation
        """
        pass

    def is_blank(self):
        """
        Returns true if screen is blank
        """
        return False

    def stop_presentation(self):
        """
        Stops the presentation, removing it from the output display
        """
        pass

    def start_presentation(self):
        """
        Starts the presentation from the beginning
        """
        pass

    def get_slide_number(self):
        """
        Returns the current slide number, from 1
        """
        return 0

    def get_slide_count(self):
        """
        Returns total number of slides
        """
        return 0

    def goto_slide(self, slide_no):
        """
        Jumps directly to the requested slide.

        :param slide_no: The slide to jump to, starting at 1
        """
        pass

    def next_step(self):
        """
        Triggers the next effect of slide on the running presentation. This might be the next animation on the current
        slide, or the next slide
        """
        pass

    def previous_step(self):
        """
        Triggers the previous slide on the running presentation
        """
        pass

    def convert_thumbnail(self, file, idx):
        """
        Convert the slide image the application made to a standard 320x240 .png image.
        """
        if self.check_thumbnails():
            return
        if os.path.isfile(file):
            thumb_path = self.get_thumbnail_path(idx, False)
            create_thumb(file, thumb_path, False, QtCore.QSize(320, 240))

    def get_thumbnail_path(self, slide_no, check_exists):
        """
        Returns an image path containing a preview for the requested slide

        :param slide_no: The slide an image is required for, starting at 1
        :param check_exists:
        """
        path = os.path.join(self.get_thumbnail_folder(), self.controller.thumbnail_prefix + str(slide_no) + '.png')
        if os.path.isfile(path) or not check_exists:
            return path
        else:
            return None

    def poll_slidenumber(self, is_live, hide_mode):
        """
        Check the current slide number
        """
        if not self.is_active():
            return
        if not hide_mode:
            current = self.get_slide_number()
            if current == self.slide_number:
                return
            self.slide_number = current
        if is_live:
            prefix = 'live'
        else:
            prefix = 'preview'
        Registry().execute('slidecontroller_%s_change' % prefix, self.slide_number - 1)

    def get_slide_text(self, slide_no):
        """
        Returns the text on the slide

        :param slide_no: The slide the text is required for, starting at 1
        """
        return ''

    def get_slide_notes(self, slide_no):
        """
        Returns the text on the slide

        :param slide_no: The slide the text is required for, starting at 1
        """
        return ''

    def get_titles_and_notes(self):
        """
        Reads the titles from the titles file and 
        the notes files and returns the contents
        in a two lists
        """
        titles = []
        notes = []
        titles_file = os.path.join(self.get_thumbnail_folder(), 'titles.txt')
        if os.path.exists(titles_file):
            try:
                with open(titles_file) as fi:
                    titles = fi.read().splitlines()
            except:
                log.exception('Failed to open/read existing titles file')
                titles = []
        for slide_no, title in enumerate(titles, 1):
            notes_file = os.path.join(self.get_thumbnail_folder(), 'slideNotes%d.txt' % slide_no)
            note = ''
            if os.path.exists(notes_file):
                try:
                    with open(notes_file) as fn:
                        note = fn.read()
                except:
                    log.exception('Failed to open/read notes file')
                    note = ''
            notes.append(note)
        return titles, notes

    def save_titles_and_notes(self, titles, notes):
        """
        Performs the actual persisting of titles to the titles.txt
        and notes to the slideNote%.txt
        """
        if titles:
            titles_file = os.path.join(self.get_thumbnail_folder(), 'titles.txt')
            with open(titles_file, mode='w') as fo:
                fo.writelines(titles)
        if notes:
            for slide_no, note in enumerate(notes, 1):
                notes_file = os.path.join(self.get_thumbnail_folder(), 'slideNotes%d.txt' % slide_no)
                with open(notes_file, mode='w') as fn:
                    fn.write(note)

class PresentationController(object):
    """
    This class is used to control interactions with presentation applications by creating a runtime environment.
    This is a base class for presentation controllers to inherit from.

    To create a new controller, take a copy of this file and name it so it ends with ``controller.py``, i.e.
    ``foobarcontroller.py``. Make sure it inherits
    :class:`~openlp.plugins.presentations.lib.presentationcontroller.PresentationController`, and then fill in the
    blanks. If possible try to make sure it loads on all platforms, usually by using :mod:``os.name`` checks, although
    ``__init__``, ``check_available`` and ``presentation_deleted`` should always be implemented.

    See :class:`~openlp.plugins.presentations.lib.impresscontroller.ImpressController`,
    :class:`~openlp.plugins.presentations.lib.powerpointcontroller.PowerpointController` or
    :class:`~openlp.plugins.presentations.lib.pptviewcontroller.PptviewController`
    for examples.

    **Basic Attributes**

    ``name``
        The name that appears in the options and the media manager.

    ``enabled``
        The controller is enabled.

    ``available``
        The controller is available on this machine. Set by init via call to check_available.

    ``plugin``
        The presentationplugin object.

    ``supports``
        The primary native file types this application supports.

    ``also_supports``
        Other file types the application can import, although not necessarily the first choice due to potential
        incompatibilities.

    **Hook Functions**

    ``kill()``
        Called at system exit to clean up any running presentations.

    ``check_available()``
        Returns True if presentation application is installed/can run on this machine.

    ``presentation_deleted()``
        Deletes presentation specific files, e.g. thumbnails.

    """
    log.info('PresentationController loaded')

    def __init__(self, plugin=None, name='PresentationController', document_class=PresentationDocument):
        """
        This is the constructor for the presentationcontroller object. This provides an easy way for descendent plugins

        to populate common data. This method *must* be overridden, like so::

            class MyPresentationController(PresentationController):
                def __init__(self, plugin):
                    PresentationController.__init(
                        self, plugin, u'My Presenter App')

        :param plugin:  Defaults to *None*. The presentationplugin object
        :param name: Name of the application, to appear in the application
        :param document_class:
        """
        self.supports = []
        self.also_supports = []
        self.docs = []
        self.plugin = plugin
        self.name = name
        self.document_class = document_class
        self.settings_section = self.plugin.settings_section
        self.available = None
        self.temp_folder = os.path.join(AppLocation.get_section_data_path(self.settings_section), name)
        self.thumbnail_folder = os.path.join(AppLocation.get_section_data_path(self.settings_section), 'thumbnails')
        self.thumbnail_prefix = 'slide'
        check_directory_exists(self.thumbnail_folder)
        check_directory_exists(self.temp_folder)

    def enabled(self):
        """
        Return whether the controller is currently enabled
        """
        if Settings().value(self.settings_section + '/' + self.name) == QtCore.Qt.Checked:
            return self.is_available()
        else:
            return False

    def is_available(self):
        if self.available is None:
            self.available = self.check_available()
        return self.available

    def check_available(self):
        """
        Presentation app is able to run on this machine.
        """
        return False

    def start_process(self):
        """
        Loads a running version of the presentation application in the background.
        """
        pass

    def kill(self):
        """
        Called at system exit to clean up any running presentations and close the application.
        """
        log.debug('Kill')
        self.close_presentation()

    def add_document(self, name):
        """
        Called when a new presentation document is opened.
        """
        document = self.document_class(self, name)
        self.docs.append(document)
        return document

    def remove_doc(self, doc=None):
        """
        Called to remove an open document from the collection.
        """
        log.debug('remove_doc Presentation')
        if doc is None:
            return
        if doc in self.docs:
            self.docs.remove(doc)

    def close_presentation(self):
<<<<<<< HEAD
        pass

    def _get_plugin_manager(self):
        """
        Adds the plugin manager to the class dynamically
        """
        if not hasattr(self, '_plugin_manager'):
            self._plugin_manager = Registry().get('plugin_manager')
        return self._plugin_manager

    plugin_manager = property(_get_plugin_manager)


class TextType(object):
    """
    Type Enumeration for Types of Text to request
    """
    Title = 0
    SlideText = 1
    Notes = 2
=======
        pass
>>>>>>> e3842b68
<|MERGE_RESOLUTION|>--- conflicted
+++ resolved
@@ -467,19 +467,7 @@
             self.docs.remove(doc)
 
     def close_presentation(self):
-<<<<<<< HEAD
-        pass
-
-    def _get_plugin_manager(self):
-        """
-        Adds the plugin manager to the class dynamically
-        """
-        if not hasattr(self, '_plugin_manager'):
-            self._plugin_manager = Registry().get('plugin_manager')
-        return self._plugin_manager
-
-    plugin_manager = property(_get_plugin_manager)
-
+        pass
 
 class TextType(object):
     """
@@ -488,6 +476,3 @@
     Title = 0
     SlideText = 1
     Notes = 2
-=======
-        pass
->>>>>>> e3842b68
