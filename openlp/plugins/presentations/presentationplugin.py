# -*- coding: utf-8 -*-
# vim: autoindent shiftwidth=4 expandtab textwidth=120 tabstop=4 softtabstop=4

###############################################################################
# OpenLP - Open Source Lyrics Projection                                      #
# --------------------------------------------------------------------------- #
# Copyright (c) 2008-2013 Raoul Snyman                                        #
# Portions copyright (c) 2008-2013 Tim Bentley, Gerald Britton, Jonathan      #
# Corwin, Samuel Findlay, Michael Gorven, Scott Guerrieri, Matthias Hub,      #
# Meinert Jordan, Armin Köhler, Erik Lundin, Edwin Lunando, Brian T. Meyer.   #
# Joshua Miller, Stevan Pettit, Andreas Preikschat, Mattias Põldaru,          #
# Christian Richter, Philip Ridout, Simon Scudder, Jeffrey Smith,             #
# Maikel Stuivenberg, Martin Thompson, Jon Tibble, Dave Warnock,              #
# Frode Woldsund, Martin Zibricky, Patrick Zimmermann                         #
# --------------------------------------------------------------------------- #
# This program is free software; you can redistribute it and/or modify it     #
# under the terms of the GNU General Public License as published by the Free  #
# Software Foundation; version 2 of the License.                              #
#                                                                             #
# This program is distributed in the hope that it will be useful, but WITHOUT #
# ANY WARRANTY; without even the implied warranty of MERCHANTABILITY or       #
# FITNESS FOR A PARTICULAR PURPOSE. See the GNU General Public License for    #
# more details.                                                               #
#                                                                             #
# You should have received a copy of the GNU General Public License along     #
# with this program; if not, write to the Free Software Foundation, Inc., 59  #
# Temple Place, Suite 330, Boston, MA 02111-1307 USA                          #
###############################################################################
"""
The :mod:`presentationplugin` module provides the ability for OpenLP to display presentations from a variety of document
formats.
"""
import os
import logging

from PyQt4 import QtCore

from openlp.core.lib import Plugin, StringContent, build_icon, translate
from openlp.core.utils import AppLocation
from openlp.plugins.presentations.lib import PresentationController, PresentationMediaItem, PresentationTab


log = logging.getLogger(__name__)


__default_settings__ = {
<<<<<<< HEAD
        u'presentations/override app': QtCore.Qt.Unchecked,
        u'presentations/enable_given_pdf_program': QtCore.Qt.Unchecked,
        u'presentations/given_pdf_program': u'',
        u'presentations/Impress': QtCore.Qt.Checked,
        u'presentations/Powerpoint': QtCore.Qt.Checked,
        u'presentations/Powerpoint Viewer': QtCore.Qt.Checked,
        u'presentations/Pdf': QtCore.Qt.Checked,
        u'presentations/presentations files': []
=======
        'presentations/override app': QtCore.Qt.Unchecked,
        'presentations/Impress': QtCore.Qt.Checked,
        'presentations/Powerpoint': QtCore.Qt.Checked,
        'presentations/Powerpoint Viewer': QtCore.Qt.Checked,
        'presentations/presentations files': []
>>>>>>> 57464cfc
}


class PresentationPlugin(Plugin):
    """
    This plugin allowed a Presentation to be opened, controlled and displayed on the output display. The plugin controls
    third party applications such as OpenOffice.org Impress, Microsoft PowerPoint and the PowerPoint viewer.
    """
    log = logging.getLogger('PresentationPlugin')

    def __init__(self):
        """
        PluginPresentation constructor.
        """
        log.debug('Initialised')
        self.controllers = {}
        Plugin.__init__(self, 'presentations', __default_settings__, __default_settings__)
        self.weight = -8
        self.icon_path = ':/plugins/plugin_presentations.png'
        self.icon = build_icon(self.icon_path)

    def create_settings_tab(self, parent):
        """
        Create the settings Tab.
        """
        visible_name = self.get_string(StringContent.VisibleName)
        self.settings_tab = PresentationTab(parent, self.name, visible_name['title'], self.controllers, self.icon_path)

    def initialise(self):
        """
        Initialise the plugin. Determine which controllers are enabled are start their processes.
        """
        log.info('Presentations Initialising')
        super(PresentationPlugin, self).initialise()
        for controller in self.controllers:
            if self.controllers[controller].enabled():
                try:
                    self.controllers[controller].start_process()
                except Exception:
                    log.warn('Failed to start controller process')
                    self.controllers[controller].available = False
        self.media_item.build_file_mask_string()

    def finalise(self):
        """
        Finalise the plugin. Ask all the enabled presentation applications to close down their applications and release
        resources.
        """
        log.info('Plugin Finalise')
        # Ask each controller to tidy up.
        for key in self.controllers:
            controller = self.controllers[key]
            if controller.enabled():
                controller.kill()
        super(PresentationPlugin, self).finalise()

    def create_media_manager_item(self):
        """
        Create the Media Manager List.
        """
        self.media_item = PresentationMediaItem(
            self.main_window.media_dock_manager.media_dock, self, self.icon, self.controllers)

    def register_controllers(self, controller):
        """
        Register each presentation controller (Impress, PPT etc) and store for later use.
        """
        self.controllers[controller.name] = controller

    def check_pre_conditions(self):
        """
        Check to see if we have any presentation software available. If not do not install the plugin.
        """
        log.debug('check_pre_conditions')
        controller_dir = os.path.join(AppLocation.get_directory(AppLocation.PluginsDir), 'presentations', 'lib')
        for filename in os.listdir(controller_dir):
            if filename.endswith('controller.py') and not filename == 'presentationcontroller.py':
                path = os.path.join(controller_dir, filename)
                if os.path.isfile(path):
                    module_name = 'openlp.plugins.presentations.lib.' + os.path.splitext(filename)[0]
                    log.debug('Importing controller %s', module_name)
                    try:
                        __import__(module_name, globals(), locals(), [])
                    except ImportError:
                        log.warn('Failed to import %s on path %s', module_name, path)
        controller_classes = PresentationController.__subclasses__()
        for controller_class in controller_classes:
            controller = controller_class(self)
            self.register_controllers(controller)
        return bool(self.controllers)

    def about(self):
        """
        Return information about this plugin.
        """
        about_text = translate('PresentationPlugin', '<strong>Presentation '
            'Plugin</strong><br />The presentation plugin provides the '
            'ability to show presentations using a number of different '
            'programs. The choice of available presentation programs is '
            'available to the user in a drop down box.')
        return about_text

    def set_plugin_text_strings(self):
        """
        Called to define all translatable texts of the plugin.
        """
        ## Name PluginList ##
        self.text_strings[StringContent.Name] = {
            'singular': translate('PresentationPlugin', 'Presentation', 'name singular'),
            'plural': translate('PresentationPlugin', 'Presentations', 'name plural')
        }
        ## Name for MediaDockManager, SettingsManager ##
        self.text_strings[StringContent.VisibleName] = {
            'title': translate('PresentationPlugin', 'Presentations', 'container title')
        }
        # Middle Header Bar
        tooltips = {
            'load': translate('PresentationPlugin', 'Load a new presentation.'),
            'import': '',
            'new': '',
            'edit': '',
            'delete': translate('PresentationPlugin', 'Delete the selected presentation.'),
            'preview': translate('PresentationPlugin', 'Preview the selected presentation.'),
            'live': translate('PresentationPlugin', 'Send the selected presentation live.'),
            'service': translate('PresentationPlugin', 'Add the selected presentation to the service.')
        }
        self.set_plugin_ui_text_strings(tooltips)<|MERGE_RESOLUTION|>--- conflicted
+++ resolved
@@ -44,22 +44,14 @@
 
 
 __default_settings__ = {
-<<<<<<< HEAD
-        u'presentations/override app': QtCore.Qt.Unchecked,
-        u'presentations/enable_given_pdf_program': QtCore.Qt.Unchecked,
-        u'presentations/given_pdf_program': u'',
-        u'presentations/Impress': QtCore.Qt.Checked,
-        u'presentations/Powerpoint': QtCore.Qt.Checked,
-        u'presentations/Powerpoint Viewer': QtCore.Qt.Checked,
-        u'presentations/Pdf': QtCore.Qt.Checked,
-        u'presentations/presentations files': []
-=======
         'presentations/override app': QtCore.Qt.Unchecked,
+        'presentations/enable_given_pdf_program': QtCore.Qt.Unchecked,
+        'presentations/given_pdf_program': u'',
         'presentations/Impress': QtCore.Qt.Checked,
         'presentations/Powerpoint': QtCore.Qt.Checked,
         'presentations/Powerpoint Viewer': QtCore.Qt.Checked,
+        'presentations/Pdf': QtCore.Qt.Checked,
         'presentations/presentations files': []
->>>>>>> 57464cfc
 }
 
 
