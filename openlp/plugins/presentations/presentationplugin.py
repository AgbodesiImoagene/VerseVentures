--- conflicted
+++ resolved
@@ -44,7 +44,6 @@
 log = logging.getLogger(__name__)
 
 
-<<<<<<< HEAD
 __default_settings__ = {
     'presentations/override app': QtCore.Qt.Unchecked,
     'presentations/enable_pdf_program': QtCore.Qt.Unchecked,
@@ -52,27 +51,13 @@
     'presentations/maclo': QtCore.Qt.Checked,
     'presentations/Impress': QtCore.Qt.Checked,
     'presentations/Powerpoint': QtCore.Qt.Checked,
-    'presentations/Powerpoint Viewer': QtCore.Qt.Checked,
     'presentations/Pdf': QtCore.Qt.Checked,
     'presentations/presentations files': [],
     'presentations/thumbnail_scheme': '',
     'presentations/powerpoint slide click advance': QtCore.Qt.Unchecked,
-    'presentations/powerpoint control window': QtCore.Qt.Unchecked
+    'presentations/powerpoint control window': QtCore.Qt.Unchecked,
+    'presentations/last directory': None
 }
-=======
-__default_settings__ = {'presentations/override app': QtCore.Qt.Unchecked,
-                        'presentations/enable_pdf_program': QtCore.Qt.Unchecked,
-                        'presentations/pdf_program': None,
-                        'presentations/Impress': QtCore.Qt.Checked,
-                        'presentations/Powerpoint': QtCore.Qt.Checked,
-                        'presentations/Pdf': QtCore.Qt.Checked,
-                        'presentations/presentations files': [],
-                        'presentations/thumbnail_scheme': '',
-                        'presentations/powerpoint slide click advance': QtCore.Qt.Unchecked,
-                        'presentations/powerpoint control window': QtCore.Qt.Unchecked,
-                        'presentations/last directory': None
-                        }
->>>>>>> 4db5a944
 
 
 class PresentationPlugin(Plugin):
