# -*- coding: utf-8 -*-

##########################################################################
# OpenLP - Open Source Lyrics Projection                                 #
# ---------------------------------------------------------------------- #
# Copyright (c) 2008-2020 OpenLP Developers                              #
# ---------------------------------------------------------------------- #
# This program is free software: you can redistribute it and/or modify   #
# it under the terms of the GNU General Public License as published by   #
# the Free Software Foundation, either version 3 of the License, or      #
# (at your option) any later version.                                    #
#                                                                        #
# This program is distributed in the hope that it will be useful,        #
# but WITHOUT ANY WARRANTY; without even the implied warranty of         #
# MERCHANTABILITY or FITNESS FOR A PARTICULAR PURPOSE.  See the          #
# GNU General Public License for more details.                           #
#                                                                        #
# You should have received a copy of the GNU General Public License      #
# along with this program.  If not, see <https://www.gnu.org/licenses/>. #
##########################################################################
"""
Download and "install" the remote web client
"""
import json
import logging
from datetime import date
from distutils.version import LooseVersion
from zipfile import ZipFile

from PyQt5 import QtCore

from openlp.core.common.applocation import AppLocation
from openlp.core.common.httputils import download_file, get_web_page, get_openlp_user_agent
from openlp.core.common.registry import Registry
from openlp.core.threading import ThreadWorker, run_thread

REMOTE_URL = 'https://get.openlp.org/remote/'

log = logging.getLogger(__name__)


class RemoteVersionWorker(ThreadWorker):
    """
    A worker class to fetch the version of the web remote. This is run from within a thread so that it
    doesn't affect the loading time of OpenLP.
    """
    new_version = QtCore.pyqtSignal(str)
    no_internet = QtCore.pyqtSignal()

    def __init__(self, current_version):
        """
        Constructor for the version check worker.

        :param string current_version: The current version of the web remote
        """
        log.debug('VersionWorker - Initialise')
        super().__init__(None)
        self.current_version = current_version or '0.0'

    def start(self):
        """
        Check the latest version of the web remote against the version file on the OpenLP server.
        """
        log.debug('RemoteVersionWorker - Start')
        version_info = None
        retries = 0
        while retries < 3:
            try:
                version_info = download_version_info()
<<<<<<< HEAD
                if version_info:
                    log.debug('New version found: %s', version_info['latest']['version'])
                    break
                else:
                    retries += 1
            except OSError:
=======
                log.debug('New version found: %s', version_info['latest']['version'])
                break
            except (OSError, TypeError):
>>>>>>> 771d5791
                log.exception('Unable to connect to OpenLP server to download version file')
                retries += 1
        else:
            self.no_internet.emit()
        if version_info and LooseVersion(version_info['latest']['version']) > LooseVersion(self.current_version):
            Registry().get('settings').setValue('api/last version test', date.today().strftime('%Y-%m-%d'))
            Registry().get('settings_form').api_tab.master_version = version_info['latest']['version']
            self.new_version.emit(version_info['latest']['version'])
        self.quit.emit()


def deploy_zipfile(app_root_path, zip_name):
    """
    Process the downloaded zip file and add to the correct directory

    :param str zip_name: the zip file name to be processed
    :param pathlib.Path app_root_path: The directory to expand the zip to

    :return: None
    """
    zip_path = app_root_path / zip_name
    web_zip = ZipFile(zip_path)
    web_zip.extractall(app_root_path)


def download_version_info():
    """
    Download the version information file
    """
    try:
        file_contents = get_web_page(REMOTE_URL + 'version.json', headers={'User-Agent': get_openlp_user_agent()})
    except ConnectionError:
        return False
    if not file_contents:
        return None
    return json.loads(file_contents)


def get_latest_size():
    """
    Download the version info file and get the size of the latest file
    """
    version_info = download_version_info()
    if not version_info:
        log.warning('Unable to access the version information, abandoning download')
        return 0
    return version_info['latest']['size']


def download_and_check(callback=None, can_update_range=True):
    """
    Download the web site and deploy it.
    """
    version_info = download_version_info()
    if not version_info:
        log.warning('Unable to access the version information, abandoning download')
        # Show the user an error message
        return None
    file_size = version_info['latest']['size']
    if can_update_range:
        callback.setRange(0, file_size)
    if download_file(callback, REMOTE_URL + '{version}/{filename}'.format(**version_info['latest']),
                     AppLocation.get_section_data_path('remotes') / 'remote.zip'):
        deploy_zipfile(AppLocation.get_section_data_path('remotes'), 'remote.zip')
        return version_info['latest']['version']
    return None


def check_for_remote_update(main_window):
    """
    Run a thread to download and check the version of OpenLP

    :param MainWindow main_window: The OpenLP main window.
    """
    last_check_date = Registry().get('settings').value('api/last version test')
    if date.today().strftime('%Y-%m-%d') <= last_check_date:
        log.debug('Version check skipped, last checked today')
        return
    worker = RemoteVersionWorker(Registry().get('settings').value('api/download version'))
    worker.new_version.connect(main_window.on_new_remote_version)
    # TODO: Use this to figure out if there's an Internet connection?
    # worker.no_internet.connect(main_window.on_no_internet)
    run_thread(worker, 'remote-version')<|MERGE_RESOLUTION|>--- conflicted
+++ resolved
@@ -67,18 +67,9 @@
         while retries < 3:
             try:
                 version_info = download_version_info()
-<<<<<<< HEAD
-                if version_info:
-                    log.debug('New version found: %s', version_info['latest']['version'])
-                    break
-                else:
-                    retries += 1
-            except OSError:
-=======
                 log.debug('New version found: %s', version_info['latest']['version'])
                 break
             except (OSError, TypeError):
->>>>>>> 771d5791
                 log.exception('Unable to connect to OpenLP server to download version file')
                 retries += 1
         else:
