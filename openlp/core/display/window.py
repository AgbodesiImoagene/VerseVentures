# -*- coding: utf-8 -*-

##########################################################################
# OpenLP - Open Source Lyrics Projection                                 #
# ---------------------------------------------------------------------- #
# Copyright (c) 2008-2020 OpenLP Developers                              #
# ---------------------------------------------------------------------- #
# This program is free software: you can redistribute it and/or modify   #
# it under the terms of the GNU General Public License as published by   #
# the Free Software Foundation, either version 3 of the License, or      #
# (at your option) any later version.                                    #
#                                                                        #
# This program is distributed in the hope that it will be useful,        #
# but WITHOUT ANY WARRANTY; without even the implied warranty of         #
# MERCHANTABILITY or FITNESS FOR A PARTICULAR PURPOSE.  See the          #
# GNU General Public License for more details.                           #
#                                                                        #
# You should have received a copy of the GNU General Public License      #
# along with this program.  If not, see <https://www.gnu.org/licenses/>. #
##########################################################################
"""
The :mod:`~openlp.core.display.window` module contains the display window
"""
import json
import logging
import os
import copy

from PyQt5 import QtCore, QtWebChannel, QtWidgets

from openlp.core.common.applocation import AppLocation
from openlp.core.common.enum import ServiceItemType
from openlp.core.common.i18n import translate
from openlp.core.common.mixins import RegistryProperties
from openlp.core.common.path import path_to_str
from openlp.core.common.registry import Registry
from openlp.core.common.utils import wait_for
from openlp.core.display.screens import ScreenList
from openlp.core.ui import HideMode


log = logging.getLogger(__name__)


class MediaWatcher(QtCore.QObject):
    """
    A class to watch media events in the display and emit signals for OpenLP
    """
    progress = QtCore.pyqtSignal(float)
    duration = QtCore.pyqtSignal(float)
    volume = QtCore.pyqtSignal(float)
    playback_rate = QtCore.pyqtSignal(float)
    ended = QtCore.pyqtSignal(bool)
    muted = QtCore.pyqtSignal(bool)

    @QtCore.pyqtSlot(float)
    def update_progress(self, time):
        """
        Notify about the current position of the media
        """
        log.warning(time)
        self.progress.emit(time)

    @QtCore.pyqtSlot(float)
    def update_duration(self, time):
        """
        Notify about the duration of the media
        """
        log.warning(time)
        self.duration.emit(time)

    @QtCore.pyqtSlot(float)
    def update_volume(self, level):
        """
        Notify about the volume of the media
        """
        log.warning(level)
        level = level * 100
        self.volume.emit(level)

    @QtCore.pyqtSlot(float)
    def update_playback_rate(self, rate):
        """
        Notify about the playback rate of the media
        """
        log.warning(rate)
        self.playback_rate.emit(rate)

    @QtCore.pyqtSlot(bool)
    def has_ended(self, is_ended):
        """
        Notify that the media has ended playing
        """
        log.warning(is_ended)
        self.ended.emit(is_ended)

    @QtCore.pyqtSlot(bool)
    def has_muted(self, is_muted):
        """
        Notify that the media has been muted
        """
        log.warning(is_muted)
        self.muted.emit(is_muted)


class DisplayWatcher(QtCore.QObject):
    """
    This facilitates communication from the Display object in the browser back to the Python
    """
    initialised = QtCore.pyqtSignal(bool)

    @QtCore.pyqtSlot(bool)
    def setInitialised(self, is_initialised):
        """
        This method is called from the JS in the browser to set the _is_initialised attribute
        """
        log.info('Display is initialised: {init}'.format(init=is_initialised))
        self.initialised.emit(is_initialised)


class DisplayWindow(QtWidgets.QWidget, RegistryProperties):
    """
    This is a window to show the output
    """
    def __init__(self, parent=None, screen=None, can_show_startup_screen=True):
        """
        Create the display window
        """
        super(DisplayWindow, self).__init__(parent)
        # Gather all flags for the display window
        flags = QtCore.Qt.FramelessWindowHint | QtCore.Qt.Tool | QtCore.Qt.WindowStaysOnTopHint
        if self.settings.value('advanced/x11 bypass wm'):
            flags |= QtCore.Qt.X11BypassWindowManagerHint
        # Need to import this inline to get around a QtWebEngine issue
        from openlp.core.display.webengine import WebEngineView
        self._is_initialised = False
        self._can_show_startup_screen = can_show_startup_screen
        self._fbo = None
        self.setWindowTitle(translate('OpenLP.DisplayWindow', 'Display Window'))
        self.setWindowFlags(flags)
        self.setAttribute(QtCore.Qt.WA_TranslucentBackground)
        self.setAutoFillBackground(True)
        self.setAttribute(QtCore.Qt.WA_DeleteOnClose)
        self.layout = QtWidgets.QVBoxLayout(self)
        self.layout.setContentsMargins(0, 0, 0, 0)
        self.webview = WebEngineView(self)
        self.webview.setAttribute(QtCore.Qt.WA_TranslucentBackground)
        self.webview.page().setBackgroundColor(QtCore.Qt.transparent)
        self.layout.addWidget(self.webview)
        self.webview.loadFinished.connect(self.after_loaded)
        display_base_path = AppLocation.get_directory(AppLocation.AppDir) / 'core' / 'display' / 'html'
        self.display_path = display_base_path / 'display.html'
        self.checkerboard_path = display_base_path / 'checkerboard.png'
        self.openlp_splash_screen_path = display_base_path / 'openlp-splash-screen.png'
        self.set_url(QtCore.QUrl.fromLocalFile(path_to_str(self.display_path)))
        self.channel = QtWebChannel.QWebChannel(self)
        self.media_watcher = MediaWatcher(self)
        self.channel.registerObject('mediaWatcher', self.media_watcher)
        self.display_watcher = DisplayWatcher(self)
        self.channel.registerObject('displayWatcher', self.display_watcher)
        self.webview.page().setWebChannel(self.channel)
        self.display_watcher.initialised.connect(self.on_initialised)
        self.is_display = False
        self.scale = 1
        self.hide_mode = None
        self.__script_done = True
        self.__script_result = None
        if screen and screen.is_display:
            Registry().register_function('live_display_hide', self.hide_display)
            Registry().register_function('live_display_show', self.show_display)
            self.update_from_screen(screen)
            self.is_display = True
            # Only make visible on single monitor setup if setting enabled.
            if len(ScreenList()) > 1 or self.settings.value('core/display on monitor'):
                self.show()

    @property
    def is_initialised(self):
        return self._is_initialised

    def on_initialised(self, is_initialised):
        """
        Update the initialised status
        """
        self._is_initialised = is_initialised

    def update_from_screen(self, screen):
        """
        Update the number and the geometry from the screen.

        :param Screen screen: A `~openlp.core.display.screens.Screen` instance
        """
        self.setGeometry(screen.display_geometry)
        self.screen_number = screen.number

    def set_single_image(self, bg_color, image_path):
        """
        :param str bg_color: Background color
        :param Path image_path: Path to the image
        """
        image_uri = image_path.as_uri()
        self.run_javascript('Display.setFullscreenImage("{bg_color}", "{image}");'.format(bg_color=bg_color,
                                                                                          image=image_uri))

    def set_single_image_data(self, bg_color, image_data):
        self.run_javascript('Display.setFullscreenImageFromData("{bg_color}", '
                            '"{image_data}");'.format(bg_color=bg_color, image_data=image_data))

    def set_startup_screen(self):
        bg_color = self.settings.value('core/logo background color')
        image = self.settings.value('core/logo file')
        if path_to_str(image).startswith(':'):
            image = self.openlp_splash_screen_path
        image_uri = image.as_uri()
        self.run_javascript('Display.setStartupSplashScreen("{bg_color}", "{image}");'.format(bg_color=bg_color,
                                                                                              image=image_uri))

    def set_url(self, url):
        """
        Set the URL of the webview

        :param QtCore.QUrl | str url: The URL to set
        """
        if not isinstance(url, QtCore.QUrl):
            url = QtCore.QUrl(url)
        self.webview.setUrl(url)

    def set_html(self, html):
        """
        Set the html
        """
        self.webview.setHtml(html)

    def after_loaded(self):
        """
        Add stuff after page initialisation
        """
        js_is_display = str(self.is_display).lower()
        self.run_javascript('Display.init({do_transitions});'.format(do_transitions=js_is_display))
        wait_for(lambda: self._is_initialised)
        if self.scale != 1:
            self.set_scale(self.scale)
        if self._can_show_startup_screen:
            self.set_startup_screen()

    def run_javascript(self, script, is_sync=False):
        """
        Run some Javascript in the WebView

        :param script: The script to run, a string
        :param is_sync: Run the script synchronously. Defaults to False
        """
        log.debug(script)
        # Wait for previous scripts to finish
        wait_for(lambda: self.__script_done)
        if is_sync:
            self.__script_done = False
            self.__script_result = None

            def handle_result(result):
                """
                Handle the result from the asynchronous call
                """
                self.__script_done = True
                self.__script_result = result

            self.webview.page().runJavaScript(script, handle_result)
            # Wait for script to finish
            if not wait_for(lambda: self.__script_done):
                self.__script_done = True
            return self.__script_result
        else:
            self.webview.page().runJavaScript(script)

    def go_to_slide(self, verse):
        """
        Go to a particular slide.

        :param str verse: The verse to go to, e.g. "V1" for songs, or just "0" for other types
        """
        self.run_javascript('Display.goToSlide("{verse}");'.format(verse=verse))

    def load_verses(self, verses, is_sync=False):
        """
        Set verses in the display
        """
        json_verses = json.dumps(verses)
        print(json_verses)
        self.run_javascript('Display.setTextSlides({verses});'.format(verses=json_verses), is_sync=is_sync)

    def load_images(self, images):
        """
        Set images in the display
        """
        imagesr = copy.deepcopy(images)
        for image in imagesr:
            image['path'] = image['path'].as_uri()
        json_images = json.dumps(imagesr)
        self.run_javascript('Display.setImageSlides({images});'.format(images=json_images))

    def load_video(self, video):
        """
        Load video in the display
        """
        video = copy.deepcopy(video)
        video['path'] = video['path'].as_uri()
        json_video = json.dumps(video)
        self.run_javascript('Display.setVideo({video});'.format(video=json_video))

    def play_video(self):
        """
        Play the currently loaded video
        """
        self.run_javascript('Display.playVideo();')

    def pause_video(self):
        """
        Pause the currently playing video
        """
        self.run_javascript('Display.pauseVideo();')

    def stop_video(self):
        """
        Stop the currently playing video
        """
        self.run_javascript('Display.stopVideo();')

    def set_video_playback_rate(self, rate):
        """
        Set the playback rate of the current video.

        The rate can be any valid float, with 0.0 being stopped, 1.0 being normal speed,
        over 1.0 is faster, under 1.0 is slower, and negative is backwards.

        :param rate: A float indicating the playback rate.
        """
        self.run_javascript('Display.setPlaybackRate({rate});'.format(rate=rate))

    def set_video_volume(self, level):
        """
        Set the volume of the current video.

        The volume should be an int from 0 to 100, where 0 is no sound and 100 is maximum volume. Any
        values outside this range will raise a ``ValueError``.

        :param level: A number between 0 and 100
        """
        if level < 0 or level > 100:
            raise ValueError('Volume should be from 0 to 100, was "{}"'.format(level))
        self.run_javascript('Display.setVideoVolume({level});'.format(level=level))

    def toggle_video_mute(self):
        """
        Toggle the mute of the current video
        """
        self.run_javascript('Display.toggleVideoMute();')

    def save_screenshot(self, fname=None):
        """
        Save a screenshot, either returning it or saving it to file
        """
        pixmap = self.grab()
        if fname:
            ext = os.path.splitext(fname)[-1][1:]
            pixmap.save(fname, ext)
        else:
            return pixmap

    def set_theme(self, theme, is_sync=False, service_item_type=False):
        """
        Set the theme of the display
        """
<<<<<<< HEAD
        theme_copy = copy.deepcopy(theme)
        if self.is_display:
            if service_item_type == ServiceItemType.Text:
                if theme.background_type == 'video' or theme.background_type == 'live':
                    theme_copy.background_type = 'transparent'
=======
        print(service_item_type)
        print(theme.background_type)
        print(self.is_display)
        # If review Display for media so we need to display black box.
        if not self.is_display and service_item_type == ServiceItemType.Command:
            theme_copy = copy.deepcopy(theme)
            theme_copy.background_type = 'solid'
            theme_copy.background_start_color = '#090909'
            theme_copy.background_end_color = '#090909'
            theme_copy.background_main_color = '#090909'
            theme_copy.background_footer_color = '#090909'
            exported_theme = theme_copy.export_theme(is_js=True)
        # If background is transparent and this is not a display, inject checkerboard background image instead
        elif theme.background_type == 'transparent' and not self.is_display:
            theme_copy = copy.deepcopy(theme)
            theme_copy.background_type = 'image'
            theme_copy.background_filename = self.checkerboard_path
            exported_theme = theme_copy.export_theme(is_js=True)
>>>>>>> 72281e1e
        else:
            # If review Display for media so we need to display black box.
            if service_item_type == ServiceItemType.Command:
                theme_copy.background_type = 'solid'
                theme_copy.background_start_color = '#090909'
                theme_copy.background_end_color = '#090909'
                theme_copy.background_main_color = '#090909'
                theme_copy.background_footer_color = '#090909'
            # If background is transparent and this is not a display, inject checkerboard background image instead
            elif theme.background_type == 'transparent':
                theme_copy.background_type = 'image'
                theme_copy.background_filename = self.checkerboard_path
        exported_theme = theme_copy.export_theme(is_js=True)
        self.run_javascript('Display.setTheme({theme});'.format(theme=exported_theme), is_sync=is_sync)

    def get_video_types(self):
        """
        Get the types of videos playable by the embedded media player
        """
        return self.run_javascript('Display.getVideoTypes();', is_sync=True)

    def show_display(self):
        """
        Show the display
        """
        if self.is_display:
            # Only make visible on single monitor setup if setting enabled.
            if len(ScreenList()) == 1 and not self.settings.value('core/display on monitor'):
                return
        self.run_javascript('Display.show();')
        # Check if setting for hiding logo on startup is enabled.
        # If it is, display should remain hidden, otherwise logo is shown. (from def setup)
        if self.isHidden() and not self.settings.value('core/logo hide on startup'):
            self.setVisible(True)
        self.hide_mode = None
        # Trigger actions when display is active again.
        if self.is_display:
            Registry().execute('live_display_active')

    def blank_to_theme(self):
        """
        Blank to theme
        """
        self.run_javascript('Display.blankToTheme();')

    def hide_display(self, mode=HideMode.Screen):
        """
        Hide the display by making all layers transparent Store the images so they can be replaced when required

        :param mode: How the screen is to be hidden
        """
        log.debug('hide_display mode = {mode:d}'.format(mode=mode))
        if self.is_display:
            # Only make visible on single monitor setup if setting enabled.
            if len(ScreenList()) == 1 and not self.settings.value('core/display on monitor'):
                return
        if mode == HideMode.Screen:
            self.setVisible(False)
        elif mode == HideMode.Blank:
            self.run_javascript('Display.blankToBlack();')
        else:
            self.run_javascript('Display.blankToTheme();')
        if mode != HideMode.Screen:
            if self.isHidden():
                self.setVisible(True)
                self.webview.setVisible(True)
        self.hide_mode = mode

    def set_scale(self, scale):
        """
        Set the HTML scale
        """
        self.scale = scale
        # Only scale if initialised (scale run again once initialised)
        if self._is_initialised:
            self.run_javascript('Display.setScale({scale});'.format(scale=scale * 100))

    def alert(self, text, settings):
        """
        Set an alert
        """
        self.run_javascript('Display.alert("{text}", {settings});'.format(text=text, settings=settings))<|MERGE_RESOLUTION|>--- conflicted
+++ resolved
@@ -370,32 +370,11 @@
         """
         Set the theme of the display
         """
-<<<<<<< HEAD
         theme_copy = copy.deepcopy(theme)
         if self.is_display:
             if service_item_type == ServiceItemType.Text:
                 if theme.background_type == 'video' or theme.background_type == 'live':
                     theme_copy.background_type = 'transparent'
-=======
-        print(service_item_type)
-        print(theme.background_type)
-        print(self.is_display)
-        # If review Display for media so we need to display black box.
-        if not self.is_display and service_item_type == ServiceItemType.Command:
-            theme_copy = copy.deepcopy(theme)
-            theme_copy.background_type = 'solid'
-            theme_copy.background_start_color = '#090909'
-            theme_copy.background_end_color = '#090909'
-            theme_copy.background_main_color = '#090909'
-            theme_copy.background_footer_color = '#090909'
-            exported_theme = theme_copy.export_theme(is_js=True)
-        # If background is transparent and this is not a display, inject checkerboard background image instead
-        elif theme.background_type == 'transparent' and not self.is_display:
-            theme_copy = copy.deepcopy(theme)
-            theme_copy.background_type = 'image'
-            theme_copy.background_filename = self.checkerboard_path
-            exported_theme = theme_copy.export_theme(is_js=True)
->>>>>>> 72281e1e
         else:
             # If review Display for media so we need to display black box.
             if service_item_type == ServiceItemType.Command:
