/**
 * display.js is the main Javascript file that is used to drive the display.
 */


/**
 * Background type enumeration
 */
var BackgroundType = {
  Transparent: "transparent",
  Solid: "solid",
  Gradient: "gradient",
  Video: "video",
  Image: "image"
};

/**
 * Gradient type enumeration
 */
var GradientType = {
  Horizontal: "horizontal",
  LeftTop: "leftTop",
  LeftBottom: "leftBottom",
  Vertical: "vertical",
  Circular: "circular"
};

/**
 * Horizontal alignment enumeration
 */
var HorizontalAlign = {
  Left: 0,
  Right: 1,
  Center: 2,
  Justify: 3
};

/**
 * Vertical alignment enumeration
 */
var VerticalAlign = {
  Top: 0,
  Middle: 1,
  Bottom: 2
};

/**
 * Transition type enumeration
 */
var TransitionType = {
  Fade: 0,
  Slide: 1,
  Convex: 2,
  Concave: 3,
  Zoom: 4
};

/**
 * Transition speed enumeration
 */
var TransitionSpeed = {
  Normal: 0,
  Fast: 1,
  Slow: 2
};


/**
 * Transition direction enumeration
 */
var TransitionDirection = {
  Horizontal: 0,
  Vertical: 1
};

/**
 * Audio state enumeration
 */
var AudioState = {
  Playing: "playing",
  Paused: "paused",
  Stopped: "stopped"
};

/**
 * Transition state enumeration
 */
var TransitionState = {
  EntranceTransition: "entranceTransition",
  NoTransition: "noTransition",
  ExitTransition: "exitTransition"
};

/**
 * Animation state enumeration
 */
var AnimationState = {
  NoAnimation: "noAnimation",
  ScrollingText: "scrollingText",
  NonScrollingText: "noScrollingText"
};

/**
 * Alert location enumeration
 */
var AlertLocation = {
  Top: 0,
  Middle: 1,
  Bottom: 2
};

/**
 * Alert state enumeration
 */
var AlertState = {
  Displaying: "displaying",
  NotDisplaying: "notDisplaying"
};

/**
 * Alert delay enumeration
 */
var AlertDelay = {
  FiftyMilliseconds: 50,
  OneSecond: 1000,
  OnePointFiveSeconds: 1500
};

/**
 * Return an array of elements based on the selector query
 * @param {string} selector - The selector to find elements
 * @returns {array} An array of matching elements
 */
function $(selector) {
  return Array.from(document.querySelectorAll(selector));
}

/**
 * Build linear gradient CSS
 * @private
 * @param {string} direction - The direction or angle of the gradient e.g. to bottom or 90deg
 * @param {string} startColor - The starting color
 * @param {string} endColor - The ending color
 * @returns {string} A string of the gradient CSS
 */
function _buildLinearGradient(direction, startColor, endColor) {
  return "linear-gradient(" + direction + ", " + startColor + ", " + endColor + ") fixed";
}

/**
 * Build radial gradient CSS
 * @private
 * @param {string} width - Width of the gradient
 * @param {string} startColor - The starting color
 * @param {string} endColor - The ending color
 * @returns {string} A string of the gradient CSS
 */
function _buildRadialGradient(width, startColor, endColor) {
  return "radial-gradient(" + startColor + ", " + endColor + ") fixed";
}

/**
 * Build a set of text shadows to form an outline
 * @private
 * @param {Number} size - The desired width of the outline
 * @param {string} color - The color of the outline
 * @returns {array} A list of shadows to be given to "text-shadow"
 */
function _buildTextOutline(size, color) {
  let shadows = [];
  // Outlines work from -(size) to +(size)
  let from = size * -1;
  // Loop through all the possible size iterations and add them to the array
  for (let i = from; i <= size; i++) {
    for (let j = from; j <= size; j++) {
      shadows.push(color + " " + i + "pt " + j + "pt 0pt");
    }
  }
  return shadows;
}

/**
 * Build a text shadow
 * @private
 * @param {Number} offset - The offset of the shadow
 * @param {string} color - The color that the shadow should be
 * @returns {string} The text-shadow rule
 */
function _buildTextShadow(offset, size, color) {
  let shadows = [];
  let from = (size * -1) + offset;
  let to = size + offset;
  for (let i = from; i <= to; i++) {
    for (let j = from; j <= to; j++) {
      shadows.push(color + " " + i + "pt " + j + "pt 0pt");
    }
  }
  return shadows.join(", ");
}

/**
 * Get a style value from an element (computed or manual)
 * @private
 * @param {Object} element - The element whose style we want
 * @param {string} style - The name of the style we want
 * @returns {(Number|string)} The style value (type depends on the style)
 */
function _getStyle(element, style) {
  return document.defaultView.getComputedStyle(element).getPropertyValue(style);
}

/**
 * Convert newlines to <br> tags
 * @private
 * @param {string} text - The text to parse
 * @returns {string} The text now with <br> tags
 */
function _nl2br(text) {
  return text.replace("\r\n", "\n").replace("\n", "<br>");
}

/**
 * Prepare text by creating paragraphs and calling _nl2br to convert newlines to <br> tags
 * @private
 * @param {string} text - The text to parse
 * @returns {string} The text now with <p> and <br> tags
 */
function _prepareText(text) {
  return "<p>" + _nl2br(text) + "</p>";
}

/**
 * Change a camelCaseString to a camel-case-string
 * @private
 * @param {string} text
 * @returns {string} the Un-camel-case-ified string
 */
function _fromCamelCase(text) {
  return text.replace(/([A-Z])/g, function (match, submatch) {
    return '-' + submatch.toLowerCase();
  });
}

/**
 * Create a CSS style
 * @private
 * @param {string} selector - The selector for this style
 * @param {Object} rules - The rules to apply to the style
 */
function _createStyle(selector, rules) {
  var style;
  var id = selector.replace("#", "").replace(" .", "-").replace(".", "-").replace(" ", "_");
  if ($("style#" + id).length != 0) {
    style = $("style#" + id)[0];
  }
  else {
    style = document.createElement("style");
    document.getElementsByTagName("head")[0].appendChild(style);
    style.type = "text/css";
    style.id = id;
  }
  var rulesString = selector + " { ";
  for (var key in rules) {
    var ruleValue = rules[key];
    var ruleKey = _fromCamelCase(key);
    rulesString += "" + ruleKey + ": " + ruleValue + ";";
  }
  rulesString += " } ";
  if (style.styleSheet) {
    style.styleSheet.cssText = rulesString;
  }
  else {
    style.appendChild(document.createTextNode(rulesString));
  }
}

/**
 * Fixes font name to match CSS names.
 * @param {string} fontName Font Name
 * @returns Fixed Font Name
 */
function _fixFontName(fontName) {
  if (!fontName || (fontName == 'Sans Serif')) {
    return 'sans-serif';
  }

  return "'" + fontName + "'";
}

/**
 * The Display object is what we use from OpenLP
 */
var Display = {
  /** @type {HTMLElement} */
  _slidesContainer: null,
  /** @type {HTMLElement} */
  _footerContainer: null,
  /** @type {HTMLElement} */
  _backgroundsContainer: null,
  _alerts: [],
  _slides: {},
  _alertSettings: {},
  _alertState: AlertState.NotDisplaying,
  _transitionState: TransitionState.NoTransition,
  _animationState: AnimationState.NoAnimation,
  _doTransitions: false,
  _doItemTransitions: false,
  _skipNextTransition: false,
  _themeApplied: true,
  _revealConfig: {
    margin: 0.0,
    minScale: 1.0,
    maxScale: 1.0,
    controls: false,
    progress: false,
    history: false,
    keyboard: false,
    overview: false,
    center: false,
    touch: false,
    help: false,
    transition: "none",
    backgroundTransition: "none",
    viewDistance: 9999,
    width: "100%",
    height: "100%"
  },
  _lastRequestAnimationFrameHandle: null,

  /**
   * Start up reveal and do any other initialisation
   * @param {object} options - The initialisation options:
   *                           * {bool} isDisplay         - Is this a real display output
   *                           * {bool} doItemTransitions - Transition between service items
   *                           * {bool} hideMouse         - Hide the cursor when hovering on this display
   */
  init: function (options) {
    // Set defaults for undefined values
    options = options || {};
    let isDisplay = options.isDisplay || false;
    let doItemTransitions = options.doItemTransitions || false;
    let hideMouse = options.hideMouse || false;
    if (options.slideNumbersInFooter) {
      Display._revealConfig.slideNumber = Display.setFooterSlideNumbers;
    }

    // Now continue to initialisation
    if (!isDisplay) {
      document.body.classList.add('checkerboard');
    }
    if (hideMouse) {
      document.body.classList.add('hide-mouse');
    }
    Display._slidesContainer = $(".slides")[0];
    Display._footerContainer = $(".footer")[0];
    Display._backgroundsContainer = $(".backgrounds")[0];
    Display._doTransitions = isDisplay;
    Reveal.initialize(Display._revealConfig);
    Reveal.addEventListener('slidechanged', Display._onSlideChanged);
    Display.setItemTransition(doItemTransitions && isDisplay);
    displayWatcher.setInitialised(true);
  },
  /**
   * Reinitialise Reveal
   */
  reinit: function () {
    Reveal.sync();
    // Python expects to be on first page after reinit
    Reveal.slide(0);
  },
  /**
   * Enable/Disable item transitions
   */
  setItemTransition: function (enable) {
    Display._doItemTransitions = enable;
    var body = $("body")[0];
    if (enable) {
      body.classList.add("transition");
      Reveal.configure({"backgroundTransition": "fade", "transitionSpeed": "default"});
    } else {
      body.classList.remove("transition");
      Reveal.configure({"backgroundTransition": "none"});
    }
  },
  /**
   * Clear the current list of slides
  */
  clearSlides: function () {
    Display._slidesContainer.innerHTML = "";
    Display._clearSlidesList();
  },
  /**
   * Clear the current list of slides
  */
  _clearSlidesList: function () {
    Display._footerContainer.innerHTML = "";
    Display._slides = {};
  },
  /**
   * Add new item/slides, replacing the old one
   * Clears current list of slides but allows time for a transition animation
   * Items are ordered newest to oldest in the slides container
   * @param {element} new_slides - New slides to display
   * @param {element} is_text - Used to decide if the theme main area constraints should apply
  */
  replaceSlides: function (new_slides, is_text=false) {
    if (Display._doItemTransitions) {
      new_slides.setAttribute('data-transition', "fade");
      new_slides.setAttribute('data-transition-speed', "default");
    }
    new_slides.classList.add("future");
    Display.applyTheme(new_slides, is_text);
    Display._slidesContainer.prepend(new_slides);
    var currentSlide = Reveal.getIndices();
    if (Display._doItemTransitions && Display._slidesContainer.children.length >= 2 && !Display._skipNextTransition) {
      // Set the slide one section ahead so we'll stay on the old slide after reinit
      Reveal.slide(1, currentSlide.v);
      Display.reinit();
      // Timeout to allow time to transition before deleting the old slides
      setTimeout (Display._removeLastSection, 5000);
    } else {
      Reveal.slide(0, currentSlide.v);
      Reveal.sync();
      Display._removeLastSection();
      Display._skipNextTransition = false;
    }
  },
  /**
   * Removes the last slides item if there are more than one
  */
  _removeLastSection: function () {
    if (Display._slidesContainer.children.length > 1) {
      Display._slidesContainer.lastChild.remove();
    }
  },
  /**
   * Checks if the present slide content fits within the slide
  */
  doesContentFit: function () {
    var currSlide = $("section.text-slides");
    if (currSlide.length === 0) {
      currSlide = Display._footerContainer;
    } else {
      currSlide = currSlide[0];
    }
    return currSlide.clientHeight >= currSlide.scrollHeight;
  },
  /**
   * Generate the OpenLP startup splashscreen
   * @param {string} bg_color - The background color
   * @param {string} image - Path to the splash image
   */
  setStartupSplashScreen: function(bg_color, image) {
    Display._clearSlidesList();
    var section = document.createElement("section");
    section.setAttribute("id", 0);
    section.setAttribute("data-background", bg_color);
    section.setAttribute("style", "height: 100%; width: 100%;");
    var img = document.createElement('img');
    img.src = Display._getFileUrl(image);
    img.setAttribute("style", "position: absolute; top: 0; bottom: 0; left: 0; right: 0; margin: auto; max-height: 100%; max-width: 100%");
    section.appendChild(img);
    Display._slides['0'] = 0;
    Display.replaceSlides(section);
  },
  /**
   * Set fullscreen image from path
   * @param {string} bg_color - The background color
   * @param {string} image - Path to the image
   */
  setFullscreenImage: function(bg_color, image) {
    Display.clearSlides();
    var section = document.createElement("section");
    section.setAttribute("id", 0);
    section.setAttribute("data-background", bg_color);
    section.setAttribute("style", "height: 100%; width: 100%;");
    var img = document.createElement('img');
    img.src = image;
    img.setAttribute("style", "height: 100%; width: 100%");
    section.appendChild(img);
    Display._slides['0'] = 0;
    Display.replaceSlides(section);
  },
  /**
   * Set fullscreen image from base64 data
   * @param {string} bg_color - The background color
   * @param {string} image_data - base64 encoded image data
   */
  setFullscreenImageFromData: function(bg_color, image_data) {
    Display.clearSlides();
    var section = document.createElement("section");
    section.setAttribute("id", 0);
    section.setAttribute("data-background", bg_color);
    section.setAttribute("style", "height: 100%; width: 100%;");
    var img = document.createElement('img');
    img.src = 'data:image/jpeg;base64,' + image_data;
    img.setAttribute("style", "height: 100%; width: 100%");
    section.appendChild(img);
    Display._slidesContainer.appendChild(section);
    Display._slides['0'] = 0;
    Display.reinit();
  },
  /**
   * Display an alert. If there's an alert already showing, add this one to the queue
   * @param {string} text - The alert text
   * @param {Object} JSON object - The settings for the alert object
  */
  alert: function (text, settings) {
    if (text == "") {
      return null;
    }
    if (Display._alertState === AlertState.Displaying) {
      Display.addAlertToQueue(text, settings);
    }
    else {
      Display.showAlert(text, settings);
    }
  },
  /**
   * Show the alert on the screen
   * @param {string} text - The alert text
   * @param {Object} JSON object - The settings for the alert
  */
  showAlert: function (text, settings) {
    var alertBackground = $('#alert-background')[0];
    var alertText = $('#alert-text')[0];
    // create styles for the alerts from the settings
    _createStyle("#alert-background.settings", {
      backgroundColor: settings.backgroundColor,
      fontFamily: _fixFontName(settings.fontFace),
      fontSize: settings.fontSize.toString() + "pt",
      color: settings.fontColor
    });
    alertBackground.classList.add("settings");
    alertBackground.classList.replace("hide", "show");
    alertText.innerHTML = text;
    Display.setAlertLocation(settings.location);
    Display._transitionState = TransitionState.EntranceTransition;
    /* Check if the alert is a queued alert */
    if (Display._alertState !== AlertState.Displaying) {
      Display._alertState = AlertState.Displaying;
    }
    alertBackground.addEventListener('transitionend', Display.alertTransitionEndEvent, false);
    alertText.addEventListener('animationend', Display.alertAnimationEndEvent, false);
    /* Either scroll the alert, or make it disappear at the end of its time */
    if (settings.scroll) {
      Display._animationState = AnimationState.ScrollingText;
      alertText.classList.add('scrolling');
      alertText.classList.replace("hide", "show");
      var animationSettings = "alert-scrolling-text " + settings.timeout +
                              "s linear 0.6s " + settings.repeat + " normal";
      alertText.style.animation = animationSettings;
    }
    else {
      Display._animationState = AnimationState.NonScrollingText;
      alertText.classList.replace("hide", "show");
      setTimeout (function () {
        Display._animationState = AnimationState.NoAnimation;
        Display.hideAlert();
      }, settings.timeout * AlertDelay.OneSecond);
    }
  },
  /**
   * Hide the alert at the end
   */
  hideAlert: function () {
    var alertBackground = $('#alert-background')[0];
    var alertText = $('#alert-text')[0];
    Display._transitionState = TransitionState.ExitTransition;
    alertText.classList.replace("show", "hide");
    alertBackground.classList.replace("show", "hide");
    alertText.style.animation = "";
    Display._alertState = AlertState.NotDisplaying;
  },
  /**
   * Add an alert to the alert queue
   * @param {string} text - The alert text to be displayed
   * @param {Object} setttings - JSON object containing the settings for the alert
   */
  addAlertToQueue: function (text, settings) {
    Display._alerts.push({text: text, settings: settings});
  },
  /**
   * The alertTransitionEndEvent called after a transition has ended
   */
  alertTransitionEndEvent: function (e) {
    e.stopPropagation();
    if (Display._transitionState === TransitionState.EntranceTransition) {
      Display._transitionState = TransitionState.NoTransition;
    }
    else if (Display._transitionState === TransitionState.ExitTransition) {
      Display._transitionState = TransitionState.NoTransition;
      Display.hideAlert();
      Display.showNextAlert();
    }
  },
  /**
   * The alertAnimationEndEvent called after an animation has ended
   */
  alertAnimationEndEvent: function (e) {
    e.stopPropagation();
    Display.hideAlert();
  },
  /**
   * Set the location of the alert
   * @param {int} location - Integer number with the location of the alert on screen
   */
  setAlertLocation: function (location) {
    var alertContainer = $(".alert-container")[0];
    // Remove an existing location classes
    alertContainer.classList.remove("top");
    alertContainer.classList.remove("middle");
    alertContainer.classList.remove("bottom");
    // Apply the location class we want
    switch (location) {
      case AlertLocation.Top:
        alertContainer.classList.add("top");
        break;
      case AlertLocation.Middle:
        alertContainer.classList.add("middle");
        break;
      case AlertLocation.Bottom:
      default:
        alertContainer.classList.add("bottom");
        break;
    }
  },
  /**
  * Display the next alert in the queue
  */
  showNextAlert: function () {
    if (Display._alerts.length > 0) {
      var alertObject = Display._alerts.shift();
      Display._alertState = AlertState.DisplayingFromQueue;
      Display.showAlert(alertObject.text, alertObject.settings);
    }
    else {
      // For the tests
      return null;
    }
  },
  /**
   * Create a text slide.
   * @param {string} verse - The verse number, e.g. "v1"
   * @param {string} text - The HTML for the verse, e.g. "line1<br>line2"
   */
  _createTextSlide: function (verse, text) {
    var slide;
    var html = _prepareText(text);
    slide = document.createElement("section");
    slide.setAttribute("id", verse);
    // The "future" class is used internally by reveal, it's used here to hide newly added slides
    slide.classList.add("future");
    slide.innerHTML = html;
    return slide;
  },

  _onSlideChanged: function(event) {
    Display._footerContainer.querySelectorAll('.footer-item')
      .forEach(footerItem => footerItem.classList.remove('active'));
    var currentSlideNth = parseInt(event.currentSlide.getAttribute('data-slide'));
    var newActiveFooter = Display._footerContainer.querySelector('.footer-item[data-slide="' + currentSlideNth + '"]');

    if (newActiveFooter) {
      newActiveFooter.classList.add('active');
    }
  },

  /**
   * Set text slides.
   * @param {Object[]} slides - A list of slides to add as JS objects: {"verse": "v1", "text": "line 1\nline2"}
   */
  setTextSlides: function (slides) {
    Display._clearSlidesList();
    var slide_html;
    var parentSection = document.createElement("section");
    parentSection.classList = "text-slides";
    slides.forEach(function (slide, index) {
      slide_html = Display._createTextSlide(slide.verse, slide.text);
      slide_html.setAttribute('data-slide', index);
      parentSection.appendChild(slide_html);
      Display._slides[slide.verse] = parentSection.children.length - 1;
      if (slide.footer) {
        var footerSlide = document.createElement('div');
        footerSlide.classList.add('footer-item');
        footerSlide.setAttribute('data-slide', index);
        var currentSlide = Reveal.getIndices();
        if (currentSlide) {
          currentSlide = currentSlide.v;
        } else {
          currentSlide = 0;
        }
        if (index == currentSlide) {
          footerSlide.classList.add('active');
        }
        footerSlide.innerHTML = slide.footer;
        Display._footerContainer.append(footerSlide);
      }
    });
    Display.replaceSlides(parentSection, true);
  },
  /**
   * Set a single text slide. This changes the slide with no transition.
   * Prevents the need to reapply the theme if only changing content.
   * @param String slide - Text to put on the slide
   */
  setTextSlide: function (text) {
    if (Display._slides.hasOwnProperty("test-slide") && Object.keys(Display._slides).length === 1) {
      var slide = $("#" + "test-slide")[0];
      var html = _prepareText(text);
      if (slide.innerHTML != html) {
        slide.innerHTML = html;
      }
      if (!Display._themeApplied) {
        Display.applyTheme(slide.parent);
      }
    } else {
      Display._clearSlidesList();
      var slide_html;
      var parentSection = document.createElement("section");
      parentSection.classList = "text-slides";
      slide_html = Display._createTextSlide("test-slide", text);
      slide_html.setAttribute('data-slide', 0);
      parentSection.appendChild(slide_html);
      Display._slides["test-slide"] = 0;
      Display.applyTheme(parentSection);
      Display._slidesContainer.innerHTML = "";
      Display._slidesContainer.prepend(parentSection);
      Display.reinit();
    }
  },
  /**
   * Set image slides
   * @param {Object[]} slides - A list of images to add as JS objects [{"path": "url/to/file"}]
   */
  setImageSlides: function (slides) {
    Display._clearSlidesList();
    var parentSection = document.createElement("section");
    slides.forEach(function (slide, index) {
      var section = document.createElement("section");
      section.setAttribute("id", index);
      section.setAttribute("style", "height: 100%; width: 100%;");
      var img = document.createElement('img');
      img.src = Display._getFileUrl(slide.path);
      img.setAttribute("style", "width: 100%; height: 100%; margin: 0; object-fit: contain;");
      img.setAttribute('data-slide', index);
      section.appendChild(img);
      parentSection.appendChild(section);
      Display._slides[index.toString()] = index;
    });
    Display.replaceSlides(parentSection);
  },
  /**
   * Set a video
   * @param {Object} video - The video to show as a JS object: {"path": "url/to/file"}
   */
  setVideo: function (video) {
    Display._clearSlidesList();
    var section = document.createElement("section");
    section.setAttribute("data-background", "#000");
    var videoElement = document.createElement("video");
    videoElement.src = video.path;
    videoElement.preload = "auto";
    videoElement.setAttribute("id", "video");
    videoElement.setAttribute("style", "height: 100%; width: 100%;");
    videoElement.setAttribute('data-slide', 0);
    videoElement.autoplay = false;
    // All the update methods below are Python functions, hence not camelCase
    videoElement.addEventListener("durationchange", function (event) {
      mediaWatcher.update_duration(event.target.duration);
    });
    videoElement.addEventListener("timeupdate", function (event) {
      mediaWatcher.update_progress(event.target.currentTime);
    });
    videoElement.addEventListener("volumeupdate", function (event) {
      mediaWatcher.update_volume(event.target.volume);
    });
    videoElement.addEventListener("ratechange", function (event) {
      mediaWatcher.update_playback_rate(event.target.playbackRate);
    });
    videoElement.addEventListener("ended", function (event) {
      mediaWatcher.has_ended(event.target.ended);
    });
    videoElement.addEventListener("muted", function (event) {
      mediaWatcher.has_muted(event.target.muted);
    });
    section.appendChild(videoElement);
    Display.replaceSlides(section);
  },
  /**
   * Play a video
   */
  playVideo: function () {
    var videoElem = $("#video");
    if (videoElem.length == 1) {
      videoElem[0].play();
    }
  },
  /**
   * Pause a video
   */
  pauseVideo: function () {
    var videoElem = $("#video");
    if (videoElem.length == 1) {
      videoElem[0].pause();
    }
  },
  /**
   * Stop a video
   */
  stopVideo: function () {
    var videoElem = $("#video");
    if (videoElem.length == 1) {
      videoElem[0].pause();
      videoElem[0].currentTime = 0.0;
    }
  },
  /**
   * Go to a particular time in a video
   * @param seconds The position in seconds to seek to
   */
  seekVideo: function (seconds) {
    var videoElem = $("#video");
    if (videoElem.length == 1) {
      videoElem[0].currentTime = seconds;
    }
  },
  /**
   * Set the playback rate of a video
   * @param rate A Double of the rate. 1.0 => 100% speed, 0.75 => 75% speed, 1.25 => 125% speed, etc.
   */
  setPlaybackRate: function (rate) {
    var videoElem = $("#video");
    if (videoElem.length == 1) {
      videoElem[0].playbackRate = rate;
    }
  },
  /**
   * Set the volume
   * @param level The volume level from 0 to 100.
   */
  setVideoVolume: function (level) {
    var videoElem = $("#video");
    if (videoElem.length == 1) {
      videoElem[0].volume = level / 100.0;
    }
  },
  /**
   * Mute the volume
   */
  toggleVideoMute: function () {
    var videoElem = $("#video");
    if (videoElem.length == 1) {
      videoElem[0].muted = !videoElem[0].muted;
    }
  },
  /**
   * Clear the background audio playlist
   */
  clearPlaylist: function () {
    var backgroundAudoElem = $("#background-audio");
    if (backgroundAudoElem.length == 1) {
      var audio = backgroundAudoElem[0];
      /* audio.playList */
    }
  },
  /**
   * Add background audio
   * @param files The list of files as objects in an array
   */
  addBackgroundAudio: function (files) {
  },
  /**
   * Go to a slide.
   * @param slide The slide number or name, e.g. "v1", 0
   */
  goToSlide: function (slide) {
    if (Display._slides.hasOwnProperty(slide)) {
      Reveal.slide(0, Display._slides[slide]);
    }
    else {
      Reveal.slide(0, slide);
    }
  },
  /**
   * Go to the next slide in the list
  */
  next: Reveal.nextFragment,
  /**
   * Go to the previous slide in the list
  */
  prev: Reveal.prevFragment,
  /**
   * Blank the screen
  */
  toBlack: function () {
    return new Promise((resolve, reject) => {
      /* Avoid race conditions where display goes to transparent and quickly goes to black */
      Display._abortLastTransitionOperation();
      /*
        Reveal's black overlay should be shown before the transitions are
        restored, to avoid screen flashes
      */
      Display._restorePauseBehavior();
      Display._requestAnimationFrameExclusive(function() {
        if (!Reveal.isPaused()) {
          Reveal.togglePause();
        }
        Display._reenableGlobalTransitions(function() {
          var documentBody = $("body")[0];
          documentBody.style.opacity = 1;
          resolve();
        });
      });
    });
  },
  /**
   * Hide all but theme background
  */
  toTheme: function () {
    return new Promise((resolve, reject) => {
      Display._abortLastTransitionOperation();
      /*
        Reveal's black overlay should be shown before the transitions are
        restored, to avoid screen flashes
      */
      Display._restorePauseBehavior();
      var documentBody = $("body")[0];
      documentBody.style.opacity = 1;
      Display._slidesContainer.style.opacity = 0;
      Display._footerContainer.style.opacity = 0;
      if (Reveal.isPaused()) {
        Reveal.togglePause();
      }
      Display._reenableGlobalTransitions(function() {
        resolve();
      });
    });
  },
  /**
   * Hide everything (CAUTION: Causes a invisible mouse barrier)
  */
  toTransparent: function () {
    return new Promise((resolve, reject) => {
      Display._abortLastTransitionOperation();
      var documentBody = $("body")[0];
      documentBody.style.opacity = 0;
      if (!Reveal.isPaused()) {
        /*
          Removing previously the overlay if it's not paused, to avoid a
          content flash while going from black screen to transparent
        */
        document.body.classList.add('is-desktop');
        Reveal.togglePause();
      }
      /*
        Waiting for body transition to happen, now it would be safe to
        hide the Webview (as other transitions were suppressed)
      */
      Display._abortLastTransitionOperation();
      Display._addTransitionEndEventToBody(transitionEndEvent);
      function transitionEndEvent(e) {
        // Targeting only body
        if (e.target != documentBody) {
          return;
        }
        /*
          Disabling all transitions (except body) to allow the Webview to attain the
          transparent state before it gets hidden by Qt.
        */
        document.body.classList.add('disable-transitions');
        document.body.classList.add('is-desktop');
        Display._slidesContainer.style.opacity = 0;
        Display._footerContainer.style.opacity = 0;
        /*
          Repainting before hiding the Webview to avoid flashes when
          showing it again.
        */
        displayWatcher.pleaseRepaint();
        /* Waiting for repaint to happen before saying that it's done. */
        Display._requestAnimationFrameExclusive(function() {
          /* We're transparent now, aborting any transition event between */
          Display._abortLastTransitionOperation();
          resolve();
        });
      }
    });
  },
  /**
   * Show the screen
  */
  show: function () {
    return new Promise((resolve, reject) => {
      var documentBody = $("body")[0];
      /*
        Removing transitionend event, avoids the content being hidden if the user
        tries to show content again before toTransparent() transitionend event
        happens
      */
      Display._abortLastTransitionOperation();

      Display._slidesContainer.style.opacity = 1;
      Display._footerContainer.style.opacity = 1;
      if (Reveal.isPaused()) {
        Reveal.togglePause();
      }
      Display._restorePauseBehavior();
      Display._reenableGlobalTransitions(function() {
        documentBody.style.opacity = 1;
        resolve();
      });
    });
  },

  _reenableGlobalTransitions: function(afterCallback) {
    Display._requestAnimationFrameExclusive(function() {
      /*
        Waiting for the previous opacity + unpause operations to complete
        to restore the transitions behavior
      */
      document.body.classList.remove('disable-transitions');
      if (typeof afterCallback === 'function') {
        afterCallback();
      }
    });
  },

  /**
   * Shows again the Reveal's black pause overlay that was
   * hidden before Webview was hidden
   */
  _restorePauseBehavior: function() {
    document.body.classList.remove('is-desktop');
  },

  /**
   * Cancels previous requested animationFrame.
   * Last animationFrame should be aborted to avoid race condition bugs when
   * the user changes the view modes too quickly, for example.
   */
  _requestAnimationFrameExclusive: function(callback) {
    cancelAnimationFrame(Display._lastRequestAnimationFrameHandle);
    Display._lastRequestAnimationFrameHandle = requestAnimationFrame(callback);
  },

  /**
   * Aborts last body's transitionend and requestAnimationFrame's events, to avoid
   * race condition bugs.
   */
  _abortLastTransitionOperation: function() {
    Display._removeTransitionEndEventToBody();
    cancelAnimationFrame(Display._lastRequestAnimationFrameHandle);
  },

  /**
   * Intercepts the addEventListener call and stores it, so that it acts
   * like the ontransitionend GlobalEventHandler.
   */
  _addTransitionEndEventToBody: function(listener) {
    Display._lastTransitionEndBodyEvent = listener;
    document.body.addEventListener('transitionend', listener);
  },

  _removeTransitionEndEventToBody: function() {
    document.body.removeEventListener('transitionend', Display._lastTransitionEndBodyEvent);
  },

  /**
   * Figure out how many lines can fit on a slide given the font size
   * @param fontSize The font size in pts
   */
  calculateLineCount: function (fontSize) {
    var p = $(".slides > section > section > p");
    if (p.length == 0) {
      Display.addSlide("v1", "Arky arky");
      p = $(".slides > section > section > p");
    }
    p = p[0];
    p.style.fontSize = "" + fontSize + "pt";
    var d = $(".slides > section")[0];
    var lh = parseFloat(_getStyle(p, "line-height"));
    var dh = parseFloat(_getStyle(d, "height"));
    return Math.floor(dh / lh);
  },
  /**
   * Prepare the theme for the next item to be added
   * @param theme The theme to be used
   */
  setTheme: function (theme) {
    if (Display._theme != theme) {
      Display._themeApplied = false;
      Display._theme = theme;
    }
  },
  /**
   * Set background image, replaced when theme is updated/applied
   * @param image_path Image path
   */
  setBackgroundImage: function (image_path) {
    var targetElement = $(".slides > section")[0];
    targetElement.setAttribute("data-background", "url('" + image_path + "')");
    targetElement.setAttribute("data-background-size", "cover");
    Reveal.sync();
  },
  /**
   * Reset/reapply the theme
   */
  resetTheme: function () {
    var targetElement = $(".slides > section")[0];
    if (!targetElement) {
      console.warn("Couldn't reset theme: No slides exist");
      return;
    }
    Display.applyTheme(targetElement, targetElement.classList.contains("text-slides"));
    Reveal.sync();
  },
  /**
   * Apply the theme to the provided element
   * @param targetElement The target element to apply the theme (expected to be a <section> in the slides container)
   * @param is_text Used to decide if the main area constraints should be applied
   */
  applyTheme: function (targetElement, is_text=true) {
    Display._themeApplied = true;
    if (!Display._theme) {
      return;
    }
    // Set slide transitions
    var new_transition_type = "none",
        new_transition_speed = "default";
    if (!!Display._theme.display_slide_transition && Display._doTransitions) {
      switch (Display._theme.display_slide_transition_type) {
        case TransitionType.Fade:
          new_transition_type = "fade";
          break;
        case TransitionType.Slide:
          new_transition_type = "slide";
          break;
        case TransitionType.Convex:
          new_transition_type = "convex";
          break;
        case TransitionType.Concave:
          new_transition_type = "concave";
          break;
        case TransitionType.Zoom:
          new_transition_type = "zoom";
          break;
        default:
          new_transition_type = "fade";
      }
      switch (Display._theme.display_slide_transition_speed) {
        case TransitionSpeed.Normal:
          new_transition_speed = "default";
          break;
        case TransitionSpeed.Fast:
          new_transition_speed = "fast";
          break;
        case TransitionSpeed.Slow:
          new_transition_speed = "slow";
          break;
        default:
          new_transition_speed = "default";
      }
      switch (Display._theme.display_slide_transition_direction) {
        case TransitionDirection.Vertical:
          new_transition_type += "-vertical";
          break;
        case TransitionDirection.Horizontal:
        default:
          new_transition_type += "-horizontal";
      }
      if (Display._theme.display_slide_transition_reverse) {
        new_transition_type += "-reverse";
      }
    }
    var slides = targetElement.children;
    for (var i = 0; i < slides.length; i++) {
      slides[i].setAttribute("data-transition", new_transition_type);
      slides[i].setAttribute("data-transition-speed", new_transition_speed);
    }
    // Set the background
    var backgroundContent = "";
    var backgroundHtml = "";
    switch (Display._theme.background_type) {
      case BackgroundType.Transparent:
        backgroundContent = "transparent";
        break;
      case BackgroundType.Solid:
        backgroundContent = Display._theme.background_color;
        break;
      case BackgroundType.Gradient:
        switch (Display._theme.background_direction) {
          case GradientType.Horizontal:
            backgroundContent = _buildLinearGradient("to right",
                                                                 Display._theme.background_start_color,
                                                                 Display._theme.background_end_color);
            break;
          case GradientType.Vertical:
            backgroundContent = _buildLinearGradient("to bottom",
                                                                 Display._theme.background_start_color,
                                                                 Display._theme.background_end_color);
            break;
          case GradientType.LeftTop:
            backgroundContent = _buildLinearGradient("to right bottom",
                                                                 Display._theme.background_start_color,
                                                                 Display._theme.background_end_color);
            break;
          case GradientType.LeftBottom:
            backgroundContent = _buildLinearGradient("to top right",
                                                                 Display._theme.background_start_color,
                                                                 Display._theme.background_end_color);
            break;
          case GradientType.Circular:
            backgroundContent = _buildRadialGradient(window.innerWidth / 2, Display._theme.background_start_color,
                                                                 Display._theme.background_end_color);
            break;
          default:
            backgroundContent = "#000";
        }
        break;
      case BackgroundType.Image:
        backgroundContent = "url('" + Display._getFileUrl(Display._theme.background_filename) + "')";
        break;
      case BackgroundType.Video:
        // never actually used since background type is overridden from video to transparent in window.py
        backgroundContent = Display._theme.background_border_color;
        backgroundHtml = "<video loop autoplay muted><source src='" + Display._getFileUrl(Display._theme.background_filename) + "'></video>";
        break;
      default:
        backgroundContent = "#000";
    }
    targetElement.style.cssText = "";
    targetElement.setAttribute("data-background", backgroundContent);
    targetElement.setAttribute("data-background-size", "cover");

    // set up the main area
    if (!is_text) {
      // only transition and background for non text slides
      return;
    }
    mainStyle = {};
    // These need to be fixed, in the Python they use a width passed in as a parameter
    mainStyle.width = Display._theme.font_main_width + "px";
    mainStyle.height = Display._theme.font_main_height + "px";
    mainStyle["margin-top"] = "" + Display._theme.font_main_y + "px";
    mainStyle.left = "" + Display._theme.font_main_x + "px";
    mainStyle.color = Display._theme.font_main_color;
    mainStyle["font-family"] = Display._theme.font_main_name;
    mainStyle["font-size"] = "" + Display._theme.font_main_size + "pt";
    mainStyle["font-style"] = !!Display._theme.font_main_italics ? "italic" : "";
    mainStyle["font-weight"] = !!Display._theme.font_main_bold ? "bold" : "";
    mainStyle["line-height"] = "" + (100 + Display._theme.font_main_line_adjustment) + "%";
    mainStyle["letter-spacing"] = "" + (Display._theme.font_main_letter_adjustment) + 'px';
    // Using text-align-last because there is a <br> seperating each line
    switch (Display._theme.display_horizontal_align) {
      case HorizontalAlign.Justify:
        mainStyle["text-align"] = "justify";
        mainStyle["text-align-last"] = "justify";
        break;
      case HorizontalAlign.Center:
        mainStyle["text-align"] = "center";
        mainStyle["text-align-last"] = "center";
        break;
      case HorizontalAlign.Left:
        mainStyle["text-align"] = "left";
        mainStyle["text-align-last"] = "left";
        break;
      case HorizontalAlign.Right:
        mainStyle["text-align"] = "right";
        mainStyle["text-align-last"] = "right";
        break;
      default:
        mainStyle["text-align"] = "center";
        mainStyle["text-align-last"] = "center";
    }
    switch (Display._theme.display_vertical_align) {
      case VerticalAlign.Middle:
        mainStyle["justify-content"] = "center";
        break;
      case VerticalAlign.Top:
        mainStyle["justify-content"] = "flex-start";
        break;
      case VerticalAlign.Bottom:
        mainStyle["justify-content"] = "flex-end";
        // This gets around the webkit scroll height bug
        mainStyle["padding-bottom"] = "" + (Display._theme.font_main_size / 8) + "px";
        break;
      default:
        mainStyle["justify-content"] = "center";
    }
    /**
     * This section draws the font outline. Previously we used the proprietary -webkit-text-stroke property
     * but it draws the outline INSIDE the text, instead of OUTSIDE, so we had to go back to the old way
     * of using multiple text-shadow rules to fake an outline.
     */
    if (!!Display._theme.font_main_outline && Display._theme.hasOwnProperty('font_main_shadow_size') && !!Display._theme.font_main_shadow) {
      let outlineShadows = _buildTextOutline(Display._theme.font_main_outline_size, Display._theme.font_main_outline_color);
      let textShadow = _buildTextShadow(Display._theme.font_main_shadow_size, Display._theme.font_main_outline_size, Display._theme.font_main_shadow_color);
      mainStyle["text-shadow"] = outlineShadows.join(", ") + ", " + textShadow;
    }
    else if (!!Display._theme.font_main_outline) {
      let outlineShadows = _buildTextOutline(Display._theme.font_main_outline_size, Display._theme.font_main_outline_color);
      mainStyle["text-shadow"] = outlineShadows.join(", ");
    }
    else if (Display._theme.hasOwnProperty('font_main_shadow_size') && !!Display._theme.font_main_shadow) {
      mainStyle["text-shadow"] = _buildTextShadow(Display._theme.font_main_shadow_size, 0, Display._theme.font_main_shadow_color);
    }
    targetElement.style.cssText = "";
    for (var mainKey in mainStyle) {
      if (mainStyle.hasOwnProperty(mainKey)) {
        targetElement.style.setProperty(mainKey, mainStyle[mainKey]);
      }
    }
    // Set up the footer
    footerStyle = {
      "text-align": "left"
    };
    footerStyle.position = "absolute";
    footerStyle.left = "" + Display._theme.font_footer_x + "px";
    footerStyle.top = "" + Display._theme.font_footer_y + "px";
    footerStyle.width = "" + Display._theme.font_footer_width + "px";
    footerStyle.height = "" + Display._theme.font_footer_height + "px";
    footerStyle.color = Display._theme.font_footer_color;
    footerStyle["font-family"] = Display._theme.font_footer_name;
    footerStyle["font-size"] = "" + Display._theme.font_footer_size + "pt";
    footerStyle["font-style"] = !!Display._theme.font_footer_italics ? "italic" : "";
    footerStyle["font-weight"] = !!Display._theme.font_footer_bold ? "bold" : "";
    footerStyle["line-height"] = "" + (100 + Display._theme.font_footer_line_adjustment) + "%";
    footerStyle["letter-spacing"] = "" + (Display._theme.font_footer_letter_adjustment) + 'px';
    footerStyle["white-space"] = Display._theme.font_footer_wrap ? "normal" : "nowrap";
    for (var footerKey in footerStyle) {
      if (footerStyle.hasOwnProperty(footerKey)) {
        Display._footerContainer.style.setProperty(footerKey, footerStyle[footerKey]);
      }
    }
  },
  /**
   * Called whenever openlp wants to finish completely with the current text/image slides
   * because a different window (eg presentation or vlc) is going to be displaying the next item
   * and we don't want any flashbacks to the current slide contents
   */
  finishWithCurrentItem: function () {
    Display.setTextSlide('');
    var documentBody = $("body")[0];
    documentBody.style.opacity = 1;
    Display._skipNextTransition = true;
    displayWatcher.pleaseRepaint();
  },
  /**
   * Return the video types supported by the video tag
   */
  getVideoTypes: function () {
    var videoElement = document.createElement('video');
    var videoTypes = [];
    if (videoElement.canPlayType('video/mp4; codecs="mp4v.20.8"') == "probably" ||
        videoElement.canPlayType('video/mp4; codecs="avc1.42E01E"') == "pobably" ||
        videoElement.canPlayType('video/mp4; codecs="avc1.42E01E, mp4a.40.2"') == "probably") {
      videoTypes.push(['video/mp4', '*.mp4']);
    }
    if (videoElement.canPlayType('video/ogg; codecs="theora"') == "probably") {
      videoTypes.push(['video/ogg', '*.ogv']);
    }
    if (videoElement.canPlayType('video/webm; codecs="vp8, vorbis"') == "probably") {
      videoTypes.push(['video/webm', '*.webm']);
    }
    return videoTypes;
  },
  /**
   * Sets the scale of the page - used to make preview widgets scale
   */
  setScale: function(scale) {
    document.body.style.zoom = scale+"%";
  },
  /**
   * In order to check if a font exists, we need a container to do
   * calculations on. This method creates that container and caches
   * some width values so that we don't have to do this step every
   * time we check if a font exists.
   */
  _prepareFontContainer: function() {
    Display._fontContainer = document.createElement("span");
    Display._fontContainer.id = "does-font-exist";
    Display._fontContainer.innerHTML = Array(100).join("wi");
    Display._fontContainer.style.cssText = [
      "position: absolute",
      "width: auto",
      "font-size: 128px",
      "left: -999999px"
    ].join(" !important;");
    document.body.appendChild(Display._fontContainer);
  },
  /**
   * Prepare the slide number (slide x/y) for insertion into the Reveal footer
   * This is a callback function which Reveal calls to get the values
   * Fixes https://gitlab.com/openlp/openlp/-/issues/942
   */
  setFooterSlideNumbers: function (slide) {
    let value = ['', '', ''];
    // Reveal does call this function passing undefined
    if (typeof slide === 'undefined') {
      return value;
    }
    value[0] = Reveal.getSlidePastCount(slide) + 1;
    value[1] = '/';
    value[2] = Object.keys(Display._slides).length;
    return value;
  },
  /**
<<<<<<< HEAD
   * Enables or disables the layout border area to aid user on the theme positioning tasks.
   */
  setTextAreaLayoutBorders: function(enable) {
    if (enable) {
      document.body.classList.add('layout-area-aid');
    } else {
      document.body.classList.remove('layout-area-aid');
    }
  },
  /**
   * Enables or disables the slide transitions.
   */
  setTransitionsEnabled: function(enable) {
    Display._doTransitions = enable;
    Display.resetTheme();
=======
   * Translates file:// protocol URLs to openlp-library://local-file/ scheme
   */
  _getFileUrl: function(url) {
    if (url && (url.indexOf('file://') === 0)) {
      return url.replace('file://', 'openlp-library://local-file/');
    }
    return url;
  },
};

Display._handleNativeCall = (action, ...values) => {
  if (Display[action]) {
    return Display[action](...values);
>>>>>>> a8d21de6
  }
};

initCommunicationBridge();
communicationBridge.setDisplayTarget(Display);<|MERGE_RESOLUTION|>--- conflicted
+++ resolved
@@ -1405,7 +1405,6 @@
     return value;
   },
   /**
-<<<<<<< HEAD
    * Enables or disables the layout border area to aid user on the theme positioning tasks.
    */
   setTextAreaLayoutBorders: function(enable) {
@@ -1421,7 +1420,8 @@
   setTransitionsEnabled: function(enable) {
     Display._doTransitions = enable;
     Display.resetTheme();
-=======
+  },
+  /**
    * Translates file:// protocol URLs to openlp-library://local-file/ scheme
    */
   _getFileUrl: function(url) {
@@ -1435,7 +1435,6 @@
 Display._handleNativeCall = (action, ...values) => {
   if (Display[action]) {
     return Display[action](...values);
->>>>>>> a8d21de6
   }
 };
 
