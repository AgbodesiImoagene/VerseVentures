# -*- coding: utf-8 -*-
# vim: autoindent shiftwidth=4 expandtab textwidth=120 tabstop=4 softtabstop=4

###############################################################################
# OpenLP - Open Source Lyrics Projection                                      #
# --------------------------------------------------------------------------- #
# Copyright (c) 2008-2013 Raoul Snyman                                        #
# Portions copyright (c) 2008-2013 Tim Bentley, Gerald Britton, Jonathan      #
# Corwin, Samuel Findlay, Michael Gorven, Scott Guerrieri, Matthias Hub,      #
# Meinert Jordan, Armin Köhler, Erik Lundin, Edwin Lunando, Brian T. Meyer.   #
# Joshua Miller, Stevan Pettit, Andreas Preikschat, Mattias Põldaru,          #
# Christian Richter, Philip Ridout, Simon Scudder, Jeffrey Smith,             #
# Maikel Stuivenberg, Martin Thompson, Jon Tibble, Dave Warnock,              #
# Frode Woldsund, Martin Zibricky, Patrick Zimmermann                         #
# --------------------------------------------------------------------------- #
# This program is free software; you can redistribute it and/or modify it     #
# under the terms of the GNU General Public License as published by the Free  #
# Software Foundation; version 2 of the License.                              #
#                                                                             #
# This program is distributed in the hope that it will be useful, but WITHOUT #
# ANY WARRANTY; without even the implied warranty of MERCHANTABILITY or       #
# FITNESS FOR A PARTICULAR PURPOSE. See the GNU General Public License for    #
# more details.                                                               #
#                                                                             #
# You should have received a copy of the GNU General Public License along     #
# with this program; if not, write to the Free Software Foundation, Inc., 59  #
# Temple Place, Suite 330, Boston, MA 02111-1307 USA                          #
###############################################################################
"""
This class contains the core default settings.
"""
import datetime
import logging
import os
import sys

from PyQt4 import QtCore, QtGui

from openlp.core.lib import SlideLimits, UiStrings
from openlp.core.lib.theme import ThemeLevel


log = logging.getLogger(__name__)


# Fix for bug #1014422.
X11_BYPASS_DEFAULT = True
if sys.platform.startswith(u'linux'):
    # Default to False on Gnome.
    X11_BYPASS_DEFAULT = bool(not os.environ.get(u'GNOME_DESKTOP_SESSION_ID'))
    # Default to False on Xfce.
    if os.environ.get(u'DESKTOP_SESSION') == u'xfce':
        X11_BYPASS_DEFAULT = False


class Settings(QtCore.QSettings):
    """
    Class to wrap QSettings.

    * Exposes all the methods of QSettings.
    * Adds functionality for OpenLP Portable. If the ``defaultFormat`` is set to
    ``IniFormat``, and the path to the Ini file is set using ``set_filename``,
    then the Settings constructor (without any arguments) will create a Settings
    object for accessing settings stored in that Ini file.

    ``__default_settings__``
        This dict contains all core settings with their default values.

    ``__obsolete_settings__``
        Each entry is structured in the following way::

            (u'general/enable slide loop',  u'advanced/slide limits',
                [(SlideLimits.Wrap, True), (SlideLimits.End, False)])

        The first entry is the *old key*; it will be removed.

        The second entry is the *new key*; we will add it to the config. If this is just an empty string, we just remove
        the old key.

        The last entry is a list containing two-pair tuples. If the list is empty, no conversion is made. Otherwise each
        pair describes how to convert the old setting's value::

            (SlideLimits.Wrap, True)

        This means, that if the value of ``general/enable slide loop`` is equal (``==``) ``True`` then we set
        ``advanced/slide limits`` to ``SlideLimits.Wrap``. **NOTE**, this means that the rules have to cover all cases!
        So, if the type of the old value is bool, then there must be two rules.
    """
    __default_settings__ = {
        u'advanced/add page break': False,
        u'advanced/alternate rows': not sys.platform.startswith(u'win'),
        u'advanced/current media plugin': -1,
        u'advanced/data path': u'',
        u'advanced/default color': u'#ffffff',
        u'advanced/default image': u':/graphics/openlp-splash-screen.png',
        # 7 stands for now, 0 to 6 is Monday to Sunday.
        u'advanced/default service day': 7,
        u'advanced/default service enabled': True,
        u'advanced/default service hour': 11,
        u'advanced/default service minute': 0,
        u'advanced/default service name': UiStrings().DefaultServiceName,
        u'advanced/display size': 0,
        u'advanced/double click live': False,
        u'advanced/enable exit confirmation': True,
        u'advanced/expand service item': False,
        u'advanced/hide mouse': True,
        u'advanced/is portable': False,
        u'advanced/max recent files': 20,
        u'advanced/print file meta data': False,
        u'advanced/print notes': False,
        u'advanced/print slide text': False,
        u'advanced/recent file count': 4,
        u'advanced/save current plugin': False,
        u'advanced/slide limits': SlideLimits.End,
        u'advanced/single click preview': False,
        u'advanced/x11 bypass wm': X11_BYPASS_DEFAULT,
        u'crashreport/last directory': u'',
        u'displayTags/html_tags': u'',
        u'core/audio repeat list': False,
        u'core/auto open': False,
        u'core/auto preview': False,
        u'core/audio start paused': True,
        u'core/auto unblank': False,
        u'core/blank warning': False,
        u'core/ccli number': u'',
        u'core/has run wizard': False,
        u'core/language': u'[en]',
        # This defaults to yesterday in order to force the update check to run when you've never run it before.
        u'core/last version test': datetime.datetime.now().date() - datetime.timedelta(days=1),
        u'core/loop delay': 5,
        u'core/recent files': [],
        u'core/save prompt': False,
        u'core/screen blank': False,
        u'core/show splash': True,
        u'core/songselect password': u'',
        u'core/songselect username': u'',
        u'core/update check': True,
        u'core/view mode': u'default',
        # The other display settings (display position and dimensions) are defined in the ScreenList class due to a
        # circular dependency.
        u'core/display on monitor': True,
        u'core/override position': False,
        u'images/background color': u'#000000',
        u'media/players': u'webkit',
        u'media/override player': QtCore.Qt.Unchecked,
        u'players/background color': u'#000000',
        u'servicemanager/last directory': u'',
        u'servicemanager/last file': u'',
        u'servicemanager/service theme': u'',
        u'SettingsImport/file_date_created': datetime.datetime.now().strftime("%Y-%m-%d %H:%M"),
        u'SettingsImport/Make_Changes': u'At_Own_RISK',
        u'SettingsImport/type': u'OpenLP_settings_export',
        u'SettingsImport/version': u'',
        u'shortcuts/aboutItem': [QtGui.QKeySequence(u'Ctrl+F1')],
        u'shortcuts/addToService': [],
        u'shortcuts/audioPauseItem': [],
        u'shortcuts/displayTagItem': [],
        u'shortcuts/blankScreen': [QtGui.QKeySequence(QtCore.Qt.Key_Period)],
        u'shortcuts/collapse': [QtGui.QKeySequence(QtCore.Qt.Key_Minus)],
        u'shortcuts/desktopScreen': [QtGui.QKeySequence(u'D')],
        u'shortcuts/delete': [],
        u'shortcuts/down': [QtGui.QKeySequence(QtCore.Qt.Key_Down)],
        u'shortcuts/editSong': [],
        u'shortcuts/escapeItem': [QtGui.QKeySequence(QtCore.Qt.Key_Escape)],
        u'shortcuts/expand': [QtGui.QKeySequence(QtCore.Qt.Key_Plus)],
        u'shortcuts/exportThemeItem': [],
        u'shortcuts/fileNewItem': [QtGui.QKeySequence(u'Ctrl+N')],
        u'shortcuts/fileSaveAsItem': [QtGui.QKeySequence(u'Ctrl+Shift+S')],
        u'shortcuts/fileExitItem': [QtGui.QKeySequence(u'Alt+F4')],
        u'shortcuts/fileSaveItem': [QtGui.QKeySequence(u'Ctrl+S')],
        u'shortcuts/fileOpenItem': [QtGui.QKeySequence(u'Ctrl+O')],
        u'shortcuts/goLive': [],
        u'shortcuts/importThemeItem': [],
        u'shortcuts/importBibleItem': [],
        u'shortcuts/listViewBiblesDeleteItem': [QtGui.QKeySequence(QtCore.Qt.Key_Delete)],
        u'shortcuts/listViewBiblesPreviewItem': [QtGui.QKeySequence(QtCore.Qt.Key_Enter),
            QtGui.QKeySequence(QtCore.Qt.Key_Return)],
        u'shortcuts/listViewBiblesLiveItem': [QtGui.QKeySequence(QtCore.Qt.ShiftModifier | QtCore.Qt.Key_Enter),
            QtGui.QKeySequence(QtCore.Qt.ShiftModifier | QtCore.Qt.Key_Return)],
        u'shortcuts/listViewBiblesServiceItem': [QtGui.QKeySequence(QtCore.Qt.Key_Plus),
            QtGui.QKeySequence(QtCore.Qt.Key_Equal)],
        u'shortcuts/listViewCustomDeleteItem': [QtGui.QKeySequence(QtCore.Qt.Key_Delete)],
        u'shortcuts/listViewCustomPreviewItem': [QtGui.QKeySequence(QtCore.Qt.Key_Enter),
            QtGui.QKeySequence(QtCore.Qt.Key_Return)],
        u'shortcuts/listViewCustomLiveItem': [QtGui.QKeySequence(QtCore.Qt.ShiftModifier | QtCore.Qt.Key_Enter),
            QtGui.QKeySequence(QtCore.Qt.ShiftModifier | QtCore.Qt.Key_Return)],
        u'shortcuts/listViewCustomServiceItem': [QtGui.QKeySequence(QtCore.Qt.Key_Plus),
            QtGui.QKeySequence(QtCore.Qt.Key_Equal)],
        u'shortcuts/listViewImagesDeleteItem': [QtGui.QKeySequence(QtCore.Qt.Key_Delete)],
        u'shortcuts/listViewImagesPreviewItem': [QtGui.QKeySequence(QtCore.Qt.Key_Enter),
            QtGui.QKeySequence(QtCore.Qt.Key_Return)],
        u'shortcuts/listViewImagesLiveItem': [QtGui.QKeySequence(QtCore.Qt.ShiftModifier | QtCore.Qt.Key_Enter),
            QtGui.QKeySequence(QtCore.Qt.ShiftModifier | QtCore.Qt.Key_Return)],
        u'shortcuts/listViewImagesServiceItem': [QtGui.QKeySequence(QtCore.Qt.Key_Plus),
            QtGui.QKeySequence(QtCore.Qt.Key_Equal)],
        u'shortcuts/listViewMediaDeleteItem': [QtGui.QKeySequence(QtCore.Qt.Key_Delete)],
        u'shortcuts/listViewMediaPreviewItem': [QtGui.QKeySequence(QtCore.Qt.Key_Enter),
            QtGui.QKeySequence(QtCore.Qt.Key_Return)],
        u'shortcuts/listViewMediaLiveItem': [QtGui.QKeySequence(QtCore.Qt.ShiftModifier | QtCore.Qt.Key_Enter),
            QtGui.QKeySequence(QtCore.Qt.ShiftModifier | QtCore.Qt.Key_Return)],
        u'shortcuts/listViewMediaServiceItem': [QtGui.QKeySequence(QtCore.Qt.Key_Plus),
            QtGui.QKeySequence(QtCore.Qt.Key_Equal)],
        u'shortcuts/listViewPresentationsDeleteItem': [QtGui.QKeySequence(QtCore.Qt.Key_Delete)],
        u'shortcuts/listViewPresentationsPreviewItem': [QtGui.QKeySequence(QtCore.Qt.Key_Enter),
            QtGui.QKeySequence(QtCore.Qt.Key_Return)],
        u'shortcuts/listViewPresentationsLiveItem': [QtGui.QKeySequence(QtCore.Qt.ShiftModifier | QtCore.Qt.Key_Enter),
            QtGui.QKeySequence(QtCore.Qt.ShiftModifier | QtCore.Qt.Key_Return)],
        u'shortcuts/listViewPresentationsServiceItem': [QtGui.QKeySequence(QtCore.Qt.Key_Plus),
            QtGui.QKeySequence(QtCore.Qt.Key_Equal)],
        u'shortcuts/listViewSongsDeleteItem': [QtGui.QKeySequence(QtCore.Qt.Key_Delete)],
        u'shortcuts/listViewSongsPreviewItem': [QtGui.QKeySequence(QtCore.Qt.Key_Enter),
            QtGui.QKeySequence(QtCore.Qt.Key_Return)],
        u'shortcuts/listViewSongsLiveItem': [QtGui.QKeySequence(QtCore.Qt.ShiftModifier | QtCore.Qt.Key_Enter),
            QtGui.QKeySequence(QtCore.Qt.ShiftModifier | QtCore.Qt.Key_Return)],
        u'shortcuts/listViewSongsServiceItem': [QtGui.QKeySequence(QtCore.Qt.Key_Plus),
            QtGui.QKeySequence(QtCore.Qt.Key_Equal)],
        u'shortcuts/lockPanel': [],
        u'shortcuts/modeDefaultItem': [],
        u'shortcuts/modeLiveItem': [],
        u'shortcuts/make_live': [QtGui.QKeySequence(QtCore.Qt.Key_Enter), QtGui.QKeySequence(QtCore.Qt.Key_Return)],
        u'shortcuts/moveUp': [QtGui.QKeySequence(QtCore.Qt.Key_PageUp)],
        u'shortcuts/moveTop': [QtGui.QKeySequence(QtCore.Qt.Key_Home)],
        u'shortcuts/modeSetupItem': [],
        u'shortcuts/moveBottom': [QtGui.QKeySequence(QtCore.Qt.Key_End)],
        u'shortcuts/moveDown': [QtGui.QKeySequence(QtCore.Qt.Key_PageDown)],
        u'shortcuts/nextTrackItem': [],
        u'shortcuts/nextItem_live': [QtGui.QKeySequence(QtCore.Qt.Key_Down),
            QtGui.QKeySequence(QtCore.Qt.Key_PageDown)],
        u'shortcuts/nextItem_preview': [],
        u'shortcuts/nextService': [QtGui.QKeySequence(QtCore.Qt.Key_Right)],
        u'shortcuts/newService': [],
        u'shortcuts/offlineHelpItem': [],
        u'shortcuts/onlineHelpItem': [QtGui.QKeySequence(u'Alt+F1')],
        u'shortcuts/openService': [],
        u'shortcuts/saveService': [],
        u'shortcuts/previousItem_live': [QtGui.QKeySequence(QtCore.Qt.Key_Up),
            QtGui.QKeySequence(QtCore.Qt.Key_PageUp)],
        u'shortcuts/playbackPause': [],
        u'shortcuts/playbackPlay': [],
        u'shortcuts/playbackStop': [],
        u'shortcuts/playSlidesLoop': [],
        u'shortcuts/playSlidesOnce': [],
        u'shortcuts/previousService': [QtGui.QKeySequence(QtCore.Qt.Key_Left)],
        u'shortcuts/previousItem_preview': [],
        u'shortcuts/printServiceItem': [QtGui.QKeySequence(u'Ctrl+P')],
        u'shortcuts/songExportItem': [],
        u'shortcuts/songUsageStatus': [QtGui.QKeySequence(QtCore.Qt.Key_F4)],
        u'shortcuts/settingsShortcutsItem': [],
        u'shortcuts/settingsImportItem': [],
        u'shortcuts/settingsPluginListItem': [QtGui.QKeySequence(u'Alt+F7')],
        u'shortcuts/songUsageDelete': [],
        u'shortcuts/settingsConfigureItem': [],
        u'shortcuts/shortcutAction_B': [QtGui.QKeySequence(u'B')],
        u'shortcuts/shortcutAction_C': [QtGui.QKeySequence(u'C')],
        u'shortcuts/shortcutAction_E': [QtGui.QKeySequence(u'E')],
        u'shortcuts/shortcutAction_I': [QtGui.QKeySequence(u'I')],
        u'shortcuts/shortcutAction_O': [QtGui.QKeySequence(u'O')],
        u'shortcuts/shortcutAction_P': [QtGui.QKeySequence(u'P')],
        u'shortcuts/shortcutAction_V': [QtGui.QKeySequence(u'V')],
        u'shortcuts/shortcutAction_0': [QtGui.QKeySequence(u'0')],
        u'shortcuts/shortcutAction_1': [QtGui.QKeySequence(u'1')],
        u'shortcuts/shortcutAction_2': [QtGui.QKeySequence(u'2')],
        u'shortcuts/shortcutAction_3': [QtGui.QKeySequence(u'3')],
        u'shortcuts/shortcutAction_4': [QtGui.QKeySequence(u'4')],
        u'shortcuts/shortcutAction_5': [QtGui.QKeySequence(u'5')],
        u'shortcuts/shortcutAction_6': [QtGui.QKeySequence(u'6')],
        u'shortcuts/shortcutAction_7': [QtGui.QKeySequence(u'7')],
        u'shortcuts/shortcutAction_8': [QtGui.QKeySequence(u'8')],
        u'shortcuts/shortcutAction_9': [QtGui.QKeySequence(u'9')],
        u'shortcuts/settingsExportItem': [],
        u'shortcuts/songUsageReport': [],
        u'shortcuts/songImportItem': [],
        u'shortcuts/themeScreen': [QtGui.QKeySequence(u'T')],
        u'shortcuts/toolsReindexItem': [],
        u'shortcuts/toolsAlertItem': [QtGui.QKeySequence(u'F7')],
        u'shortcuts/toolsFirstTimeWizard': [],
        u'shortcuts/toolsOpenDataFolder': [],
        u'shortcuts/toolsAddToolItem': [],
        u'shortcuts/updateThemeImages': [],
        u'shortcuts/up': [QtGui.QKeySequence(QtCore.Qt.Key_Up)],
        u'shortcuts/viewThemeManagerItem': [QtGui.QKeySequence(u'F10')],
        u'shortcuts/viewMediaManagerItem': [QtGui.QKeySequence(u'F8')],
        u'shortcuts/viewPreviewPanel': [QtGui.QKeySequence(u'F11')],
        u'shortcuts/viewLivePanel': [QtGui.QKeySequence(u'F12')],
        u'shortcuts/viewServiceManagerItem': [QtGui.QKeySequence(u'F9')],
        u'shortcuts/webSiteItem': [],
        u'themes/global theme': u'',
        u'themes/last directory': u'',
        u'themes/last directory export': u'',
        u'themes/last directory import': u'',
        u'themes/theme level': ThemeLevel.Song,
        u'user interface/live panel': True,
        u'user interface/live splitter geometry': QtCore.QByteArray(),
        u'user interface/lock panel': False,
        u'user interface/main window geometry': QtCore.QByteArray(),
        u'user interface/main window position': QtCore.QPoint(0, 0),
        u'user interface/main window splitter geometry': QtCore.QByteArray(),
        u'user interface/main window state': QtCore.QByteArray(),
        u'user interface/preview panel': True,
        u'user interface/preview splitter geometry': QtCore.QByteArray()
    }
    __file_path__ = u''
    __obsolete_settings__ = [
        # Changed during 1.9.x development.
        (u'bibles/bookname language', u'bibles/book name language', []),
        (u'general/enable slide loop', u'advanced/slide limits', [(SlideLimits.Wrap, True), (SlideLimits.End, False)]),
<<<<<<< HEAD
        (u'songs/ccli number', u'core/ccli number', []),
=======
        (u'songs/ccli number', u'general/ccli number', []),
        (u'media/use phonon', u'', []),
>>>>>>> 947c9a73
        # Changed during 2.1.x development.
        (u'advanced/stylesheet fix', u'', []),
        (u'bibles/last directory 1', u'bibles/last directory import', []),
        (u'media/background color', u'players/background color', []),
        (u'themes/last directory', u'themes/last directory import', []),
        (u'themes/last directory 1', u'themes/last directory export', []),
        (u'songs/last directory 1', u'songs/last directory import', []),
        (u'songusage/last directory 1', u'songusage/last directory export', []),
        (u'user interface/mainwindow splitter geometry', u'user interface/main window splitter geometry', []),
        (u'shortcuts/makeLive', u'shortcuts/make_live', []),
        (u'general/audio repeat list', u'core/audio repeat list', []),
        (u'general/auto open', u'core/auto open', []),
        (u'general/auto preview', u'core/auto preview', []),
        (u'general/audio start paused', u'core/audio start paused', []),
        (u'general/auto unblank', u'core/auto unblank', []),
        (u'general/blank warning', u'core/blank warning', []),
        (u'general/ccli number', u'core/ccli number', []),
        (u'general/has run wizard', u'core/has run wizard', []),
        (u'general/language', u'core/language', []),
        (u'general/last version test', u'core/last version test', []),
        (u'general/loop delay', u'core/loop delay', []),
        (u'general/recent files', u'core/recent files', []),
        (u'general/save prompt', u'core/save prompt', []),
        (u'general/screen blank', u'core/screen blank', []),
        (u'general/show splash', u'core/show splash', []),
        (u'general/songselect password', u'core/songselect password', []),
        (u'general/songselect username', u'core/songselect username', []),
        (u'general/update check', u'core/update check', []),
        (u'general/view mode', u'core/view mode', []),
        (u'general/display on monitor', u'core/display on monitor', []),
        (u'general/override position', u'core/override position', []),
        (u'general/x position', u'core/x position', []),
        (u'general/y position', u'core/y position', []),
        (u'general/monitor', u'core/monitor', []),
        (u'general/height', u'core/height', []),
        (u'general/monitor', u'core/monitor', []),
        (u'general/width', u'core/width', [])
    ]

    @staticmethod
    def extend_default_settings(default_values):
        """
        Static method to merge the given ``default_values`` with the ``Settings.__default_settings__``.

        ``default_values``
            A dict with setting keys and their default values.
        """
        Settings.__default_settings__ = dict(default_values.items() + Settings.__default_settings__.items())

    @staticmethod
    def set_filename(ini_file):
        """
        Sets the complete path to an Ini file to be used by Settings objects.

        Does not affect existing Settings objects.
        """
        Settings.__file_path__ = ini_file

    @staticmethod
    def set_up_default_values():
        """
        This static method is called on start up. It is used to perform any operation on the __default_settings__ dict.
        """
        # Make sure the string is translated (when building the dict the string is not translated because the translate
        # function was not set up as this stage).
        Settings.__default_settings__[u'advanced/default service name'] = UiStrings().DefaultServiceName

    def __init__(self, *args):
        """
        Constructor which checks if this should be a native settings object, or an INI file.
        """
        if not args and Settings.__file_path__ and Settings.defaultFormat() == Settings.IniFormat:
            QtCore.QSettings.__init__(self, Settings.__file_path__, Settings.IniFormat)
        else:
            QtCore.QSettings.__init__(self, *args)

    def get_default_value(self, key):
        """
        Get the default value of the given key
        """
        if self.group():
            key = self.group() + u'/' + key
        return Settings.__default_settings__[key]

    def remove_obsolete_settings(self):
        """
        This method is only called to clean up the config. It removes old settings and it renames settings. See
        ``__obsolete_settings__`` for more details.
        """
        for old_key, new_key, rules in Settings.__obsolete_settings__:
            # Once removed we don't have to do this again.
            if self.contains(old_key):
                if new_key:
                    # Get the value of the old_key.
                    old_value = super(Settings, self).value(old_key)
                    # When we want to convert the value, we have to figure out the default value (because we cannot get
                    # the default value from the central settings dict.
                    if rules:
                        default_value = rules[0][1]
                        old_value = self._convert_value(old_value, default_value)
                    # Iterate over our rules and check what the old_value should be "converted" to.
                    for new, old in rules:
                        # If the value matches with the condition (rule), then use the provided value. This is used to
                        # convert values. E. g. an old value 1 results in True, and 0 in False.
                        if old == old_value:
                            old_value = new
                            break
                    self.setValue(new_key, old_value)
                self.remove(old_key)

    def value(self, key):
        """
        Returns the value for the given ``key``. The returned ``value`` is of the same type as the default value in the
        *Settings.__default_settings__* dict.

        ``key``
            The key to return the value from.
        """
        # if group() is not empty the group has not been specified together with the key.
        if self.group():
            default_value = Settings.__default_settings__[self.group() + u'/' + key]
        else:
            default_value = Settings.__default_settings__[key]
        setting = super(Settings, self).value(key, default_value)
        return self._convert_value(setting, default_value)

    def _convert_value(self, setting, default_value):
        """
        This converts the given ``setting`` to the type of the given ``default_value``.

        ``setting``
            The setting to convert. This could be ``true`` for example.Settings()

        ``default_value``
            Indication the type the setting should be converted to. For example ``True`` (type is boolean), meaning that
            we convert the string ``true`` to a python boolean.

        **Note**, this method only converts a few types and might need to be extended if a certain type is missing!
        """
        # On OS X (and probably on other platforms too) empty value from QSettings is represented as type
        # PyQt4.QtCore.QPyNullVariant. This type has to be converted to proper 'None' Python type.
        if isinstance(setting, QtCore.QPyNullVariant) and setting.isNull():
            setting = None
        # Handle 'None' type (empty value) properly.
        if setting is None:
            # An empty string saved to the settings results in a None type being returned.
            # Convert it to empty unicode string.
            if isinstance(default_value, unicode):
                return u''
            # An empty list saved to the settings results in a None type being returned.
            else:
                return []
        # Convert the setting to the correct type.
        if isinstance(default_value, bool):
            if isinstance(setting, bool):
                return setting
            # Sometimes setting is string instead of a boolean.
            return setting == u'true'
        if isinstance(default_value, int):
            return int(setting)
        return setting

    def get_files_from_config(self, plugin):
        """
        This removes the settings needed for old way we saved files (e. g. the image paths for the image plugin). A list
        of file paths are returned.

        **Note**: Only a list of paths is returned; this does not convert anything!

        ``plugin``
            The Plugin object.The caller has to convert/save the list himself; o
        """
        files_list = []
        # We need QSettings instead of Settings here to bypass our central settings dict.
        # Do NOT do this anywhere else!
        settings = QtCore.QSettings(self.fileName(), Settings.IniFormat)
        settings.beginGroup(plugin.settings_section)
        if settings.contains(u'%s count' % plugin.name):
            # Get the count.
            list_count = int(settings.value(u'%s count' % plugin.name, 0))
            if list_count:
                for counter in range(list_count):
                    # The keys were named e. g.: "image 0"
                    item = settings.value(u'%s %d' % (plugin.name, counter), u'')
                    if item:
                        files_list.append(item)
                    settings.remove(u'%s %d' % (plugin.name, counter))
            settings.remove(u'%s count' % plugin.name)
        settings.endGroup()
        return files_list<|MERGE_RESOLUTION|>--- conflicted
+++ resolved
@@ -304,12 +304,8 @@
         # Changed during 1.9.x development.
         (u'bibles/bookname language', u'bibles/book name language', []),
         (u'general/enable slide loop', u'advanced/slide limits', [(SlideLimits.Wrap, True), (SlideLimits.End, False)]),
-<<<<<<< HEAD
         (u'songs/ccli number', u'core/ccli number', []),
-=======
-        (u'songs/ccli number', u'general/ccli number', []),
         (u'media/use phonon', u'', []),
->>>>>>> 947c9a73
         # Changed during 2.1.x development.
         (u'advanced/stylesheet fix', u'', []),
         (u'bibles/last directory 1', u'bibles/last directory import', []),
