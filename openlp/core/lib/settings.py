--- conflicted
+++ resolved
@@ -87,21 +87,8 @@
         So, if the type of the old value is bool, then there must be two rules.
     """
     __default_settings__ = {
-<<<<<<< HEAD
         u'advanced/add page break': False,
-=======
-        u'advanced/x11 bypass wm': X11_BYPASS_DEFAULT,
         u'advanced/alternate rows': not sys.platform.startswith(u'win'),
-        u'advanced/default service enabled': True,
-        u'advanced/enable exit confirmation': True,
-        u'advanced/save current plugin': False,
-        u'advanced/single click preview': False,
-        # 7 stands for now, 0 to 6 is Monday to Sunday.
-        u'advanced/default service day': 7,
-        u'advanced/max recent files': 20,
-        u'advanced/is portable': False,
-        u'advanced/hide mouse': True,
->>>>>>> 27a6fbdc
         u'advanced/current media plugin': -1,
         u'advanced/data path': u'',
         u'advanced/default color': u'#ffffff',
