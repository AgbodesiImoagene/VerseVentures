# -*- coding: utf-8 -*-
# vim: autoindent shiftwidth=4 expandtab textwidth=120 tabstop=4 softtabstop=4

###############################################################################
# OpenLP - Open Source Lyrics Projection                                      #
# --------------------------------------------------------------------------- #
# Copyright (c) 2008-2018 OpenLP Developers                                   #
# --------------------------------------------------------------------------- #
# This program is free software; you can redistribute it and/or modify it     #
# under the terms of the GNU General Public License as published by the Free  #
# Software Foundation; version 2 of the License.                              #
#                                                                             #
# This program is distributed in the hope that it will be useful, but WITHOUT #
# ANY WARRANTY; without even the implied warranty of MERCHANTABILITY or       #
# FITNESS FOR A PARTICULAR PURPOSE. See the GNU General Public License for    #
# more details.                                                               #
#                                                                             #
# You should have received a copy of the GNU General Public License along     #
# with this program; if not, write to the Free Software Foundation, Inc., 59  #
# Temple Place, Suite 330, Boston, MA 02111-1307 USA                          #
###############################################################################
"""
This module is responsible for generating the HTML for :class:`~openlp.core.ui.maindisplay`. The ``build_html`` function
is the function which has to be called from outside. The generated and returned HTML will look similar to this::

        <!DOCTYPE html>
        <html>
        <head>
        <title>OpenLP Display</title>
        <style>
        *{
            margin: 0;
            padding: 0;
            border: 0;
            overflow: hidden;
            -webkit-user-select: none;
        }
        body {
            background-color: #000000;
        }
        .size {
            position: absolute;
            left: 0px;
            top: 0px;
            width: 100%;
            height: 100%;
        }
        #black {
            z-index: 8;
            background-color: black;
            display: none;
        }
        #bgimage {
            z-index: 1;
        }
        #image {
            z-index: 2;
        }

        #videobackboard {
            z-index:3;
            background-color: #000000;
        }
        #video {
            background-color: #000000;
            z-index:4;
        }

        #flash {
            z-index:5;
        }

            #alert {
                position: absolute;
                left: 0px;
                top: 0px;
                z-index: 10;
                width: 100%;
                vertical-align: bottom;
                font-family: DejaVu Sans;
                font-size: 40pt;
                color: #ffffff;
                background-color: #660000;
                word-wrap: break-word;
            }

        #footer {
            position: absolute;
            z-index: 6;

            left: 10px;
            bottom: 0px;
            width: 1580px;
            font-family: Nimbus Sans L;
            font-size: 12pt;
            color: #FFFFFF;
            text-align: left;
            white-space: nowrap;

        }
        /* lyric css */

        .lyricstable {
            z-index: 5;
            position: absolute;
            display: table;
            left: 10px; top: 0px;
        }
        .lyricscell {
            display: table-cell;
            word-wrap: break-word;
            -webkit-transition: opacity 0.4s ease;
            white-space:pre-wrap; word-wrap: break-word; text-align: left; vertical-align: top; font-family: Nimbus
            Sans L; font-size: 40pt; color: #FFFFFF; line-height: 100%; margin: 0;padding: 0; padding-bottom: 0;
            padding-left: 4px; width: 1580px; height: 810px;
        }
        .lyricsmain {
             -webkit-text-stroke: 0.125em #000000; -webkit-text-fill-color: #FFFFFF;  text-shadow: #000000 5px 5px;
        }

        sup {
            font-size: 0.6em;
            vertical-align: top;
            position: relative;
            top: -0.3em;
        }
        /* Chords css */
        .chordline {
          line-height: 1.0em;
        }
        .chordline span.chord span {
          position: relative;
        }
        .chordline span.chord span strong {
          position: absolute;
          top: -0.8em;
          left: 0;
          font-size: 75%;
          font-weight: normal;
          line-height: normal;
          display: none;
        }
        .firstchordline {
            line-height: 1.0em;
        }
        </style>
        <script>
            var timer = null;
            var transition = false;

            function show_video(state, path, volume, loop, variable_value){
                // Sometimes  video.currentTime stops slightly short of video.duration and video.ended is intermittent!

                var video = document.getElementById('video');
                if(volume != null){
                    video.volume = volume;
                }
                switch(state){
                    case 'load':
                        video.src = 'file:///' + path;
                        if(loop == true) {
                            video.loop = true;
                        }
                        video.load();
                        break;
                    case 'play':
                        video.play();
                        break;
                    case 'pause':
                        video.pause();
                        break;
                    case 'stop':
                        show_video('pause');
                        video.currentTime = 0;
                        break;
                    case 'close':
                        show_video('stop');
                        video.src = '';
                        break;
                    case 'length':
                        return video.duration;
                    case 'current_time':
                        return video.currentTime;
                    case 'seek':
                        video.currentTime = variable_value;
                        break;
                    case 'isEnded':
                        return video.ended;
                    case 'setVisible':
                        video.style.visibility = variable_value;
                        break;
                    case 'setBackBoard':
                        var back = document.getElementById('videobackboard');
                        back.style.visibility = variable_value;
                        break;
               }
            }

            function getFlashMovieObject(movieName)
            {
                if (window.document[movieName]){
                    return window.document[movieName];
                }
                if (document.embeds && document.embeds[movieName]){
                    return document.embeds[movieName];
                }
            }

            function show_flash(state, path, volume, variable_value){
                var text = document.getElementById('flash');
                var flashMovie = getFlashMovieObject("OpenLPFlashMovie");
                var src = "src = 'file:///" + path + "'";
                var view_parm = " wmode='opaque'" + " width='100%%'" + " height='100%%'";
                var swf_parm = " name='OpenLPFlashMovie'" + " autostart='true' loop='false' play='true'" +
                    " hidden='false' swliveconnect='true' allowscriptaccess='always'" + " volume='" + volume + "'";

                switch(state){
                    case 'load':
                        text.innerHTML = "<embed " + src + view_parm + swf_parm + "/>";
                        flashMovie = getFlashMovieObject("OpenLPFlashMovie");
                        flashMovie.Play();
                        break;
                    case 'play':
                        flashMovie.Play();
                        break;
                    case 'pause':
                        flashMovie.StopPlay();
                        break;
                    case 'stop':
                        flashMovie.StopPlay();
                        tempHtml = text.innerHTML;
                        text.innerHTML = '';
                        text.innerHTML = tempHtml;
                        break;
                    case 'close':
                        flashMovie.StopPlay();
                        text.innerHTML = '';
                        break;
                    case 'length':
                        return flashMovie.TotalFrames();
                    case 'current_time':
                        return flashMovie.CurrentFrame();
                    case 'seek':
        //                flashMovie.GotoFrame(variable_value);
                        break;
                    case 'isEnded':
                        //TODO check flash end
                        return false;
                    case 'setVisible':
                        text.style.visibility = variable_value;
                        break;
                }
            }

            function show_alert(alerttext, position){
                var text = document.getElementById('alert');
                text.innerHTML = alerttext;
                if(alerttext == '') {
                    text.style.visibility = 'hidden';
                    return 0;
                }
                if(position == ''){
                    position = getComputedStyle(text, '').verticalAlign;
                }
                switch(position)
                {
                    case 'top':
                        text.style.top = '0px';
                        break;
                    case 'middle':
                        text.style.top = ((window.innerHeight - text.clientHeight) / 2)
                            + 'px';
                        break;
                    case 'bottom':
                        text.style.top = (window.innerHeight - text.clientHeight)
                            + 'px';
                        break;
                }
                text.style.visibility = 'visible';
                return text.clientHeight;
            }

            function update_css(align, font, size, color, bgcolor){
                var text = document.getElementById('alert');
                text.style.fontSize = size + "pt";
                text.style.fontFamily = font;
                text.style.color = color;
                text.style.backgroundColor = bgcolor;
                switch(align)
                {
                    case 'top':
                        text.style.top = '0px';
                        break;
                    case 'middle':
                        text.style.top = ((window.innerHeight - text.clientHeight) / 2)
                            + 'px';
                        break;
                    case 'bottom':
                        text.style.top = (window.innerHeight - text.clientHeight)
                            + 'px';
                        break;
                }
            }


            function show_image(src){
                var img = document.getElementById('image');
                img.src = src;
                if(src == '')
                    img.style.display = 'none';
                else
                    img.style.display = 'block';
            }

            function show_blank(state){
                var black = 'none';
                var lyrics = '';
                switch(state){
                    case 'theme':
                        lyrics = 'hidden';
                        break;
                    case 'black':
                        black = 'block';
                        break;
                    case 'desktop':
                        break;
                }
                document.getElementById('black').style.display = black;
                document.getElementById('lyricsmain').style.visibility = lyrics;
                document.getElementById('image').style.visibility = lyrics;
                document.getElementById('footer').style.visibility = lyrics;
            }

            function show_footer(footertext){
                document.getElementById('footer').innerHTML = footertext;
            }

            function show_text(new_text){
                var match = /-webkit-text-fill-color:[^;"]+/gi;
                if(timer != null)
                    clearTimeout(timer);
                /*
                QtWebkit bug with outlines and justify causing outline alignment
                problems. (Bug 859950) Surround each word with a <span> to workaround,
                but only in this scenario.
                */
                var txt = document.getElementById('lyricsmain');
                if(window.getComputedStyle(txt).textAlign == 'justify'){
                    if(window.getComputedStyle(txt).webkitTextStrokeWidth != '0px'){
                        new_text = new_text.replace(/(\s|&nbsp;)+(?![^<]*>)/g,
                            function(match) {
                                return '</span>' + match + '<span>';
                            });
                        new_text = '<span>' + new_text + '</span>';
                    }
                }
                text_fade('lyricsmain', new_text);
            }

            function text_fade(id, new_text){
                /*
                Show the text.
                */
                var text = document.getElementById(id);
                if(text == null) return;
                if(!transition){
                    text.innerHTML = new_text;
                    return;
                }
                // Fade text out. 0.1 to minimize the time "nothing" is shown on the screen.
                text.style.opacity = '0.1';
                // Fade new text in after the old text has finished fading out.
                timer = window.setTimeout(function(){_show_text(text, new_text)}, 400);
            }

            function _show_text(text, new_text) {
                /*
                Helper function to show the new_text delayed.
                */
                text.innerHTML = new_text;
                text.style.opacity = '1';
                // Wait until the text is completely visible. We want to save the timer id, to be able to call
                // clearTimeout(timer) when the text has changed before finishing fading.
                timer = window.setTimeout(function(){timer = null;}, 400);
            }

            function show_text_completed(){
                return (timer == null);
            }
        </script>
        </head>
        <body>
        <img id="bgimage" class="size" style="display:none;" />
        <img id="image" class="size" style="display:none;" />

        <div id="videobackboard" class="size" style="visibility:hidden"></div>
        <video id="video" class="size" style="visibility:hidden" autobuffer preload></video>

        <div id="flash" class="size" style="visibility:hidden"></div>

            <div id="alert" style="visibility:hidden"></div>

        <div class="lyricstable"><div id="lyricsmain" style="opacity:1" class="lyricscell lyricsmain"></div></div>
        <div id="footer" class="footer"></div>
        <div id="black" class="size"></div>
        </body>
        </html>
"""
import logging
from string import Template
<<<<<<< HEAD
from PyQt5 import QtWebEngine
=======

from PyQt5 import QtWebKit
>>>>>>> d6087813

from openlp.core.common.settings import Settings
from openlp.core.lib.theme import BackgroundType, BackgroundGradientType, VerticalType, HorizontalType

log = logging.getLogger(__name__)

HTML_SRC = Template("""
    <!DOCTYPE html>
    <html>
    <head>
    <title>OpenLP Display</title>
    <style>
    *{
        margin: 0;
        padding: 0;
        border: 0;
        overflow: hidden;
        -webkit-user-select: none;
    }
    body {
        ${bg_css};
    }
    .size {
        position: absolute;
        left: 0px;
        top: 0px;
        width: 100%;
        height: 100%;
    }
    #black {
        z-index: 8;
        background-color: black;
        display: none;
    }
    #bgimage {
        z-index: 1;
    }
    #image {
        z-index: 2;
    }
    ${css_additions}
    #footer {
        position: absolute;
        z-index: 6;
        ${footer_css}
    }
    /* lyric css */${lyrics_css}
    sup {
        font-size: 0.6em;
        vertical-align: top;
        position: relative;
        top: -0.3em;
    }
    /* Chords css */${chords_css}
    </style>
    <script>
        var timer = null;
        var transition = ${transitions};
        ${js_additions}

        function show_image(src){
            var img = document.getElementById('image');
            img.src = src;
            if(src == '')
                img.style.display = 'none';
            else
                img.style.display = 'block';
        }

        function show_blank(state){
            var black = 'none';
            var lyrics = '';
            switch(state){
                case 'theme':
                    lyrics = 'hidden';
                    break;
                case 'black':
                    black = 'block';
                    break;
                case 'desktop':
                    break;
            }
            document.getElementById('black').style.display = black;
            document.getElementById('lyricsmain').style.visibility = lyrics;
            document.getElementById('image').style.visibility = lyrics;
            document.getElementById('footer').style.visibility = lyrics;
        }

        function show_footer(footertext){
            document.getElementById('footer').innerHTML = footertext;
        }

        function show_text(new_text){
            var match = /-webkit-text-fill-color:[^;\"]+/gi;
            if(timer != null)
                clearTimeout(timer);
            /*
            QtWebkit bug with outlines and justify causing outline alignment
            problems. (Bug 859950) Surround each word with a <span> to workaround,
            but only in this scenario.
            */
            var txt = document.getElementById('lyricsmain');
            if(window.getComputedStyle(txt).textAlign == 'justify'){
                if(window.getComputedStyle(txt).webkitTextStrokeWidth != '0px'){
                    new_text = new_text.replace(/(\s|&nbsp;)+(?![^<]*>)/g,
                        function(match) {
                            return '</span>' + match + '<span>';
                        });
                    new_text = '<span>' + new_text + '</span>';
                }
            }
            text_fade('lyricsmain', new_text);
        }

        function text_fade(id, new_text){
            /*
            Show the text.
            */
            var text = document.getElementById(id);
            if(text == null) return;
            if(!transition){
                text.innerHTML = new_text;
                return;
            }
            // Fade text out. 0.1 to minimize the time "nothing" is shown on the screen.
            text.style.opacity = '0.1';
            // Fade new text in after the old text has finished fading out.
            timer = window.setTimeout(function(){_show_text(text, new_text)}, 400);
        }

        function _show_text(text, new_text) {
            /*
            Helper function to show the new_text delayed.
            */
            text.innerHTML = new_text;
            text.style.opacity = '1';
            // Wait until the text is completely visible. We want to save the timer id, to be able to call
            // clearTimeout(timer) when the text has changed before finishing fading.
            timer = window.setTimeout(function(){timer = null;}, 400);
        }

        function show_text_completed(){
            return (timer == null);
        }
    </script>
    </head>
    <body>
    <img id="bgimage" class="size" ${bg_image} />
    <img id="image" class="size" ${image} />
    ${html_additions}
    <div class="lyricstable"><div id="lyricsmain" style="opacity:1" class="lyricscell lyricsmain"></div></div>
    <div id="footer" class="footer"></div>
    <div id="black" class="size"></div>
    </body>
    </html>
    """)

LYRICS_SRC = Template("""
    .lyricstable {
        z-index: 5;
        position: absolute;
        display: table;
        ${stable}
    }
    .lyricscell {
        display: table-cell;
        word-wrap: break-word;
        -webkit-transition: opacity 0.4s ease;
        ${lyrics}
    }
    .lyricsmain {
       ${main}
    }
    """)

FOOTER_SRC = Template("""
    left: ${left}px;
    bottom: ${bottom}px;
    width: ${width}px;
    font-family: ${family};
    font-size: ${size}pt;
    color: ${color};
    text-align: left;
    white-space: ${space};
    """)

LYRICS_FORMAT_SRC = Template("""
    ${justify}word-wrap: break-word;
    text-align: ${align};
    vertical-align: ${valign};
    font-family: ${font};
    font-size: ${size}pt;
    color: ${color};
    line-height: ${line}%;
    margin: 0;
    padding: 0;
    padding-bottom: ${bottom};
    padding-left: ${left}px;
    width: ${width}px;
    height: ${height}px;${font_style}${font_weight}
    """)

CHORDS_FORMAT = Template("""
    .chordline {
      line-height: ${chord_line_height};
    }
    .chordline span.chord span {
      position: relative;
    }
    .chordline span.chord span strong {
      position: absolute;
      top: -0.8em;
      left: 0;
      font-size: 75%;
      font-weight: normal;
      line-height: normal;
      display: ${chords_display};
    }
    .firstchordline {
        line-height: ${first_chord_line_height};
    }
    .ws {
        display: ${chords_display};
        white-space: pre-wrap;
    }""")


def build_html(item, screen, is_live, background, image=None, plugins=None):
    """
    Build the full web paged structure for display

    :param item: Service Item to be displayed
    :param screen: Current display information
    :param is_live: Item is going live, rather than preview/theme building
    :param background:  Theme background image - bytes
    :param image: Image media item - bytes
    :param plugins: The List of available plugins
    """
    width = screen['size'].width()
    height = screen['size'].height()
    theme_data = item.theme_data
    # Image generated and poked in
    if background:
        bgimage_src = 'src="data:image/png;base64,{image}"'.format(image=background)
    elif item.bg_image_bytes:
        bgimage_src = 'src="data:image/png;base64,{image}"'.format(image=item.bg_image_bytes)
    else:
        bgimage_src = 'style="display:none;"'
    if image:
        image_src = 'src="data:image/png;base64,{image}"'.format(image=image)
    else:
        image_src = 'style="display:none;"'
    css_additions = ''
    js_additions = ''
    html_additions = ''
    if plugins:
        for plugin in plugins:
            css_additions += plugin.get_display_css()
            js_additions += plugin.get_display_javascript()
            html_additions += plugin.get_display_html()
    return HTML_SRC.substitute(bg_css=build_background_css(item, width),
                               css_additions=css_additions,
                               footer_css=build_footer_css(item, height),
                               lyrics_css=build_lyrics_css(item),
                               transitions='true' if (theme_data and
                                                      theme_data.display_slide_transition and
                                                      is_live) else 'false',
                               js_additions=js_additions,
                               bg_image=bgimage_src,
                               image=image_src,
                               html_additions=html_additions,
                               chords_css=build_chords_css())


def webkit_version():
    """
    Return the Webkit version in use. Note method added relatively recently, so return 0 if prior to this
    """
    #try:
    #    webkit_ver = float(QtWebKit.qWebKitVersion())
    #    log.debug('Webkit version = {version}'.format(version=webkit_ver))
    #except AttributeError:
    #    webkit_ver = 0.0
    webkit_ver = 0.0
    return webkit_ver


def build_background_css(item, width):
    """
    Build the background css

    :param item: Service Item containing theme and location information
    :param width:
    """
    width = int(width) // 2
    theme = item.theme_data
    background = 'background-color: black'
    if theme:
        if theme.background_type == BackgroundType.to_string(BackgroundType.Transparent):
            background = ''
        elif theme.background_type == BackgroundType.to_string(BackgroundType.Solid):
            background = 'background-color: {theme}'.format(theme=theme.background_color)
        else:
            if theme.background_direction == BackgroundGradientType.to_string(BackgroundGradientType.Horizontal):
                background = 'background: -webkit-gradient(linear, left top, left bottom, from({start}), to({end})) ' \
                    'fixed'.format(start=theme.background_start_color, end=theme.background_end_color)
            elif theme.background_direction == BackgroundGradientType.to_string(BackgroundGradientType.LeftTop):
                background = 'background: -webkit-gradient(linear, left top, right bottom, from({start}), to({end})) ' \
                    'fixed'.format(start=theme.background_start_color, end=theme.background_end_color)
            elif theme.background_direction == BackgroundGradientType.to_string(BackgroundGradientType.LeftBottom):
                background = 'background: -webkit-gradient(linear, left bottom, right top, from({start}), to({end})) ' \
                    'fixed'.format(start=theme.background_start_color, end=theme.background_end_color)
            elif theme.background_direction == BackgroundGradientType.to_string(BackgroundGradientType.Vertical):
                background = 'background: -webkit-gradient(linear, left top, right top, from({start}), to({end})) ' \
                    'fixed'.format(start=theme.background_start_color, end=theme.background_end_color)
            else:
                background = 'background: -webkit-gradient(radial, {width} 50%, 100, {width} 50%, {width}, ' \
                    'from({start}), to({end})) fixed'.format(width=width,
                                                             start=theme.background_start_color,
                                                             end=theme.background_end_color)
    return background


def build_lyrics_css(item):
    """
    Build the lyrics display css

    :param item: Service Item containing theme and location information
    """
    theme_data = item.theme_data
    lyricstable = ''
    lyrics = ''
    lyricsmain = ''
    if theme_data and item.main:
        lyricstable = 'left: {left}px; top: {top}px;'.format(left=item.main.x(), top=item.main.y())
        lyrics = build_lyrics_format_css(theme_data, item.main.width(), item.main.height())
        lyricsmain += build_lyrics_outline_css(theme_data)
        if theme_data.font_main_shadow:
            lyricsmain += ' text-shadow: {theme} {shadow}px ' \
                '{shadow}px;'.format(theme=theme_data.font_main_shadow_color,
                                     shadow=theme_data.font_main_shadow_size)
    return LYRICS_SRC.substitute(stable=lyricstable, lyrics=lyrics, main=lyricsmain)


def build_lyrics_outline_css(theme_data):
    """
    Build the css which controls the theme outline. Also used by renderer for splitting verses

    :param theme_data: Object containing theme information
    """
    if theme_data.font_main_outline:
        size = float(theme_data.font_main_outline_size) / 16
        fill_color = theme_data.font_main_color
        outline_color = theme_data.font_main_outline_color
        return ' -webkit-text-stroke: {size}em {color}; -webkit-text-fill-color: {fill}; '.format(size=size,
                                                                                                  color=outline_color,
                                                                                                  fill=fill_color)
    return ''


def build_lyrics_format_css(theme_data, width, height):
    """
    Build the css which controls the theme format. Also used by renderer for splitting verses

    :param theme_data: Object containing theme information
    :param width: Width of the lyrics block
    :param height: Height of the lyrics block
    """
    align = HorizontalType.Names[theme_data.display_horizontal_align]
    valign = VerticalType.Names[theme_data.display_vertical_align]
    left_margin = (int(theme_data.font_main_outline_size) * 2) if theme_data.font_main_outline else 0
    # fix tag incompatibilities
    justify = '' if (theme_data.display_horizontal_align == HorizontalType.Justify) else '    white-space: pre-wrap;\n'
    padding_bottom = '0.5em' if (theme_data.display_vertical_align == VerticalType.Bottom) else '0'
    return LYRICS_FORMAT_SRC.substitute(justify=justify,
                                        align=align,
                                        valign=valign,
                                        font=theme_data.font_main_name,
                                        size=theme_data.font_main_size,
                                        color=theme_data.font_main_color,
                                        line='{line:d}'.format(line=100 + int(theme_data.font_main_line_adjustment)),
                                        bottom=padding_bottom,
                                        left=left_margin,
                                        width=width,
                                        height=height,
                                        font_style='\n    font-style: italic;' if theme_data.font_main_italics else '',
                                        font_weight='\n    font-weight: bold;' if theme_data.font_main_bold else '')


def build_footer_css(item, height):
    """
    Build the display of the item footer

    :param item: Service Item to be processed.
    :param height:
    """
    theme = item.theme_data
    if not theme or not item.footer:
        return ''
    bottom = height - int(item.footer.y()) - int(item.footer.height())
    whitespace = 'normal' if Settings().value('themes/wrap footer') else 'nowrap'
    return FOOTER_SRC.substitute(left=item.footer.x(), bottom=bottom, width=item.footer.width(),
                                 family=theme.font_footer_name, size=theme.font_footer_size,
                                 color=theme.font_footer_color, space=whitespace)


def build_chords_css():
    if Settings().value('songs/enable chords') and Settings().value('songs/mainview chords'):
        chord_line_height = '2.0em'
        chords_display = 'inline'
        first_chord_line_height = '2.1em'
    else:
        chord_line_height = '1.0em'
        chords_display = 'none'
        first_chord_line_height = '1.0em'
    return CHORDS_FORMAT.substitute(chord_line_height=chord_line_height, chords_display=chords_display,
                                    first_chord_line_height=first_chord_line_height)<|MERGE_RESOLUTION|>--- conflicted
+++ resolved
@@ -408,12 +408,7 @@
 """
 import logging
 from string import Template
-<<<<<<< HEAD
 from PyQt5 import QtWebEngine
-=======
-
-from PyQt5 import QtWebKit
->>>>>>> d6087813
 
 from openlp.core.common.settings import Settings
 from openlp.core.lib.theme import BackgroundType, BackgroundGradientType, VerticalType, HorizontalType
