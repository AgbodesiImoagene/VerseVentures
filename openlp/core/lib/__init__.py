# -*- coding: utf-8 -*-
# vim: autoindent shiftwidth=4 expandtab textwidth=120 tabstop=4 softtabstop=4

###############################################################################
# OpenLP - Open Source Lyrics Projection                                      #
# --------------------------------------------------------------------------- #
# Copyright (c) 2008-2013 Raoul Snyman                                        #
# Portions copyright (c) 2008-2013 Tim Bentley, Gerald Britton, Jonathan      #
# Corwin, Samuel Findlay, Michael Gorven, Scott Guerrieri, Matthias Hub,      #
# Meinert Jordan, Armin Köhler, Erik Lundin, Edwin Lunando, Brian T. Meyer.   #
# Joshua Miller, Stevan Pettit, Andreas Preikschat, Mattias Põldaru,          #
# Christian Richter, Philip Ridout, Simon Scudder, Jeffrey Smith,             #
# Maikel Stuivenberg, Martin Thompson, Jon Tibble, Dave Warnock,              #
# Frode Woldsund, Martin Zibricky, Patrick Zimmermann                         #
# --------------------------------------------------------------------------- #
# This program is free software; you can redistribute it and/or modify it     #
# under the terms of the GNU General Public License as published by the Free  #
# Software Foundation; version 2 of the License.                              #
#                                                                             #
# This program is distributed in the hope that it will be useful, but WITHOUT #
# ANY WARRANTY; without even the implied warranty of MERCHANTABILITY or       #
# FITNESS FOR A PARTICULAR PURPOSE. See the GNU General Public License for    #
# more details.                                                               #
#                                                                             #
# You should have received a copy of the GNU General Public License along     #
# with this program; if not, write to the Free Software Foundation, Inc., 59  #
# Temple Place, Suite 330, Boston, MA 02111-1307 USA                          #
###############################################################################
"""
The :mod:`lib` module contains most of the components and libraries that make
OpenLP work.
"""

from distutils.version import LooseVersion
import logging
import os

from PyQt4 import QtCore, QtGui, Qt

log = logging.getLogger(__name__)


class ServiceItemContext(object):
    """
    The context in which a Service Item is being generated
    """
    Preview = 0
    Live = 1
    Service = 2


class ImageSource(object):
    """
    This enumeration class represents different image sources. An image sources states where an image is used. This
    enumeration class is need in the context of the :class:~openlp.core.lib.imagemanager`.

    ``ImagePlugin``
        This states that an image is being used by the image plugin.

    ``Theme``
        This says, that the image is used by a theme.
    """
    ImagePlugin = 1
    Theme = 2


class MediaType(object):
    """
    An enumeration class for types of media.
    """
    Audio = 1
    Video = 2


class SlideLimits(object):
    """
    Provides an enumeration for behaviour of OpenLP at the end limits of each service item when pressing the up/down
    arrow keys
    """
    End = 1
    Wrap = 2
    Next = 3


class ServiceItemAction(object):
    """
    Provides an enumeration for the required action moving between service items by left/right arrow keys
    """
    Previous = 1
    PreviousLastSlide = 2
    Next = 3


def translate(context, text, comment=None, encoding=QtCore.QCoreApplication.CodecForTr, n=-1,
              qt_translate=QtCore.QCoreApplication.translate):
    """
    A special shortcut method to wrap around the Qt4 translation functions. This abstracts the translation procedure so
    that we can change it if at a later date if necessary, without having to redo the whole of OpenLP.

    ``context``
        The translation context, used to give each string a context or a namespace.

    ``text``
        The text to put into the translation tables for translation.

    ``comment``
        An identifying string for when the same text is used in different roles within the same context.
    """
    return qt_translate(context, text, comment, encoding, n)


def get_text_file_string(text_file):
    """
    Open a file and return its content as unicode string. If the supplied file name is not a file then the function
    returns False. If there is an error loading the file or the content can't be decoded then the function will return
    None.

    ``textfile``
        The name of the file.
    """
    if not os.path.isfile(text_file):
        return False
    file_handle = None
    content = None
    try:
        file_handle = open(text_file, 'r')
        if not file_handle.read(3) == '\xEF\xBB\xBF':
            # no BOM was found
            file_handle.seek(0)
        content = file_handle.read()
    except (IOError, UnicodeError):
        log.exception('Failed to open text file %s' % text_file)
    finally:
        if file_handle:
            file_handle.close()
    return content


def str_to_bool(string_value):
    """
    Convert a string version of a boolean into a real boolean.

    ``string_value``
        The string value to examine and convert to a boolean type.
    """
    if isinstance(string_value, bool):
        return string_value
    return str(string_value).strip().lower() in ('true', 'yes', 'y')


def build_icon(icon):
    """
    Build a QIcon instance from an existing QIcon, a resource location, or a physical file location. If the icon is a
    QIcon instance, that icon is simply returned. If not, it builds a QIcon instance from the resource or file name.

    ``icon``
        The icon to build. This can be a QIcon, a resource string in the form ``:/resource/file.png``, or a file
        location like ``/path/to/file.png``. However, the **recommended** way is to specify a resource string.
    """
    button_icon = QtGui.QIcon()
    if isinstance(icon, QtGui.QIcon):
        button_icon = icon
    elif isinstance(icon, str):
        if icon.startswith(':/'):
            button_icon.addPixmap(QtGui.QPixmap(icon), QtGui.QIcon.Normal, QtGui.QIcon.Off)
        else:
            button_icon.addPixmap(QtGui.QPixmap.fromImage(QtGui.QImage(icon)), QtGui.QIcon.Normal, QtGui.QIcon.Off)
    elif isinstance(icon, QtGui.QImage):
        button_icon.addPixmap(QtGui.QPixmap.fromImage(icon), QtGui.QIcon.Normal, QtGui.QIcon.Off)
    return button_icon


def image_to_byte(image):
    """
    Resize an image to fit on the current screen for the web and returns it as a byte stream.

    ``image``
        The image to converted.
    """
    log.debug('image_to_byte - start')
    byte_array = QtCore.QByteArray()
    # use buffer to store pixmap into byteArray
    buffie = QtCore.QBuffer(byte_array)
    buffie.open(QtCore.QIODevice.WriteOnly)
    image.save(buffie, "PNG")
    log.debug('image_to_byte - end')
    # convert to base64 encoding so does not get missed!
    return bytes(byte_array.toBase64()).decode('utf-8')


def create_thumb(image_path, thumb_path, return_icon=True, size=None):
    """
    Create a thumbnail from the given image path and depending on ``return_icon`` it returns an icon from this thumb.

    ``image_path``
        The image file to create the icon from.

    ``thumb_path``
        The filename to save the thumbnail to.

    ``return_icon``
        States if an icon should be build and returned from the thumb. Defaults to ``True``.

    ``size``
        Allows to state a own size (QtCore.QSize) to use. Defaults to ``None``, which means that a default height of 88
        is used.
    """
    ext = os.path.splitext(thumb_path)[1].lower()
    reader = QtGui.QImageReader(image_path)
    if size is None:
        ratio = reader.size().width() / reader.size().height()
        reader.setScaledSize(QtCore.QSize(int(ratio * 88), 88))
    else:
        reader.setScaledSize(size)
    thumb = reader.read()
    thumb.save(thumb_path, ext[1:])
    if not return_icon:
        return
    if os.path.exists(thumb_path):
        return build_icon(str(thumb_path))
    # Fallback for files with animation support.
    return build_icon(str(image_path))


def validate_thumb(file_path, thumb_path):
    """
    Validates whether an file's thumb still exists and if is up to date. **Note**, you must **not** call this function,
    before checking the existence of the file.

    ``file_path``
        The path to the file. The file **must** exist!

    ``thumb_path``
        The path to the thumb.
    """
    if not os.path.exists(thumb_path):
        return False
    image_date = os.stat(file_path).st_mtime
    thumb_date = os.stat(thumb_path).st_mtime
    return image_date <= thumb_date


def resize_image(image_path, width, height, background='#000000'):
    """
    Resize an image to fit on the current screen.

    ``image_path``
        The path to the image to resize.

    ``width``
        The new image width.

    ``height``
        The new image height.

    ``background``
        The background colour. Defaults to black.

    DO NOT REMOVE THE DEFAULT BACKGROUND VALUE!
    """
    log.debug('resize_image - start')
    reader = QtGui.QImageReader(image_path)
    # The image's ratio.
    image_ratio = reader.size().width() / reader.size().height()
    resize_ratio = width / height
    # Figure out the size we want to resize the image to (keep aspect ratio).
    if image_ratio == resize_ratio:
        size = QtCore.QSize(width, height)
    elif image_ratio < resize_ratio:
        # Use the image's height as reference for the new size.
        size = QtCore.QSize(image_ratio * height, height)
    else:
        # Use the image's width as reference for the new size.
        size = QtCore.QSize(width, 1 / (image_ratio / width))
    reader.setScaledSize(size)
    preview = reader.read()
    if image_ratio == resize_ratio:
        # We neither need to centre the image nor add "bars" to the image.
        return preview
    real_width = preview.width()
    real_height = preview.height()
    # and move it to the centre of the preview space
    new_image = QtGui.QImage(width, height, QtGui.QImage.Format_ARGB32_Premultiplied)
    painter = QtGui.QPainter(new_image)
    painter.fillRect(new_image.rect(), QtGui.QColor(background))
    painter.drawImage((width - real_width) // 2, (height - real_height) // 2, preview)
    return new_image


def check_item_selected(list_widget, message):
    """
    Check if a list item is selected so an action may be performed on it

    ``list_widget``
        The list to check for selected items

    ``message``
        The message to give the user if no item is selected
    """
    if not list_widget.selectedIndexes():
        QtGui.QMessageBox.information(list_widget.parent(),
            translate('OpenLP.MediaManagerItem', 'No Items Selected'), message)
        return False
    return True


def clean_tags(text):
    """
    Remove Tags from text for display
    """
    text = text.replace('<br>', '\n')
    text = text.replace('{br}', '\n')
    text = text.replace('&nbsp;', ' ')
    for tag in FormattingTags.get_html_tags():
        text = text.replace(tag['start tag'], '')
        text = text.replace(tag['end tag'], '')
    return text


def expand_tags(text):
    """
    Expand tags HTML for display
    """
    for tag in FormattingTags.get_html_tags():
        text = text.replace(tag['start tag'], tag['start html'])
        text = text.replace(tag['end tag'], tag['end html'])
    return text


def check_directory_exists(directory, do_not_log=False):
    """
    Check a theme directory exists and if not create it

    ``directory``
        The directory to make sure exists

    ``do_not_log``
        To not log anything. This is need for the start up, when the log isn't ready.
    """
    if not do_not_log:
        log.debug('check_directory_exists %s' % directory)
    try:
        if not os.path.exists(directory):
            os.makedirs(directory)
    except IOError:
        pass


def create_separated_list(stringlist):
    """
    Returns a string that represents a join of a list of strings with a localized separator. This function corresponds
    to QLocale::createSeparatedList which was introduced in Qt 4.8 and implements the algorithm from
    http://www.unicode.org/reports/tr35/#ListPatterns

    ``stringlist``
        List of unicode strings
    """
    if LooseVersion(Qt.PYQT_VERSION_STR) >= LooseVersion('4.9') and \
            LooseVersion(Qt.qVersion()) >= LooseVersion('4.8'):
        return QtCore.QLocale().createSeparatedList(stringlist)
    if not stringlist:
        return ''
    elif len(stringlist) == 1:
        return stringlist[0]
    elif len(stringlist) == 2:
        return translate('OpenLP.core.lib', '%s and %s',
            'Locale list separator: 2 items') % (stringlist[0], stringlist[1])
    else:
        merged = translate('OpenLP.core.lib', '%s, and %s',
            'Locale list separator: end') % (stringlist[-2], stringlist[-1])
        for index in reversed(list(range(1, len(stringlist) - 2))):
            merged = translate('OpenLP.core.lib', '%s, %s',
<<<<<<< HEAD
                u'Locale list separator: middle') % (stringlist[index], merged)
        return translate('OpenLP.core.lib', '%s, %s', u'Locale list separator: start') % (stringlist[0], merged)


from registry import Registry
from uistrings import UiStrings
from filedialog import FileDialog
from screen import ScreenList
from settings import Settings
from listwidgetwithdnd import ListWidgetWithDnD
from treewidgetwithdnd import TreeWidgetWithDnD
from formattingtags import FormattingTags
from spelltextedit import SpellTextEdit
from plugin import PluginStatus, StringContent, Plugin
from pluginmanager import PluginManager
from settingstab import SettingsTab
from serviceitem import ServiceItem, ServiceItemType, ItemCapabilities
from htmlbuilder import build_html, build_lyrics_format_css, build_lyrics_outline_css
from toolbar import OpenLPToolbar
from dockwidget import OpenLPDockWidget
from imagemanager import ImageManager
from renderer import Renderer
from mediamanageritem import MediaManagerItem
=======
                'Locale list separator: middle') % (stringlist[index], merged)
        return translate('OpenLP.core.lib', '%s, %s', 'Locale list separator: start') % (stringlist[0], merged)


from .registry import Registry
from .uistrings import UiStrings
from .screen import ScreenList
from .settings import Settings
from .listwidgetwithdnd import ListWidgetWithDnD
from .treewidgetwithdnd import TreeWidgetWithDnD
from .formattingtags import FormattingTags
from .spelltextedit import SpellTextEdit
from .plugin import PluginStatus, StringContent, Plugin
from .pluginmanager import PluginManager
from .settingstab import SettingsTab
from .serviceitem import ServiceItem, ServiceItemType, ItemCapabilities
from .htmlbuilder import build_html, build_lyrics_format_css, build_lyrics_outline_css
from .toolbar import OpenLPToolbar
from .dockwidget import OpenLPDockWidget
from .imagemanager import ImageManager
from .renderer import Renderer
from .mediamanageritem import MediaManagerItem
>>>>>>> d9b2d33f
<|MERGE_RESOLUTION|>--- conflicted
+++ resolved
@@ -370,7 +370,6 @@
             'Locale list separator: end') % (stringlist[-2], stringlist[-1])
         for index in reversed(list(range(1, len(stringlist) - 2))):
             merged = translate('OpenLP.core.lib', '%s, %s',
-<<<<<<< HEAD
                 u'Locale list separator: middle') % (stringlist[index], merged)
         return translate('OpenLP.core.lib', '%s, %s', u'Locale list separator: start') % (stringlist[0], merged)
 
@@ -393,28 +392,4 @@
 from dockwidget import OpenLPDockWidget
 from imagemanager import ImageManager
 from renderer import Renderer
-from mediamanageritem import MediaManagerItem
-=======
-                'Locale list separator: middle') % (stringlist[index], merged)
-        return translate('OpenLP.core.lib', '%s, %s', 'Locale list separator: start') % (stringlist[0], merged)
-
-
-from .registry import Registry
-from .uistrings import UiStrings
-from .screen import ScreenList
-from .settings import Settings
-from .listwidgetwithdnd import ListWidgetWithDnD
-from .treewidgetwithdnd import TreeWidgetWithDnD
-from .formattingtags import FormattingTags
-from .spelltextedit import SpellTextEdit
-from .plugin import PluginStatus, StringContent, Plugin
-from .pluginmanager import PluginManager
-from .settingstab import SettingsTab
-from .serviceitem import ServiceItem, ServiceItemType, ItemCapabilities
-from .htmlbuilder import build_html, build_lyrics_format_css, build_lyrics_outline_css
-from .toolbar import OpenLPToolbar
-from .dockwidget import OpenLPDockWidget
-from .imagemanager import ImageManager
-from .renderer import Renderer
-from .mediamanageritem import MediaManagerItem
->>>>>>> d9b2d33f
+from mediamanageritem import MediaManagerItem