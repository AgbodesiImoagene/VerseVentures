# -*- coding: utf-8 -*-

##########################################################################
# OpenLP - Open Source Lyrics Projection                                 #
# ---------------------------------------------------------------------- #
# Copyright (c) 2008-2023 OpenLP Developers                              #
# ---------------------------------------------------------------------- #
# This program is free software: you can redistribute it and/or modify   #
# it under the terms of the GNU General Public License as published by   #
# the Free Software Foundation, either version 3 of the License, or      #
# (at your option) any later version.                                    #
#                                                                        #
# This program is distributed in the hope that it will be useful,        #
# but WITHOUT ANY WARRANTY; without even the implied warranty of         #
# MERCHANTABILITY or FITNESS FOR A PARTICULAR PURPOSE.  See the          #
# GNU General Public License for more details.                           #
#                                                                        #
# You should have received a copy of the GNU General Public License      #
# along with this program.  If not, see <https://www.gnu.org/licenses/>. #
##########################################################################
"""
The :mod:`ui` module provides standard UI components for OpenLP.
"""
import logging

from PyQt5 import QtCore, QtGui, QtWidgets

from openlp.core.common.actions import ActionList
from openlp.core.common.i18n import UiStrings, translate
from openlp.core.common.platform import is_macosx
from openlp.core.common.registry import Registry
from openlp.core.lib import build_icon
from openlp.core.ui.icons import UiIcons
from openlp.core.widgets.labels import FormLabel


log = logging.getLogger(__name__)


def add_welcome_page(parent, image):
    """
    Generate an opening welcome page for a wizard using a provided image.

    :param parent: A ``QWizard`` object to add the welcome page to.
    :param image: A splash image for the wizard.
    """
    parent.welcome_page = QtWidgets.QWizardPage()
    parent.welcome_page.setPixmap(QtWidgets.QWizard.WatermarkPixmap, QtGui.QPixmap(image))
    parent.welcome_page.setObjectName('welcome_page')
    parent.welcome_layout = QtWidgets.QVBoxLayout(parent.welcome_page)
    parent.welcome_layout.setObjectName('WelcomeLayout')
    parent.title_label = QtWidgets.QLabel(parent.welcome_page)
    parent.title_label.setObjectName('title_label')
    parent.welcome_layout.addWidget(parent.title_label)
    parent.title_label.setWordWrap(True)
    parent.welcome_layout.addSpacing(40)
    parent.information_label = QtWidgets.QLabel(parent.welcome_page)
    parent.information_label.setWordWrap(True)
    parent.information_label.setObjectName('information_label')
    parent.welcome_layout.addWidget(parent.information_label)
    parent.welcome_layout.addStretch()
    parent.addPage(parent.welcome_page)


def create_button_box(dialog, name, standard_buttons, custom_buttons=None):
    """
    Creates a QDialogButtonBox with the given buttons. The ``accepted()`` and ``rejected()`` signals of the button box
    are connected with the dialogs ``accept()`` and ``reject()`` slots.

    :param dialog: The parent object. This has to be a ``QDialog`` descendant.
    :param name: A string which is set as object name.
    :param standard_buttons: A list of strings for the used buttons. It might contain: ``ok``, ``save``, ``cancel``,
        ``close``, and ``defaults``.
    :param custom_buttons: A list of additional buttons. If an item is an instance of QtWidgets.QAbstractButton it is
    added with QDialogButtonBox.ActionRole. Otherwise the item has to be a tuple of a Button and a ButtonRole.
    """
    if custom_buttons is None:
        custom_buttons = []
    if standard_buttons is None:
        standard_buttons = []
    buttons = QtWidgets.QDialogButtonBox.NoButton
    if 'ok' in standard_buttons:
        buttons |= QtWidgets.QDialogButtonBox.Ok
    if 'save' in standard_buttons:
        buttons |= QtWidgets.QDialogButtonBox.Save
    if 'cancel' in standard_buttons:
        buttons |= QtWidgets.QDialogButtonBox.Cancel
    if 'close' in standard_buttons:
        buttons |= QtWidgets.QDialogButtonBox.Close
    if 'help' in standard_buttons and hasattr(dialog, 'provide_help'):
        buttons |= QtWidgets.QDialogButtonBox.Help
    if 'defaults' in standard_buttons:
        buttons |= QtWidgets.QDialogButtonBox.RestoreDefaults
    button_box = QtWidgets.QDialogButtonBox(dialog)
    button_box.setObjectName(name)
    button_box.setStandardButtons(buttons)
    for button in custom_buttons:
        if isinstance(button, QtWidgets.QAbstractButton):
            button_box.addButton(button, QtWidgets.QDialogButtonBox.ActionRole)
        else:
            button_box.addButton(*button)
    button_box.accepted.connect(dialog.accept)
    button_box.rejected.connect(dialog.reject)
    if 'help' in standard_buttons and hasattr(dialog, 'provide_help'):
        button_box.helpRequested.connect(dialog.provide_help)
    return button_box


def critical_error_message_box(title=None, message=None, parent=None, question=False):
    """
    Provides a standard critical message box for errors that OpenLP displays to users.

    :param title: The title for the message box.
    :param message: The message to display to the user.
    :param parent: The parent UI element to attach the dialog to.
    :param question: Should this message box question the user.
    """
    if question:
        return QtWidgets.QMessageBox.critical(parent, UiStrings().Error, message,
                                              QtWidgets.QMessageBox.StandardButtons(QtWidgets.QMessageBox.Yes |
                                                                                    QtWidgets.QMessageBox.No))
    # If used before the main window is created, fall back to direct use of QMessageBox
    main_window = Registry().get('main_window')
    if main_window:
        return main_window.error_message(title if title else UiStrings().Error, message)
    else:
        QtWidgets.QMessageBox.critical(parent, title, message)


def create_horizontal_adjusting_combo_box(parent, name):
    """
    Creates a QComboBox with adapting width for media items.

    :param parent: The parent widget.
    :param name: A string set as object name for the combo box.
    """
    combo = QtWidgets.QComboBox(parent)
    combo.setObjectName(name)
    combo.setSizeAdjustPolicy(QtWidgets.QComboBox.AdjustToMinimumContentsLength)
    combo.setSizePolicy(QtWidgets.QSizePolicy.Expanding, QtWidgets.QSizePolicy.Fixed)
    return combo


def create_button(parent, name, **kwargs):
    """
    Return an button with the object name set and the given parameters.

    :param parent:  A QtCore.QWidget for the buttons parent (required).
    :param name: A string which is set as object name (required).
    :param kwargs:

    ``role``
        A string which can have one value out of ``delete``, ``up``, and ``down``. This decides about default values
        for properties like text, icon, or tooltip.

    ``text``
        A string for the action text.

    ``icon``
        Either a QIcon, a resource string, or a file location string for the action icon.

    ``tooltip``
        A string for the action tool tip.

    ``enabled``
        False in case the button should be disabled.

    """
    if 'role' in kwargs:
        role = kwargs.pop('role')
        if role == 'delete':
            kwargs.setdefault('text', UiStrings().Delete)
            kwargs.setdefault('tooltip', translate('OpenLP.Ui', 'Delete the selected item.'))
        elif role == 'up':
            kwargs.setdefault('icon', UiIcons().arrow_up)
            kwargs.setdefault('tooltip', translate('OpenLP.Ui', 'Move selection up one position.'))
        elif role == 'down':
            kwargs.setdefault('icon', UiIcons().arrow_down)
            kwargs.setdefault('tooltip', translate('OpenLP.Ui', 'Move selection down one position.'))
        else:
            log.warning('The role "{role}" is not defined in create_push_button().'.format(role=role))
    if kwargs.pop('btn_class', '') == 'toolbutton':
        button = QtWidgets.QToolButton(parent)
    else:
        button = QtWidgets.QPushButton(parent)
    button.setObjectName(name)
    if kwargs.get('text'):
        button.setText(kwargs.pop('text'))
    if kwargs.get('icon'):
        button.setIcon(build_icon(kwargs.pop('icon')))
    if kwargs.get('tooltip'):
        button.setToolTip(kwargs.pop('tooltip'))
    if not kwargs.pop('enabled', True):
        button.setEnabled(False)
    if kwargs.get('click'):
        button.clicked.connect(kwargs.pop('click'))
    for key in list(kwargs.keys()):
        if key not in ['text', 'icon', 'tooltip', 'click']:
            log.warning('Parameter {key} was not consumed in create_button().'.format(key=key))
    return button


def create_action(parent, name, **kwargs):
    """
    Return an action with the object name set and the given parameters.

    :param parent:  A QtCore.QObject for the actions parent (required).
    :param name:  A string which is set as object name (required).
    :param kwargs:

    ``text``
        A string for the action text.

    ``icon``
        Either a QIcon, a resource string, or a file location string for the
        action icon.

    ``tooltip``
        A string for the action tool tip.

    ``statustip``
        A string for the action status tip.

    ``checked``
        A bool for the state. If ``None`` the Action is not checkable.

    ``enabled``
        False in case the action should be disabled.

    ``visible``
        False in case the action should be hidden.

    ``separator``
        True in case the action will be considered a separator.

    ``data``
        The action's data.

    ``can_shortcuts``
        Capability stating if this action can have shortcuts. If ``True`` the action is added to shortcut dialog

        otherwise it it not. Define your shortcut in the :class:`~openlp.core.lib.Settings` class. *Note*: When *not*
        ``True`` you *must not* set a shortcuts at all.

    ``context``
        A context for the shortcut execution.

    ``category``
        A category the action should be listed in the shortcut dialog.

    ``triggers``
        A slot which is connected to the actions ``triggered()`` slot.
    """
    action = QtWidgets.QAction(parent)
    action.setObjectName(name)
    if is_macosx():
        action.setIconVisibleInMenu(False)
    if kwargs.get('text'):
        action.setText(kwargs.pop('text'))
    if kwargs.get('icon'):
        action.setIcon(build_icon(kwargs.pop('icon')))
    if kwargs.get('tooltip'):
        action.setToolTip(kwargs.pop('tooltip'))
    if kwargs.get('statustip'):
        action.setStatusTip(kwargs.pop('statustip'))
    if kwargs.get('checked') is not None:
        action.setCheckable(True)
        action.setChecked(kwargs.pop('checked'))
    if not kwargs.pop('enabled', True):
        action.setEnabled(False)
    if not kwargs.pop('visible', True):
        action.setVisible(False)
    if kwargs.pop('separator', False):
        action.setSeparator(True)
    if 'data' in kwargs:
        action.setData(kwargs.pop('data'))
    if kwargs.pop('can_shortcuts', False):
        action_list = ActionList.get_instance()
        action_list.add_action(action, kwargs.pop('category', None))
    if 'context' in kwargs:
        action.setShortcutContext(kwargs.pop('context'))
    if kwargs.get('triggers'):
        action.triggered.connect(kwargs.pop('triggers'))
    for key in list(kwargs.keys()):
        if key not in ['text', 'icon', 'tooltip', 'statustip', 'checked', 'can_shortcuts', 'category', 'triggers']:
            log.warning('Parameter {key} was not consumed in create_action().'.format(key=key))
    return action


def create_widget_action(parent, name='', **kwargs):
    """
    Return a new QAction by calling ``create_action(parent, name, **kwargs)``. The shortcut context defaults to
    ``QtCore.Qt.WidgetShortcut`` and the action is added to the parents action list.
    """
    kwargs.setdefault('context', QtCore.Qt.WidgetShortcut)
    action = create_action(parent, name, **kwargs)
    parent.addAction(action)
    return action


def set_case_insensitive_completer(cache, widget):
    """
    Sets a case insensitive text completer for a widget.

    :param cache: The list of items to use as suggestions.
    :param widget: A widget to set the completer (QComboBox or QLineEdit instance)
    """
    completer = QtWidgets.QCompleter(cache)
    completer.setCaseSensitivity(QtCore.Qt.CaseInsensitive)
    widget.setCompleter(completer)


def create_valign_selection_widgets(parent, use_form_label=True):
    """
    Creates a standard label and combo box for asking users to select a vertical alignment.

    :param parent: The parent object. This should be a ``QWidget`` descendant.
    """
    label = FormLabel(parent) if use_form_label else QtWidgets.QLabel(parent)
    label.setText(translate('OpenLP.Ui', '&Vertical Align:'))
    combo_box = QtWidgets.QComboBox(parent)
    combo_box.addItems([UiStrings().Top, UiStrings().Middle, UiStrings().Bottom])
    label.setBuddy(combo_box)
    return label, combo_box


def find_and_set_in_combo_box(combo_box, value_to_find, set_missing=True):
    """
    Find a string in a combo box and set it as the selected item if present

    :param combo_box: The combo box to check for selected items
    :param value_to_find: The value to find
    :param set_missing: if not found leave value as current
    """
    index = combo_box.findText(value_to_find, QtCore.Qt.MatchExactly)
    if index == -1:
        # Not Found.
        index = 0 if set_missing else combo_box.currentIndex()
    combo_box.setCurrentIndex(index)


<<<<<<< HEAD
def create_separator(parent, objectName='line', vertical=False):
    separator = QtWidgets.QFrame(parent)
    separator.setFrameShape(QtWidgets.QFrame.HLine if not vertical else QtWidgets.QFrame.VLine)
    if objectName is not None:
        separator.setObjectName(objectName)
    return separator
=======
class MultipleViewModeList(QtWidgets.QListWidget):
    """
    An opinionated implementation of QListWidget that allows the list to use List View and
    Icon View.

    :param parent:
    :param mode: The default mode of the list.
    """
    def __init__(self, parent, mode=QtWidgets.QListWidget.ViewMode.ListMode):
        super().__init__(parent)
        self._view_mode_icon_size_list = None
        self._view_mode_icon_size_grid = None
        if mode == QtWidgets.QListWidget.ViewMode.IconMode:
            self.setViewMode(QtWidgets.QListWidget.ViewMode.IconMode)

    def set_icon_size_by_view_mode(self, mode, size):
        """
        Sets the preferred icon size by view mode.

        :param mode: Desired mode to set the default size
        :param size: Default size for the provided mode
        """
        if mode == QtWidgets.QListWidget.ViewMode.ListMode:
            self._view_mode_icon_size_list = size
        elif mode == QtWidgets.QListWidget.ViewMode.IconMode:
            self._view_mode_icon_size_grid = size
        if self.viewMode() == mode:
            self.setIconSize(size)

    def setViewMode(self, mode):
        if mode is None:
            mode = QtWidgets.QListWidget.ViewMode.ListMode
        super().setViewMode(mode)
        if mode == QtWidgets.QListWidget.ViewMode.IconMode:
            if self._view_mode_icon_size_list is None:
                self._view_mode_icon_size_list = self.iconSize()
            if self._view_mode_icon_size_grid is not None:
                self.setIconSize(self._view_mode_icon_size_grid)
            self.setUniformItemSizes(True)
            self.setResizeMode(QtWidgets.QListWidget.ResizeMode.Adjust)
            self._on_resize_icon_mode()
        elif mode == QtWidgets.QListWidget.ViewMode.ListMode:
            if self._view_mode_icon_size_grid is None:
                self._view_mode_icon_size_grid = self.iconSize()
            if self._view_mode_icon_size_list is not None:
                self.setIconSize(self._view_mode_icon_size_list)
            self.setUniformItemSizes(False)
            self.setResizeMode(QtWidgets.QListWidget.ResizeMode.Fixed)
            self.setFlow(QtWidgets.QListWidget.Flow.TopToBottom)

    def resizeEvent(self, event: QtGui.QResizeEvent):
        super().resizeEvent(event)
        self._on_resize_icon_mode()

    def _on_resize_icon_mode(self):
        if self.viewMode() == QtWidgets.QListWidget.ViewMode.IconMode:
            size = self.size()
            iconHeight = self.iconSize().height()
            if size.height() < ((iconHeight + (iconHeight / 2))):
                if self.flow() != QtWidgets.QListWidget.Flow.TopToBottom:
                    self.setFlow(QtWidgets.QListWidget.Flow.TopToBottom)
            elif self.flow() != QtWidgets.QListWidget.Flow.LeftToRight:
                self.setFlow(QtWidgets.QListWidget.Flow.LeftToRight)


def set_list_view_mode_toolbar_state(toolbar, mode):
    """
    Updates a OpenLPToolbar ListView button states after clicked

    :param toolbar: OpenLPToolbar instance
    :param mode: New QListView mode
    """
    if mode == QtWidgets.QListView.ViewMode.IconMode:
        toolbar.set_widget_checked('listView', False)
        toolbar.set_widget_checked('gridView', True)
    elif mode == QtWidgets.QListView.ViewMode.ListMode:
        toolbar.set_widget_checked('listView', True)
        toolbar.set_widget_checked('gridView', False)


def add_list_view_mode_items_to_toolbar(toolbar, trigger_handler):
    toolbar.add_toolbar_action('listView',
                               text=translate('OpenLP.Ui', 'List View'),
                               icon=UiIcons().view_list,
                               checked=False,
                               tooltip=translate('OpenLP.Ui', 'Shows the list in a list view.'),
                               triggers=trigger_handler.on_set_view_mode_list)
    toolbar.add_toolbar_action('gridView',
                               text=translate('OpenLP.Ui', 'Grid View'),
                               icon=UiIcons().view_grid,
                               checked=False,
                               tooltip=translate('OpenLP.Ui', 'Shows the list in a grid view.'),
                               triggers=trigger_handler.on_set_view_mode_grid)
>>>>>>> 9e34f9ec
<|MERGE_RESOLUTION|>--- conflicted
+++ resolved
@@ -339,14 +339,14 @@
     combo_box.setCurrentIndex(index)
 
 
-<<<<<<< HEAD
 def create_separator(parent, objectName='line', vertical=False):
     separator = QtWidgets.QFrame(parent)
     separator.setFrameShape(QtWidgets.QFrame.HLine if not vertical else QtWidgets.QFrame.VLine)
     if objectName is not None:
         separator.setObjectName(objectName)
     return separator
-=======
+
+
 class MultipleViewModeList(QtWidgets.QListWidget):
     """
     An opinionated implementation of QListWidget that allows the list to use List View and
@@ -439,5 +439,4 @@
                                icon=UiIcons().view_grid,
                                checked=False,
                                tooltip=translate('OpenLP.Ui', 'Shows the list in a grid view.'),
-                               triggers=trigger_handler.on_set_view_mode_grid)
->>>>>>> 9e34f9ec
+                               triggers=trigger_handler.on_set_view_mode_grid)