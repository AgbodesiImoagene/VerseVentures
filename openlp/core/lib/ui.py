--- conflicted
+++ resolved
@@ -124,12 +124,11 @@
         self.Split = translate('OpenLP.Ui', '&Split')
         self.SplitToolTip = translate('OpenLP.Ui', 'Split a slide into two '
             'only if it does not fit on the screen as one slide.')
-<<<<<<< HEAD
-=======
         self.StartTimeCode = unicode(translate('OpenLP.Ui', 'Start %s'))
-        self.StopPlaySlidesInLoop = translate('OpenLP.Ui','Stop Play Slides in Loop')
-        self.StopPlaySlidesToEnd = translate('OpenLP.Ui','Stop Play Slides to End')
->>>>>>> 6a612ee1
+        self.StopPlaySlidesInLoop = translate('OpenLP.Ui',
+            'Stop Play Slides in Loop')
+        self.StopPlaySlidesToEnd = translate('OpenLP.Ui',
+            'Stop Play Slides to End')
         self.Theme = translate('OpenLP.Ui', 'Theme', 'Singular')
         self.Themes = translate('OpenLP.Ui', 'Themes', 'Plural')
         self.Tools = translate('OpenLP.Ui', 'Tools')
