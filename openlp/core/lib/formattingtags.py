--- conflicted
+++ resolved
@@ -29,11 +29,7 @@
 """
 Provide HTML Tag management and Formatting Tag access class
 """
-<<<<<<< HEAD
-import pickle
-=======
 import json
->>>>>>> d1bbc5e7
 
 from openlp.core.lib import Settings, translate
 
@@ -70,11 +66,7 @@
                     if isinstance(tag[element], unicode):
                         tag[element] = tag[element].encode('utf8')
         # Formatting Tags were also known as display tags.
-<<<<<<< HEAD
-        Settings().setValue(u'displayTags/html_tags', pickle.dumps(tags) if tags else u'')
-=======
         Settings().setValue(u'formattingTags/html_tags', json.dumps(tags) if tags else u'')
->>>>>>> d1bbc5e7
 
     @staticmethod
     def load_tags():
@@ -164,18 +156,10 @@
             u'end html': u'', u'protected': True, u'temporary': False})
         FormattingTags.add_html_tags(base_tags)
         FormattingTags.add_html_tags(temporary_tags)
-<<<<<<< HEAD
-        # FIXME: python3 - fix pickle.load() and pickle.dumps().
-        # Formatting Tags were also known as display tags.
-        user_expands = Settings().value(u'displayTags/html_tags')
-        if user_expands:
-            user_tags = pickle.loads(user_expands)
-=======
         # Formatting Tags were also known as display tags.
         user_expands_string = str(Settings().value(u'formattingTags/html_tags'))
         if user_expands_string:
             user_tags = json.loads(user_expands_string)
->>>>>>> d1bbc5e7
             for tag in user_tags:
                 for element in tag:
                     if isinstance(tag[element], str):
