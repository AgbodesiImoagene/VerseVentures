--- conflicted
+++ resolved
@@ -69,7 +69,7 @@
                     if isinstance(tag[element], unicode):
                         tag[element] = tag[element].encode('utf8')
         # Formatting Tags were also known as display tags.
-        QtCore.QSettings().setValue(u'displayTags/html_tags',
+        Settings().setValue(u'displayTags/html_tags',
             QtCore.QVariant(cPickle.dumps(tags) if tags else u''))
 
     @staticmethod
@@ -164,41 +164,6 @@
         FormattingTags.add_html_tags(base_tags)
         FormattingTags.add_html_tags(temporary_tags)
 
-<<<<<<< HEAD
-    @staticmethod
-    def save_html_tags():
-        """
-        Saves all formatting tags except protected ones.
-        """
-        tags = []
-        for tag in FormattingTags.html_expands:
-            if not tag[u'protected'] and not tag.get(u'temporary'):
-                # Using dict ensures that copy is made and encoding of values
-                # a little later does not affect tags in the original list
-                tags.append(dict(tag))
-                tag = tags[-1]
-                # Remove key 'temporary' from tags.
-                # It is not needed to be saved.
-                if u'temporary' in tag:
-                    del tag[u'temporary']
-                for element in tag:
-                    if isinstance(tag[element], unicode):
-                        tag[element] = tag[element].encode('utf8')
-        # Formatting Tags were also known as display tags.
-        Settings().setValue(u'displayTags/html_tags',
-            QtCore.QVariant(cPickle.dumps(tags) if tags else u''))
-
-    @staticmethod
-    def load_tags():
-        """
-        Load the Tags from store so can be used in the system or used to
-        update the display. If Cancel was selected this is needed to reset the
-        dsiplay to the correct version.
-        """
-        # Initial Load of the Tags
-        FormattingTags.reset_html_tags()
-=======
->>>>>>> ca3e0c03
         # Formatting Tags were also known as display tags.
         user_expands = Settings().value(u'displayTags/html_tags',
             QtCore.QVariant(u'')).toString()
