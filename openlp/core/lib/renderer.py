# -*- coding: utf-8 -*-
# vim: autoindent shiftwidth=4 expandtab textwidth=80 tabstop=4 softtabstop=4

###############################################################################
# OpenLP - Open Source Lyrics Projection                                      #
# --------------------------------------------------------------------------- #
# Copyright (c) 2008-2010 Raoul Snyman                                        #
# Portions copyright (c) 2008-2010 Tim Bentley, Jonathan Corwin, Michael      #
# Gorven, Scott Guerrieri, Meinert Jordan, Andreas Preikschat, Christian      #
# Richter, Philip Ridout, Maikel Stuivenberg, Martin Thompson, Jon Tibble,    #
# Carsten Tinggaard, Frode Woldsund                                           #
# --------------------------------------------------------------------------- #
# This program is free software; you can redistribute it and/or modify it     #
# under the terms of the GNU General Public License as published by the Free  #
# Software Foundation; version 2 of the License.                              #
#                                                                             #
# This program is distributed in the hope that it will be useful, but WITHOUT #
# ANY WARRANTY; without even the implied warranty of MERCHANTABILITY or       #
# FITNESS FOR A PARTICULAR PURPOSE. See the GNU General Public License for    #
# more details.                                                               #
#                                                                             #
# You should have received a copy of the GNU General Public License along     #
# with this program; if not, write to the Free Software Foundation, Inc., 59  #
# Temple Place, Suite 330, Boston, MA 02111-1307 USA                          #
###############################################################################
"""
The :mod:`renderer` module enables OpenLP to take the input from plugins and
format it for the output display.
"""
import logging

from PyQt4 import QtGui, QtCore, QtWebKit

from openlp.core.lib import resize_image, expand_tags, \
    build_lyrics_format_css, build_lyrics_outline_css, image_to_byte


log = logging.getLogger(__name__)

class Renderer(object):
    """
    Genarates a pixmap image of a array of text. The Text is formatted to
    make sure it fits on the screen and if not extra frames are generated.
    """
    log.info(u'Renderer Loaded')

    def __init__(self):
        """
        Initialise the renderer.
        """
        self._rect = None
        self.theme_name = None
        self._theme = None
        self._bg_image_filename = None
        self.frame = None
        self.bg_frame = None
        self.bg_image = None
        self.bg_image_bytes = None

    def set_theme(self, theme):
        """
        Set the theme to be used.

        ``theme``
            The theme to be used.
        """
        log.debug(u'set theme')
        self._theme = theme
        self.bg_frame = None
        self.bg_image = None
        self.bg_image_bytes = None
        self._bg_image_filename = None
        self.theme_name = theme.theme_name
        if theme.background_type == u'image':
            if theme.background_filename:
                self._bg_image_filename = unicode(theme.background_filename)

    def set_text_rectangle(self, rect_main, rect_footer):
        """
        Sets the rectangle within which text should be rendered.

        ``rect_main``
            The main text block.

        ``rect_footer``
            The footer text block.
        """
        log.debug(u'set_text_rectangle %s , %s' % (rect_main, rect_footer))
        self._rect = rect_main
        self._rect_footer = rect_footer 
        self.page_width = self._rect.width()
        self.page_height = self._rect.height()
        if self._theme.display_shadow:
            self.page_width -= int(self._theme.display_shadow_size)
            self.page_height -= int(self._theme.display_shadow_size)
        self.web = QtWebKit.QWebView()
        self.web.setVisible(False)
        self.web.resize(self.page_width, self.page_height)
        self.web_frame = self.web.page().mainFrame()
        # Adjust width and height to account for shadow. outline done in css
        self.page_shell = u'<html><head><style>' \
            u'*{margin: 0; padding: 0; border: 0;} '\
            u'#main {position:absolute; top:0px; %s %s}</style><body>' \
            u'<div id="main">' % \
            (build_lyrics_format_css(self._theme, self.page_width, 
            self.page_height), build_lyrics_outline_css(self._theme))

        self.web = QtWebKit.QWebView()
        self.web.resize(self._rect.width(), self._rect.height())
        self.web.setVisible(False)
        self.web_frame = self.web.page().mainFrame()
        # Adjust width and height to account for shadow. outline done in css
        self.page_width = self._rect.width() - int(self._theme.display_shadow_size)
        self.page_height = self._rect.height() - int(self._theme.display_shadow_size)
        self.page_shell = u'<html><head><style>#main {%s %s}</style><body>' \
            u'<div id="main">' % \
            (build_lyrics_format_css(self._theme, self.page_width, self.page_height),
            build_lyrics_outline_css(self._theme))

    def set_frame_dest(self, frame_width, frame_height):
        """
        Set the size of the slide.

        ``frame_width``
            The width of the slide.

        ``frame_height``
            The height of the slide.

        """
        log.debug(u'set frame dest (frame) w %d h %d', frame_width,
            frame_height)
        self.frame = QtGui.QImage(frame_width, frame_height,
            QtGui.QImage.Format_ARGB32_Premultiplied)
        if self._bg_image_filename and not self.bg_image:
            self.bg_image = resize_image(self._bg_image_filename,
                self.frame.width(), self.frame.height())
        if self._theme.background_type == u'image':
            self.bg_frame = QtGui.QImage(self.frame.width(),
                self.frame.height(), 
                QtGui.QImage.Format_ARGB32_Premultiplied)
            painter = QtGui.QPainter()
            painter.begin(self.bg_frame)
            painter.fillRect(self.frame.rect(), QtCore.Qt.black)
            if self.bg_image:
                painter.drawImage(0, 0, self.bg_image)
            painter.end()
            self.bg_image_bytes = image_to_byte(self.bg_frame)
        else:
            self.bg_frame = None
            self.bg_image_bytes = None

    def format_slide(self, words, line_break):
        """
        Figure out how much text can appear on a slide, using the current
        theme settings.

        ``words``
            The words to be fitted on the slide.
        """
        log.debug(u'format_slide - Start')
        line_end = u''
        if line_break:
            line_end = u'<br>'
        words = words.replace(u'\r\n', u'\n')
        verses_text = words.split(u'\n')
        text = []
        for verse in verses_text:
            lines = verse.split(u'\n')
            for line in lines:
                text.append(line)
        formatted = []
        html_text = u''
        styled_text = u''
        for line in text:
            styled_line = expand_tags(line) + line_end
            styled_text += styled_line
            html = self.page_shell + styled_text + u'</div></body></html>'
            self.web.setHtml(html)
            # Text too long so go to next page
<<<<<<< HEAD
            text_height = int(self.web_frame.evaluateJavaScript(js_height).toString())
            if text_height > self.page_height:
=======
            if self.web_frame.contentsSize().height() > self.page_height:
>>>>>>> 906f3302
                formatted.append(html_text)
                html_text = u''
                styled_text = styled_line
            html_text += line + line_end
        formatted.append(html_text)
        log.debug(u'format_slide - End')
        return formatted<|MERGE_RESOLUTION|>--- conflicted
+++ resolved
@@ -87,7 +87,7 @@
         """
         log.debug(u'set_text_rectangle %s , %s' % (rect_main, rect_footer))
         self._rect = rect_main
-        self._rect_footer = rect_footer 
+        self._rect_footer = rect_footer
         self.page_width = self._rect.width()
         self.page_height = self._rect.height()
         if self._theme.display_shadow:
@@ -102,7 +102,7 @@
             u'*{margin: 0; padding: 0; border: 0;} '\
             u'#main {position:absolute; top:0px; %s %s}</style><body>' \
             u'<div id="main">' % \
-            (build_lyrics_format_css(self._theme, self.page_width, 
+            (build_lyrics_format_css(self._theme, self.page_width,
             self.page_height), build_lyrics_outline_css(self._theme))
 
         self.web = QtWebKit.QWebView()
@@ -137,7 +137,7 @@
                 self.frame.width(), self.frame.height())
         if self._theme.background_type == u'image':
             self.bg_frame = QtGui.QImage(self.frame.width(),
-                self.frame.height(), 
+                self.frame.height(),
                 QtGui.QImage.Format_ARGB32_Premultiplied)
             painter = QtGui.QPainter()
             painter.begin(self.bg_frame)
@@ -178,12 +178,7 @@
             html = self.page_shell + styled_text + u'</div></body></html>'
             self.web.setHtml(html)
             # Text too long so go to next page
-<<<<<<< HEAD
-            text_height = int(self.web_frame.evaluateJavaScript(js_height).toString())
-            if text_height > self.page_height:
-=======
             if self.web_frame.contentsSize().height() > self.page_height:
->>>>>>> 906f3302
                 formatted.append(html_text)
                 html_text = u''
                 styled_text = styled_line
