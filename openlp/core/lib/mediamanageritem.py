--- conflicted
+++ resolved
@@ -506,13 +506,8 @@
                     'You must select one or more items'))
         else:
             log.debug(self.plugin.name + u' Add requested')
-<<<<<<< HEAD
-            service_item = self.parent.serviceManager.getServiceItem()
-            if not service_item:
-=======
             serviceItem = self.parent.serviceManager.getServiceItem()
             if not serviceItem:
->>>>>>> 24f7241e
                 QtGui.QMessageBox.information(self,
                     translate('OpenLP.MediaManagerItem',
                         'No Service Item Selected'),
