# -*- coding: utf-8 -*-
# vim: autoindent shiftwidth=4 expandtab textwidth=80 tabstop=4 softtabstop=4

###############################################################################
# OpenLP - Open Source Lyrics Projection                                      #
# --------------------------------------------------------------------------- #
# Copyright (c) 2008-2010 Raoul Snyman                                        #
# Portions copyright (c) 2008-2010 Tim Bentley, Jonathan Corwin, Michael      #
# Gorven, Scott Guerrieri, Christian Richter, Maikel Stuivenberg, Martin      #
# Thompson, Jon Tibble, Carsten Tinggaard                                     #
# --------------------------------------------------------------------------- #
# This program is free software; you can redistribute it and/or modify it     #
# under the terms of the GNU General Public License as published by the Free  #
# Software Foundation; version 2 of the License.                              #
#                                                                             #
# This program is distributed in the hope that it will be useful, but WITHOUT #
# ANY WARRANTY; without even the implied warranty of MERCHANTABILITY or       #
# FITNESS FOR A PARTICULAR PURPOSE. See the GNU General Public License for    #
# more details.                                                               #
#                                                                             #
# You should have received a copy of the GNU General Public License along     #
# with this program; if not, write to the Free Software Foundation, Inc., 59  #
# Temple Place, Suite 330, Boston, MA 02111-1307 USA                          #
###############################################################################

import os
import sys
import logging
import urllib2
from datetime import datetime

from PyQt4 import QtCore

import openlp

log = logging.getLogger(__name__)

class AppLocation(object):
    """
    Retrieve a directory based on the directory type.
    """
    AppDir = 1
    ConfigDir = 2
    DataDir = 3
    PluginsDir = 4
    VersionDir = 5

    @staticmethod
    def get_directory(dir_type=1):
        """
        Return the appropriate directory according to the directory type.

        ``dir_type``
            The directory type you want, for instance the data directory.
        """
        if dir_type == AppLocation.AppDir:
            return os.path.abspath(os.path.split(sys.argv[0])[0])
        elif dir_type == AppLocation.ConfigDir:
            if sys.platform == u'win32':
                path = os.path.join(os.getenv(u'APPDATA'), u'openlp')
            elif sys.platform == u'darwin':
                path = os.path.join(os.getenv(u'HOME'), u'Library',
                    u'Application Support', u'openlp')
            else:
                try:
                    from xdg import BaseDirectory
                    path = os.path.join(
                        BaseDirectory.xdg_config_home, u'openlp')
                except ImportError:
                    path = os.path.join(os.getenv(u'HOME'), u'.openlp')
            return path
        elif dir_type == AppLocation.DataDir:
            if sys.platform == u'win32':
                path = os.path.join(os.getenv(u'APPDATA'), u'openlp', u'data')
            elif sys.platform == u'darwin':
                path = os.path.join(os.getenv(u'HOME'), u'Library',
                    u'Application Support', u'openlp', u'Data')
            else:
                try:
                    from xdg import BaseDirectory
                    path = os.path.join(BaseDirectory.xdg_data_home, u'openlp')
                except ImportError:
                    path = os.path.join(os.getenv(u'HOME'), u'.openlp', u'data')
            return path
        elif dir_type == AppLocation.PluginsDir:
            plugin_path = None
            app_path = os.path.abspath(os.path.split(sys.argv[0])[0])
            if hasattr(sys, u'frozen') and sys.frozen == 1:
                plugin_path = os.path.join(app_path, u'plugins')
            else:
                plugin_path = os.path.join(
                    os.path.split(openlp.__file__)[0], u'plugins')
            return plugin_path
        elif dir_type == AppLocation.VersionDir:
            if hasattr(sys, u'frozen') and sys.frozen == 1:
                plugin_path = os.path.abspath(os.path.split(sys.argv[0])[0])
            else:
                plugin_path = os.path.split(openlp.__file__)[0]
            return plugin_path

    @staticmethod
    def get_data_path():
        path = AppLocation.get_directory(AppLocation.DataDir)
        if not os.path.exists(path):
            os.makedirs(path)
        return path

    @staticmethod
    def get_section_data_path(section):
        data_path = AppLocation.get_data_path()
        path = os.path.join(data_path, section)
        if not os.path.exists(path):
            os.makedirs(path)
        return path


def check_latest_version(current_version):
    """
    Check the latest version of OpenLP against the version file on the OpenLP
    site.

    ``current_version``
        The current version of OpenLP.
    """
    version_string = current_version[u'full']
    #set to prod in the distribution config file.
    settings = QtCore.QSettings()
    settings.beginGroup(u'general')
    last_test = unicode(settings.value(u'last version test',
        QtCore.QVariant(datetime.now().date())).toString())
    this_test = unicode(datetime.now().date())
    settings.setValue(u'last version test', QtCore.QVariant(this_test))
    settings.endGroup()
    if last_test != this_test:
        version_string = u''
        if current_version[u'build']:
            req = urllib2.Request(
                u'http://www.openlp.org/files/dev_version.txt')
        else:
            req = urllib2.Request(u'http://www.openlp.org/files/version.txt')
        req.add_header(u'User-Agent', u'OpenLP/%s' % current_version[u'full'])
        try:
            version_string = unicode(urllib2.urlopen(req, None).read()).strip()
        except IOError, e:
            if hasattr(e, u'reason'):
                log.exception(u'Reason for failure: %s', e.reason)
    return version_string

def string_to_unicode(string):
    """
    Converts a QString to a Python unicode object.
    """
    if isinstance(string, QtCore.QString):
        string = unicode(string.toUtf8(), u'utf8')
    return string

def variant_to_unicode(variant):
    """
    Converts a QVariant to a Python unicode object.

    ``variant``
        The QVariant instance to convert to unicode.
    """
    if isinstance(variant, QtCore.QVariant):
        string = variant.toString()
    if not isinstance(string, unicode):
        string = string_to_unicode(string)
    return string

<<<<<<< HEAD
from registry import Registry
from confighelper import ConfigHelper
from languagemanager import LanguageManager

__all__ = [u'Registry', u'ConfigHelper', u'AppLocation', u'LanguageManager',  u'check_latest_version']
=======
def add_actions(target, actions):
    """
    Adds multiple actions to a menu or toolbar in one command.

    ``target``
        The menu or toolbar to add actions to.

    ``actions``
        The actions to be added.  An action consisting of the keyword 'None'
        will result in a separator being inserted into the target.
    """
    for action in actions:
        if action is None:
            target.addSeparator()
        else:
            target.addAction(action)

__all__ = [u'AppLocation', u'check_latest_version', u'add_actions']
>>>>>>> c39ec6ae
<|MERGE_RESOLUTION|>--- conflicted
+++ resolved
@@ -167,13 +167,6 @@
         string = string_to_unicode(string)
     return string
 
-<<<<<<< HEAD
-from registry import Registry
-from confighelper import ConfigHelper
-from languagemanager import LanguageManager
-
-__all__ = [u'Registry', u'ConfigHelper', u'AppLocation', u'LanguageManager',  u'check_latest_version']
-=======
 def add_actions(target, actions):
     """
     Adds multiple actions to a menu or toolbar in one command.
@@ -191,5 +184,6 @@
         else:
             target.addAction(action)
 
-__all__ = [u'AppLocation', u'check_latest_version', u'add_actions']
->>>>>>> c39ec6ae
+from languagemanager import LanguageManager
+
+__all__ = [u'AppLocation', u'check_latest_version', u'add_actions',  u'LanguageManager']