# -*- coding: utf-8 -*-
# vim: autoindent shiftwidth=4 expandtab textwidth=80 tabstop=4 softtabstop=4

###############################################################################
# OpenLP - Open Source Lyrics Projection                                      #
# --------------------------------------------------------------------------- #
# Copyright (c) 2008-2011 Raoul Snyman                                        #
# Portions copyright (c) 2008-2011 Tim Bentley, Jonathan Corwin, Michael      #
# Gorven, Scott Guerrieri, Meinert Jordan, Andreas Preikschat, Christian      #
# Richter, Philip Ridout, Maikel Stuivenberg, Martin Thompson, Jon Tibble,    #
# Carsten Tinggaard, Frode Woldsund                                           #
# --------------------------------------------------------------------------- #
# This program is free software; you can redistribute it and/or modify it     #
# under the terms of the GNU General Public License as published by the Free  #
# Software Foundation; version 2 of the License.                              #
#                                                                             #
# This program is distributed in the hope that it will be useful, but WITHOUT #
# ANY WARRANTY; without even the implied warranty of MERCHANTABILITY or       #
# FITNESS FOR A PARTICULAR PURPOSE. See the GNU General Public License for    #
# more details.                                                               #
#                                                                             #
# You should have received a copy of the GNU General Public License along     #
# with this program; if not, write to the Free Software Foundation, Inc., 59  #
# Temple Place, Suite 330, Boston, MA 02111-1307 USA                          #
###############################################################################
"""
The :mod:`utils` module provides the utility libraries for OpenLP
"""

import logging
import os
import re
import sys
import time
import urllib2
from datetime import datetime

from PyQt4 import QtGui, QtCore

import openlp
from openlp.core.lib import Receiver, translate

log = logging.getLogger(__name__)
images_filter = None

class VersionThread(QtCore.QThread):
    """
    A special Qt thread class to fetch the version of OpenLP from the website.
    This is threaded so that it doesn't affect the loading time of OpenLP.
    """
    def __init__(self, parent, app_version):
        QtCore.QThread.__init__(self, parent)
        self.app_version = app_version
        self.version_splitter = re.compile(
            r'([0-9]+).([0-9]+).([0-9]+)(?:-bzr([0-9]+))?')

    def run(self):
        """
        Run the thread.
        """
        time.sleep(1)
        Receiver.send_message(u'maindisplay_blank_check')
        version = check_latest_version(self.app_version)
        remote_version = {}
        local_version = {}
        match = self.version_splitter.match(version)
        if match:
            remote_version[u'major'] = int(match.group(1))
            remote_version[u'minor'] = int(match.group(2))
            remote_version[u'release'] = int(match.group(3))
            if len(match.groups()) > 3 and match.group(4):
                remote_version[u'revision'] = int(match.group(4))
        else:
            return
        match = self.version_splitter.match(self.app_version[u'full'])
        if match:
            local_version[u'major'] = int(match.group(1))
            local_version[u'minor'] = int(match.group(2))
            local_version[u'release'] = int(match.group(3))
            if len(match.groups()) > 3 and match.group(4):
                local_version[u'revision'] = int(match.group(4))
        else:
            return
        if remote_version[u'major'] > local_version[u'major'] or \
            remote_version[u'minor'] > local_version[u'minor'] or \
            remote_version[u'release'] > local_version[u'release']:
            Receiver.send_message(u'openlp_version_check', u'%s' % version)
        elif remote_version.get(u'revision') and \
            local_version.get(u'revision') and \
            remote_version[u'revision'] > local_version[u'revision']:
            Receiver.send_message(u'openlp_version_check', u'%s' % version)


class AppLocation(object):
    """
    The :class:`AppLocation` class is a static class which retrieves a
    directory based on the directory type.
    """
    AppDir = 1
    ConfigDir = 2
    DataDir = 3
    PluginsDir = 4
    VersionDir = 5
    CacheDir = 6
    LanguageDir = 7

    @staticmethod
    def get_directory(dir_type=1):
        """
        Return the appropriate directory according to the directory type.

        ``dir_type``
            The directory type you want, for instance the data directory.
        """
        if dir_type == AppLocation.AppDir:
            if hasattr(sys, u'frozen') and sys.frozen == 1:
                app_path = os.path.abspath(os.path.split(sys.argv[0])[0])
            else:
                app_path = os.path.split(openlp.__file__)[0]
            return app_path
        elif dir_type == AppLocation.ConfigDir:
            if sys.platform == u'win32':
                path = os.path.join(os.getenv(u'APPDATA'), u'openlp')
            elif sys.platform == u'darwin':
                path = os.path.join(os.getenv(u'HOME'), u'Library',
                    u'Application Support', u'openlp')
            else:
                try:
                    from xdg import BaseDirectory
                    path = os.path.join(
                        BaseDirectory.xdg_config_home, u'openlp')
                except ImportError:
                    path = os.path.join(os.getenv(u'HOME'), u'.openlp')
            return path
        elif dir_type == AppLocation.DataDir:
            if sys.platform == u'win32':
                path = os.path.join(os.getenv(u'APPDATA'), u'openlp', u'data')
            elif sys.platform == u'darwin':
                path = os.path.join(os.getenv(u'HOME'), u'Library',
                    u'Application Support', u'openlp', u'Data')
            else:
                try:
                    from xdg import BaseDirectory
                    path = os.path.join(BaseDirectory.xdg_data_home, u'openlp')
                except ImportError:
                    path = os.path.join(os.getenv(u'HOME'), u'.openlp', u'data')
            return path
        elif dir_type == AppLocation.PluginsDir:
            plugin_path = None
            app_path = os.path.abspath(os.path.split(sys.argv[0])[0])
            if hasattr(sys, u'frozen') and sys.frozen == 1:
                plugin_path = os.path.join(app_path, u'plugins')
            else:
                plugin_path = os.path.join(
                    os.path.split(openlp.__file__)[0], u'plugins')
            return plugin_path
        elif dir_type == AppLocation.VersionDir:
            if hasattr(sys, u'frozen') and sys.frozen == 1:
                version_path = os.path.abspath(os.path.split(sys.argv[0])[0])
            else:
                version_path = os.path.split(openlp.__file__)[0]
            return version_path
        elif dir_type == AppLocation.CacheDir:
            if sys.platform == u'win32':
                path = os.path.join(os.getenv(u'APPDATA'), u'openlp')
            elif sys.platform == u'darwin':
                path = os.path.join(os.getenv(u'HOME'), u'Library',
                    u'Application Support', u'openlp')
            else:
                try:
                    from xdg import BaseDirectory
                    path = os.path.join(
                        BaseDirectory.xdg_cache_home, u'openlp')
                except ImportError:
                    path = os.path.join(os.getenv(u'HOME'), u'.openlp')
            return path
        if dir_type == AppLocation.LanguageDir:
            if hasattr(sys, u'frozen') and sys.frozen == 1:
                app_path = os.path.abspath(os.path.split(sys.argv[0])[0])
            else:
                app_path = os.path.split(openlp.__file__)[0]
            return os.path.join(app_path, u'i18n')


    @staticmethod
    def get_data_path():
        path = AppLocation.get_directory(AppLocation.DataDir)
        if not os.path.exists(path):
            os.makedirs(path)
        return path

    @staticmethod
    def get_section_data_path(section):
        data_path = AppLocation.get_data_path()
        path = os.path.join(data_path, section)
        if not os.path.exists(path):
            os.makedirs(path)
        return path


def check_latest_version(current_version):
    """
    Check the latest version of OpenLP against the version file on the OpenLP
    site.

    ``current_version``
        The current version of OpenLP.
    """
    version_string = current_version[u'full']
    # set to prod in the distribution config file.
    settings = QtCore.QSettings()
    settings.beginGroup(u'general')
    last_test = unicode(settings.value(u'last version test',
        QtCore.QVariant(datetime.now().date())).toString())
    this_test = unicode(datetime.now().date())
    settings.setValue(u'last version test', QtCore.QVariant(this_test))
    settings.endGroup()
    if last_test != this_test:
        if current_version[u'build']:
            req = urllib2.Request(
                u'http://www.openlp.org/files/dev_version.txt')
        else:
            req = urllib2.Request(u'http://www.openlp.org/files/version.txt')
        req.add_header(u'User-Agent', u'OpenLP/%s' % current_version[u'full'])
        remote_version = None
        try:
            remote_version = unicode(urllib2.urlopen(req, None).read()).strip()
        except IOError, e:
            if hasattr(e, u'reason'):
                log.exception(u'Reason for failure: %s', e.reason)
        if remote_version:
            version_string = remote_version
    return version_string

def add_actions(target, actions):
    """
    Adds multiple actions to a menu or toolbar in one command.

    ``target``
        The menu or toolbar to add actions to.

    ``actions``
        The actions to be added.  An action consisting of the keyword 'None'
        will result in a separator being inserted into the target.
    """
    for action in actions:
        if action is None:
            target.addSeparator()
        else:
            target.addAction(action)

def get_filesystem_encoding():
    """
    Returns the name of the encoding used to convert Unicode filenames into
    system file names.
    """
    encoding = sys.getfilesystemencoding()
    if encoding is None:
        encoding = sys.getdefaultencoding()
    return encoding

def get_images_filter():
    """
    Returns a filter string for a file dialog containing all the supported
    image formats.
    """
    global images_filter
    if not images_filter:
        log.debug(u'Generating images filter.')
        formats = [unicode(fmt)
            for fmt in QtGui.QImageReader.supportedImageFormats()]
        visible_formats = u'(*.%s)' % u'; *.'.join(formats)
        actual_formats = u'(*.%s)' % u' *.'.join(formats)
        images_filter = u'%s %s %s' % (translate('OpenLP', 'Image Files'),
            visible_formats, actual_formats)
    return images_filter

def split_filename(path):
    path = os.path.abspath(path)
    if not os.path.isfile(path):
        return path, u''
    else:
        return os.path.split(path)

def delete_file(file_path_name):
    """
    Deletes a file from the system.

    ``file_path_name``
        The file, including path, to delete.
    """
    if not file_path_name:
        return False
    try:
        if os.path.exists(file_path_name):
            os.remove(file_path_name)
        return True
    except (IOError, OSError):
        log.exception("Unable to delete file %s" % file_path_name)
        return False

def get_web_page(url, header=None, update_openlp=False):
    """
    Attempts to download the webpage at url and returns that page or None.

    ``url``
        The URL to be downloaded.

    ``header``
        An optional HTTP header to pass in the request to the web server.

    ``update_openlp``
        Tells OpenLP to update itself if the page is successfully downloaded.
        Defaults to False.
    """
    # TODO: Add proxy usage.  Get proxy info from OpenLP settings, add to a
    # proxy_handler, build into an opener and install the opener into urllib2.
    # http://docs.python.org/library/urllib2.html
    if not url:
        return None
    req = urllib2.Request(url)
    if header:
        req.add_header(header[0], header[1])
    page = None
    log.debug(u'Downloading URL = %s' % url)
    try:
        page = urllib2.urlopen(req)
        log.debug(u'Downloaded URL = %s' % page.geturl())
    except urllib2.URLError:
        log.exception(u'The web page could not be downloaded')
    if not page:
        return None
    if update_openlp:
        Receiver.send_message(u'openlp_process_events')
    return page

def file_is_unicode(filename):
    """
    Checks if a file is valid unicode and returns the unicode decoded file or
    None.

    ``filename``
        File to check is valid unicode.
    """
    if not filename:
        return None
    ucsfile = None
    try:
        ucsfile = filename.decode(u'utf-8')
    except UnicodeDecodeError:
        log.exception(u'Filename "%s" is not valid UTF-8' %
            filename.decode(u'utf-8', u'replace'))
    if not ucsfile:
        return None
    return ucsfile

def string_is_unicode(test_string):
    """
    Makes sure a string is unicode.

    ``test_string``
        The string to confirm is unicode.
    """
    return_string = u''
    if not test_string:
        return return_string
    if isinstance(test_string, unicode):
        return_string = test_string
    if not isinstance(test_string, unicode):
        try:
            return_string = unicode(test_string, u'utf-8')
        except UnicodeError:
            log.exception("Error encoding string to unicode")
    return return_string

from languagemanager import LanguageManager
from actions import ActionList

__all__ = [u'AppLocation', u'check_latest_version', u'add_actions',
<<<<<<< HEAD
    u'get_filesystem_encoding', u'LanguageManager']
=======
    u'get_filesystem_encoding', u'LanguageManager', u'ActionList',
    u'get_web_page', u'file_is_unicode', u'string_is_unicode']
>>>>>>> 62f9977a
<|MERGE_RESOLUTION|>--- conflicted
+++ resolved
@@ -377,9 +377,5 @@
 from actions import ActionList
 
 __all__ = [u'AppLocation', u'check_latest_version', u'add_actions',
-<<<<<<< HEAD
-    u'get_filesystem_encoding', u'LanguageManager']
-=======
     u'get_filesystem_encoding', u'LanguageManager', u'ActionList',
-    u'get_web_page', u'file_is_unicode', u'string_is_unicode']
->>>>>>> 62f9977a
+    u'get_web_page', u'file_is_unicode', u'string_is_unicode']