# -*- coding: utf-8 -*-
# vim: autoindent shiftwidth=4 expandtab textwidth=80 tabstop=4 softtabstop=4

###############################################################################
# OpenLP - Open Source Lyrics Projection                                      #
# --------------------------------------------------------------------------- #
# Copyright (c) 2008-2012 Raoul Snyman                                        #
# Portions copyright (c) 2008-2012 Tim Bentley, Gerald Britton, Jonathan      #
# Corwin, Samuel Findlay, Michael Gorven, Scott Guerrieri, Matthias Hub,      #
# Meinert Jordan, Armin Köhler, Erik Lundin, Edwin Lunando, Brian T. Meyer.   #
# Joshua Miller, Stevan Pettit, Andreas Preikschat, Mattias Põldaru,          #
# Christian Richter, Philip Ridout, Simon Scudder, Jeffrey Smith,             #
# Maikel Stuivenberg, Martin Thompson, Jon Tibble, Dave Warnock,              #
# Frode Woldsund, Martin Zibricky, Patrick Zimmermann                         #
# --------------------------------------------------------------------------- #
# This program is free software; you can redistribute it and/or modify it     #
# under the terms of the GNU General Public License as published by the Free  #
# Software Foundation; version 2 of the License.                              #
#                                                                             #
# This program is distributed in the hope that it will be useful, but WITHOUT #
# ANY WARRANTY; without even the implied warranty of MERCHANTABILITY or       #
# FITNESS FOR A PARTICULAR PURPOSE. See the GNU General Public License for    #
# more details.                                                               #
#                                                                             #
# You should have received a copy of the GNU General Public License along     #
# with this program; if not, write to the Free Software Foundation, Inc., 59  #
# Temple Place, Suite 330, Boston, MA 02111-1307 USA                          #
###############################################################################

"""
The :mod:`core` module provides all core application functions

All the core functions of the OpenLP application including the GUI, settings,
logging and a plugin framework are contained within the openlp.core module.
"""

import os
import sys
import platform
import logging
from optparse import OptionParser
from traceback import format_exception

from PyQt4 import QtCore, QtGui

from openlp.core.lib import Receiver, Settings, check_directory_exists
from openlp.core.lib.ui import UiStrings
from openlp.core.resources import qInitResources
from openlp.core.ui.mainwindow import MainWindow
from openlp.core.ui.firsttimelanguageform import FirstTimeLanguageForm
from openlp.core.ui.firsttimeform import FirstTimeForm
from openlp.core.ui.exceptionform import ExceptionForm
from openlp.core.ui import SplashScreen, ScreenList
from openlp.core.utils import AppLocation, LanguageManager, VersionThread, \
    get_application_version


__all__ = [u'OpenLP', u'main']


log = logging.getLogger()
nt_repair_stylesheet = u"""
QMainWindow::separator
{
  border: none;
}

QDockWidget::title
{
  border: 1px solid palette(dark);
  padding-left: 5px;
  padding-top: 2px;
  margin: 1px 0;
}

QToolBar
{
  border: none;
  margin: 0;
  padding: 0;
}
"""


class OpenLP(QtGui.QApplication):
    """
    The core application class. This class inherits from Qt's QApplication
    class in order to provide the core of the application.
    """

    args = []

    def exec_(self):
        """
        Override exec method to allow the shared memory to be released on exit
        """
        self.eventLoopIsActive = True
        QtGui.QApplication.exec_()
        self.sharedMemory.detach()

    def run(self, args, testing=False):
        """
        Run the OpenLP application.
        """
        self.eventLoopIsActive = False
        # On Windows, the args passed into the constructor are ignored. Not
        # very handy, so set the ones we want to use. On Linux and FreeBSD, in
        # order to set the WM_CLASS property for X11, we pass "OpenLP" in as a
        # command line argument. This interferes with files being passed in as
        # command line arguments, so we remove it from the list.
        if 'OpenLP' in args:
            args.remove('OpenLP')
        self.args.extend(args)
        # provide a listener for widgets to reqest a screen update.
        QtCore.QObject.connect(Receiver.get_receiver(),
            QtCore.SIGNAL(u'openlp_process_events'), self.processEvents)
        QtCore.QObject.connect(Receiver.get_receiver(),
            QtCore.SIGNAL(u'cursor_busy'), self.setBusyCursor)
        QtCore.QObject.connect(Receiver.get_receiver(),
            QtCore.SIGNAL(u'cursor_normal'), self.setNormalCursor)
        # Decide how many screens we have and their size
        screens = ScreenList.create(self.desktop())
        # First time checks in settings
        has_run_wizard = Settings().value(u'general/has run wizard', False)
        if not has_run_wizard:
            if FirstTimeForm(screens).exec_() == QtGui.QDialog.Accepted:
<<<<<<< HEAD
                Settings().setValue(u'general/has run wizard', True)
=======
                Settings().setValue(u'general/has run wizard',
                    QtCore.QVariant(True))
        # Correct stylesheet bugs
>>>>>>> 1ef6643e
        if os.name == u'nt':
            base_color = self.palette().color(QtGui.QPalette.Active,
                QtGui.QPalette.Base)
            application_stylesheet = \
                u'* {alternate-background-color: ' + \
                base_color.name() + ';}\n'
            application_stylesheet += nt_repair_stylesheet
            self.setStyleSheet(application_stylesheet)
<<<<<<< HEAD
        show_splash = Settings().value(u'general/show splash', True)
=======
        # show the splashscreen
        show_splash = Settings().value(
            u'general/show splash', QtCore.QVariant(True)).toBool()
>>>>>>> 1ef6643e
        if show_splash:
            self.splash = SplashScreen()
            self.splash.show()
        # make sure Qt really display the splash screen
        self.processEvents()
        # start the main app window
        self.mainWindow = MainWindow(self)
        self.mainWindow.show()
        if show_splash:
            # now kill the splashscreen
            self.splash.finish(self.mainWindow)
            log.debug(u'Splashscreen closed')
        # make sure Qt really display the splash screen
        self.processEvents()
        self.mainWindow.repaint()
        self.processEvents()
        if not has_run_wizard:
            self.mainWindow.firstTime()
        update_check = Settings().value(u'general/update check', True)
        if update_check:
            VersionThread(self.mainWindow).start()
        Receiver.send_message(u'live_display_blank_check')
        self.mainWindow.appStartup()
        # Skip exec_() for gui tests
        if not testing:
            return self.exec_()

    def isAlreadyRunning(self):
        """
        Look to see if OpenLP is already running and ask if a 2nd copy
        is to be started.
        """
        self.sharedMemory = QtCore.QSharedMemory('OpenLP')
        if self.sharedMemory.attach():
            status = QtGui.QMessageBox.critical(None,
                UiStrings().Error, UiStrings().OpenLPStart,
                QtGui.QMessageBox.StandardButtons(
                QtGui.QMessageBox.Yes | QtGui.QMessageBox.No))
            if status == QtGui.QMessageBox.No:
                return True
            return False
        else:
            self.sharedMemory.create(1)
            return False

    def hookException(self, exctype, value, traceback):
        if not hasattr(self, u'mainWindow'):
            log.exception(''.join(format_exception(exctype, value, traceback)))
            return
        if not hasattr(self, u'exceptionForm'):
            self.exceptionForm = ExceptionForm(self.mainWindow)
        self.exceptionForm.exceptionTextEdit.setPlainText(
            ''.join(format_exception(exctype, value, traceback)))
        self.setNormalCursor()
        self.exceptionForm.exec_()

    def setBusyCursor(self):
        """
        Sets the Busy Cursor for the Application
        """
        self.setOverrideCursor(QtCore.Qt.BusyCursor)
        self.processEvents()

    def setNormalCursor(self):
        """
        Sets the Normal Cursor for the Application
        """
        self.restoreOverrideCursor()

    def event(self, event):
        """
        Enables direct file opening on OS X
        """
        if event.type() == QtCore.QEvent.FileOpen:
            file_name = event.file()
            log.debug(u'Got open file event for %s!', file_name)
            self.args.insert(0, file_name)
            return True
        else:
            return QtGui.QApplication.event(self, event)


def set_up_logging(log_path):
    """
    Setup our logging using log_path
    """
    check_directory_exists(log_path)
    filename = os.path.join(log_path, u'openlp.log')
    logfile = logging.FileHandler(filename, u'w')
    logfile.setFormatter(logging.Formatter(
        u'%(asctime)s %(name)-55s %(levelname)-8s %(message)s'))
    log.addHandler(logfile)
    if log.isEnabledFor(logging.DEBUG):
        print 'Logging to:', filename


def main(args=None):
    """
    The main function which parses command line options and then runs
    the PyQt4 Application.
    """
    # Set up command line options.
    usage = 'Usage: %prog [options] [qt-options]'
    parser = OptionParser(usage=usage)
    parser.add_option('-e', '--no-error-form', dest='no_error_form',
        action='store_true', help='Disable the error notification form.')
    parser.add_option('-l', '--log-level', dest='loglevel',
        default='warning', metavar='LEVEL', help='Set logging to LEVEL '
        'level. Valid values are "debug", "info", "warning".')
    parser.add_option('-p', '--portable', dest='portable',
        action='store_true', help='Specify if this should be run as a '
        'portable app, off a USB flash drive (not implemented).')
    parser.add_option('-d', '--dev-version', dest='dev_version',
        action='store_true', help='Ignore the version file and pull the '
        'version directly from Bazaar')
    parser.add_option('-s', '--style', dest='style',
        help='Set the Qt4 style (passed directly to Qt4).')
    parser.add_option('--testing', dest='testing',
        action='store_true', help='Run by testing framework')
    # Parse command line options and deal with them.
    # Use args supplied programatically if possible.
    (options, args) = parser.parse_args(args) if args else parser.parse_args()
    if options.portable:
        app_path = AppLocation.get_directory(AppLocation.AppDir)
        set_up_logging(os.path.abspath(os.path.join(app_path, u'..',
            u'..', u'Other')))
        log.info(u'Running portable')
    else:
        set_up_logging(AppLocation.get_directory(AppLocation.CacheDir))
    qt_args = []
    if options.loglevel.lower() in ['d', 'debug']:
        log.setLevel(logging.DEBUG)
    elif options.loglevel.lower() in ['w', 'warning']:
        log.setLevel(logging.WARNING)
    else:
        log.setLevel(logging.INFO)
    if options.style:
        qt_args.extend(['-style', options.style])
    # Throw the rest of the arguments at Qt, just in case.
    qt_args.extend(args)
    # Bug #1018855: Set the WM_CLASS property in X11
    if platform.system() not in ['Windows', 'Darwin']:
        qt_args.append('OpenLP')
    # Initialise the resources
    qInitResources()
    # Now create and actually run the application.
    app = OpenLP(qt_args)
    app.setOrganizationName(u'OpenLP')
    app.setOrganizationDomain(u'openlp.org')
    if options.portable:
        app.setApplicationName(u'OpenLPPortable')
        Settings.setDefaultFormat(Settings.IniFormat)
        # Get location OpenLPPortable.ini
        portable_settings_file = os.path.abspath(os.path.join(app_path, u'..',
            u'..', u'Data', u'OpenLP.ini'))
        # Make this our settings file
        log.info(u'INI file: %s', portable_settings_file)
        Settings.setFilename(portable_settings_file)
        portable_settings = Settings()
        # Set our data path
        data_path = os.path.abspath(os.path.join(app_path,
            u'..', u'..', u'Data',))
        log.info(u'Data path: %s', data_path)
        # Point to our data path
        portable_settings.setValue(u'advanced/data path', data_path)
        portable_settings.setValue(u'advanced/is portable', True)
        portable_settings.sync()
    else:
        app.setApplicationName(u'OpenLP')
    app.setApplicationVersion(get_application_version()[u'version'])
    # Instance check
    if not options.testing:
        # Instance check
        if app.isAlreadyRunning():
            sys.exit()
    # First time checks in settings
    if not Settings().value(u'general/has run wizard', False):
        if not FirstTimeLanguageForm().exec_():
            # if cancel then stop processing
            sys.exit()
    # i18n Set Language
    language = LanguageManager.get_language()
    app_translator, default_translator = \
        LanguageManager.get_translator(language)
    if not app_translator.isEmpty():
        app.installTranslator(app_translator)
    if not default_translator.isEmpty():
        app.installTranslator(default_translator)
    else:
        log.debug(u'Could not find default_translator.')
    if not options.no_error_form:
        sys.excepthook = app.hookException
    # Do not run method app.exec_() when running gui tests
    if options.testing:
        app.run(qt_args, testing=True)
        # For gui tests we need access to window intances and their components
        return app
    else:
        sys.exit(app.run(qt_args))<|MERGE_RESOLUTION|>--- conflicted
+++ resolved
@@ -124,13 +124,8 @@
         has_run_wizard = Settings().value(u'general/has run wizard', False)
         if not has_run_wizard:
             if FirstTimeForm(screens).exec_() == QtGui.QDialog.Accepted:
-<<<<<<< HEAD
                 Settings().setValue(u'general/has run wizard', True)
-=======
-                Settings().setValue(u'general/has run wizard',
-                    QtCore.QVariant(True))
         # Correct stylesheet bugs
->>>>>>> 1ef6643e
         if os.name == u'nt':
             base_color = self.palette().color(QtGui.QPalette.Active,
                 QtGui.QPalette.Base)
@@ -139,13 +134,7 @@
                 base_color.name() + ';}\n'
             application_stylesheet += nt_repair_stylesheet
             self.setStyleSheet(application_stylesheet)
-<<<<<<< HEAD
         show_splash = Settings().value(u'general/show splash', True)
-=======
-        # show the splashscreen
-        show_splash = Settings().value(
-            u'general/show splash', QtCore.QVariant(True)).toBool()
->>>>>>> 1ef6643e
         if show_splash:
             self.splash = SplashScreen()
             self.splash.show()
