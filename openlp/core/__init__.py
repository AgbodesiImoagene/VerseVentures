# -*- coding: utf-8 -*-
# vim: autoindent shiftwidth=4 expandtab textwidth=80 tabstop=4 softtabstop=4

###############################################################################
# OpenLP - Open Source Lyrics Projection                                      #
# --------------------------------------------------------------------------- #
# Copyright (c) 2008-2012 Raoul Snyman                                        #
# Portions copyright (c) 2008-2012 Tim Bentley, Gerald Britton, Jonathan      #
# Corwin, Samuel Findlay, Michael Gorven, Scott Guerrieri, Matthias Hub,      #
# Meinert Jordan, Armin Köhler, Edwin Lunando, Joshua Miller, Stevan Pettit,  #
# Andreas Preikschat, Mattias Põldaru, Christian Richter, Philip Ridout,      #
# Simon Scudder, Jeffrey Smith, Maikel Stuivenberg, Martin Thompson, Jon      #
# Tibble, Dave Warnock, Frode Woldsund                                        #
# --------------------------------------------------------------------------- #
# This program is free software; you can redistribute it and/or modify it     #
# under the terms of the GNU General Public License as published by the Free  #
# Software Foundation; version 2 of the License.                              #
#                                                                             #
# This program is distributed in the hope that it will be useful, but WITHOUT #
# ANY WARRANTY; without even the implied warranty of MERCHANTABILITY or       #
# FITNESS FOR A PARTICULAR PURPOSE. See the GNU General Public License for    #
# more details.                                                               #
#                                                                             #
# You should have received a copy of the GNU General Public License along     #
# with this program; if not, write to the Free Software Foundation, Inc., 59  #
# Temple Place, Suite 330, Boston, MA 02111-1307 USA                          #
###############################################################################

"""
The :mod:`core` module provides all core application functions

All the core functions of the OpenLP application including the GUI, settings,
logging and a plugin framework are contained within the openlp.core module.
"""

import os
import sys
import platform
import logging
from optparse import OptionParser
from traceback import format_exception

from PyQt4 import QtCore, QtGui

<<<<<<< HEAD
from openlp.core.lib import Receiver, Settings, check_directory_exists, Settings
=======
from openlp.core.lib import Receiver, check_directory_exists
from openlp.core.lib.settings import Settings
>>>>>>> b1cfabc4
from openlp.core.lib.ui import UiStrings
from openlp.core.resources import qInitResources
from openlp.core.ui.mainwindow import MainWindow
from openlp.core.ui.firsttimelanguageform import FirstTimeLanguageForm
from openlp.core.ui.firsttimeform import FirstTimeForm
from openlp.core.ui.exceptionform import ExceptionForm
from openlp.core.ui import SplashScreen, ScreenList
from openlp.core.utils import AppLocation, LanguageManager, VersionThread, \
    get_application_version


__all__ = [u'OpenLP', u'main']


log = logging.getLogger()
application_stylesheet = u"""
QMainWindow::separator
{
  border: none;
}

QDockWidget::title
{
  border: 1px solid palette(dark);
  padding-left: 5px;
  padding-top: 2px;
  margin: 1px 0;
}

QToolBar
{
  border: none;
  margin: 0;
  padding: 0;
}
"""


class OpenLP(QtGui.QApplication):
    """
    The core application class. This class inherits from Qt's QApplication
    class in order to provide the core of the application.
    """

    args = []

    def exec_(self):
        """
        Override exec method to allow the shared memory to be released on exit
        """
        self.eventLoopIsActive = True
        QtGui.QApplication.exec_()
        self.sharedMemory.detach()

    def run(self, args, testing=False):
        """
        Run the OpenLP application.
        """
        self.eventLoopIsActive = False
        # On Windows, the args passed into the constructor are ignored. Not
        # very handy, so set the ones we want to use. On Linux and FreeBSD, in
        # order to set the WM_CLASS property for X11, we pass "OpenLP" in as a
        # command line argument. This interferes with files being passed in as
        # command line arguments, so we remove it from the list.
        if 'OpenLP' in args:
            args.remove('OpenLP')
        self.args.extend(args)
        # provide a listener for widgets to reqest a screen update.
        QtCore.QObject.connect(Receiver.get_receiver(),
            QtCore.SIGNAL(u'openlp_process_events'), self.processEvents)
        QtCore.QObject.connect(Receiver.get_receiver(),
            QtCore.SIGNAL(u'cursor_busy'), self.setBusyCursor)
        QtCore.QObject.connect(Receiver.get_receiver(),
            QtCore.SIGNAL(u'cursor_normal'), self.setNormalCursor)
        # Decide how many screens we have and their size
        screens = ScreenList.create(self.desktop())
        # First time checks in settings
<<<<<<< HEAD
        has_run_wizard = Settings().value(u'general/has run wizard', False)
        if not has_run_wizard:
            if FirstTimeForm(screens).exec_() == QtGui.QDialog.Accepted:
                Settings().setValue(u'general/has run wizard', True)
        if os.name == u'nt':
            self.setStyleSheet(application_stylesheet)
        show_splash = Settings().value(u'general/show splash', True)
=======
        has_run_wizard = Settings().value(
            u'general/has run wizard', QtCore.QVariant(False)).toBool()
        if not has_run_wizard:
            if FirstTimeForm(screens).exec_() == QtGui.QDialog.Accepted:
                Settings().setValue(u'general/has run wizard',
                    QtCore.QVariant(True))
        if os.name == u'nt':
            self.setStyleSheet(application_stylesheet)
        show_splash = Settings().value(
            u'general/show splash', QtCore.QVariant(True)).toBool()
>>>>>>> b1cfabc4
        if show_splash:
            self.splash = SplashScreen()
            self.splash.show()
        # make sure Qt really display the splash screen
        self.processEvents()
        # start the main app window
        self.mainWindow = MainWindow(self)
        self.mainWindow.show()
        if show_splash:
            # now kill the splashscreen
            self.splash.finish(self.mainWindow)
            log.debug(u'Splashscreen closed')
        # make sure Qt really display the splash screen
        self.processEvents()
        self.mainWindow.repaint()
        self.processEvents()
        if not has_run_wizard:
            self.mainWindow.firstTime()
<<<<<<< HEAD
        update_check = Settings().value(u'general/update check', True)
=======
        update_check = Settings().value(
            u'general/update check', QtCore.QVariant(True)).toBool()
>>>>>>> b1cfabc4
        if update_check:
            VersionThread(self.mainWindow).start()
        Receiver.send_message(u'live_display_blank_check')
        self.mainWindow.appStartup()
        # Skip exec_() for gui tests
        if not testing:
            return self.exec_()

    def isAlreadyRunning(self):
        """
        Look to see if OpenLP is already running and ask if a 2nd copy
        is to be started.
        """
        self.sharedMemory = QtCore.QSharedMemory('OpenLP')
        if self.sharedMemory.attach():
            status = QtGui.QMessageBox.critical(None,
                UiStrings().Error, UiStrings().OpenLPStart,
                QtGui.QMessageBox.StandardButtons(
                QtGui.QMessageBox.Yes | QtGui.QMessageBox.No))
            if status == QtGui.QMessageBox.No:
                return True
            return False
        else:
            self.sharedMemory.create(1)
            return False

    def hookException(self, exctype, value, traceback):
        if not hasattr(self, u'mainWindow'):
            log.exception(''.join(format_exception(exctype, value, traceback)))
            return
        if not hasattr(self, u'exceptionForm'):
            self.exceptionForm = ExceptionForm(self.mainWindow)
        self.exceptionForm.exceptionTextEdit.setPlainText(
            ''.join(format_exception(exctype, value, traceback)))
        self.setNormalCursor()
        self.exceptionForm.exec_()

    def setBusyCursor(self):
        """
        Sets the Busy Cursor for the Application
        """
        self.setOverrideCursor(QtCore.Qt.BusyCursor)
        self.processEvents()

    def setNormalCursor(self):
        """
        Sets the Normal Cursor for the Application
        """
        self.restoreOverrideCursor()

    def event(self, event):
        """
        Enables direct file opening on OS X
        """
        if event.type() == QtCore.QEvent.FileOpen:
            file_name = event.file()
            log.debug(u'Got open file event for %s!', file_name)
            self.args.insert(0, file_name)
            return True
        else:
            return QtGui.QApplication.event(self, event)


def set_up_logging(log_path):
    """
    Setup our logging using log_path
    """
    check_directory_exists(log_path)
    filename = os.path.join(log_path, u'openlp.log')
    logfile = logging.FileHandler(filename, u'w')
    logfile.setFormatter(logging.Formatter(
        u'%(asctime)s %(name)-55s %(levelname)-8s %(message)s'))
    log.addHandler(logfile)
    if log.isEnabledFor(logging.DEBUG):
        print 'Logging to:', filename


def main(args=None):
    """
    The main function which parses command line options and then runs
    the PyQt4 Application.
    """
    # Set up command line options.
    usage = 'Usage: %prog [options] [qt-options]'
    parser = OptionParser(usage=usage)
    parser.add_option('-e', '--no-error-form', dest='no_error_form',
        action='store_true', help='Disable the error notification form.')
    parser.add_option('-l', '--log-level', dest='loglevel',
        default='warning', metavar='LEVEL', help='Set logging to LEVEL '
        'level. Valid values are "debug", "info", "warning".')
    parser.add_option('-p', '--portable', dest='portable',
        action='store_true', help='Specify if this should be run as a '
        'portable app, off a USB flash drive (not implemented).')
    parser.add_option('-d', '--dev-version', dest='dev_version',
        action='store_true', help='Ignore the version file and pull the '
        'version directly from Bazaar')
    parser.add_option('-s', '--style', dest='style',
        help='Set the Qt4 style (passed directly to Qt4).')
    parser.add_option('--testing', dest='testing',
        action='store_true', help='Run by testing framework')
    # Parse command line options and deal with them.
    # Use args supplied programatically if possible.
    (options, args) = parser.parse_args(args) if args else parser.parse_args()
    if options.portable:
        app_path = AppLocation.get_directory(AppLocation.AppDir)
        set_up_logging(os.path.abspath(os.path.join(app_path, u'..',
            u'..', u'Other')))
        log.info(u'Running portable')
    else:
        set_up_logging(AppLocation.get_directory(AppLocation.CacheDir))
    qt_args = []
    if options.loglevel.lower() in ['d', 'debug']:
        log.setLevel(logging.DEBUG)
    elif options.loglevel.lower() in ['w', 'warning']:
        log.setLevel(logging.WARNING)
    else:
        log.setLevel(logging.INFO)
    if options.style:
        qt_args.extend(['-style', options.style])
    # Throw the rest of the arguments at Qt, just in case.
    qt_args.extend(args)
    # Bug #1018855: Set the WM_CLASS property in X11
    if platform.system() not in ['Windows', 'Darwin']:
        qt_args.append('OpenLP')
    # Initialise the resources
    qInitResources()
    # Now create and actually run the application.
    app = OpenLP(qt_args)
    app.setOrganizationName(u'OpenLP')
    app.setOrganizationDomain(u'openlp.org')
    if options.portable:
        app.setApplicationName(u'OpenLPPortable')
        Settings.setDefaultFormat(Settings.IniFormat)
        # Get location OpenLPPortable.ini
        portable_settings_file = os.path.abspath(os.path.join(app_path, u'..',
            u'..', u'Data', u'OpenLP.ini'))
        # Make this our settings file
        log.info(u'INI file: %s', portable_settings_file)
        Settings.setFilename(portable_settings_file)
        portable_settings = Settings()
        # Set our data path
        data_path = os.path.abspath(os.path.join(app_path,
            u'..', u'..', u'Data',))
        log.info(u'Data path: %s', data_path)
        # Point to our data path
        portable_settings.setValue(u'advanced/data path', data_path)
        portable_settings.setValue(u'advanced/is portable', True)
        portable_settings.sync()
    else:
        app.setApplicationName(u'OpenLP')
    app.setApplicationVersion(get_application_version()[u'version'])
    # Instance check
    if not options.testing:
        # Instance check
        if app.isAlreadyRunning():
            sys.exit()
    # First time checks in settings
<<<<<<< HEAD
    if not Settings().value(u'general/has run wizard', False):
=======
    if not Settings().value(u'general/has run wizard',
        QtCore.QVariant(False)).toBool():
>>>>>>> b1cfabc4
        if not FirstTimeLanguageForm().exec_():
            # if cancel then stop processing
            sys.exit()
    # i18n Set Language
    language = LanguageManager.get_language()
    app_translator, default_translator = \
        LanguageManager.get_translator(language)
    if not app_translator.isEmpty():
        app.installTranslator(app_translator)
    if not default_translator.isEmpty():
        app.installTranslator(default_translator)
    else:
        log.debug(u'Could not find default_translator.')
    if not options.no_error_form:
        sys.excepthook = app.hookException
    # Do not run method app.exec_() when running gui tests
    if options.testing:
        app.run(qt_args, testing=True)
        # For gui tests we need access to window intances and their components
        return app
    else:
        sys.exit(app.run(qt_args))<|MERGE_RESOLUTION|>--- conflicted
+++ resolved
@@ -42,12 +42,7 @@
 
 from PyQt4 import QtCore, QtGui
 
-<<<<<<< HEAD
-from openlp.core.lib import Receiver, Settings, check_directory_exists, Settings
-=======
-from openlp.core.lib import Receiver, check_directory_exists
-from openlp.core.lib.settings import Settings
->>>>>>> b1cfabc4
+from openlp.core.lib import Receiver, Settings, check_directory_exists
 from openlp.core.lib.ui import UiStrings
 from openlp.core.resources import qInitResources
 from openlp.core.ui.mainwindow import MainWindow
@@ -125,7 +120,6 @@
         # Decide how many screens we have and their size
         screens = ScreenList.create(self.desktop())
         # First time checks in settings
-<<<<<<< HEAD
         has_run_wizard = Settings().value(u'general/has run wizard', False)
         if not has_run_wizard:
             if FirstTimeForm(screens).exec_() == QtGui.QDialog.Accepted:
@@ -133,18 +127,6 @@
         if os.name == u'nt':
             self.setStyleSheet(application_stylesheet)
         show_splash = Settings().value(u'general/show splash', True)
-=======
-        has_run_wizard = Settings().value(
-            u'general/has run wizard', QtCore.QVariant(False)).toBool()
-        if not has_run_wizard:
-            if FirstTimeForm(screens).exec_() == QtGui.QDialog.Accepted:
-                Settings().setValue(u'general/has run wizard',
-                    QtCore.QVariant(True))
-        if os.name == u'nt':
-            self.setStyleSheet(application_stylesheet)
-        show_splash = Settings().value(
-            u'general/show splash', QtCore.QVariant(True)).toBool()
->>>>>>> b1cfabc4
         if show_splash:
             self.splash = SplashScreen()
             self.splash.show()
@@ -163,12 +145,7 @@
         self.processEvents()
         if not has_run_wizard:
             self.mainWindow.firstTime()
-<<<<<<< HEAD
         update_check = Settings().value(u'general/update check', True)
-=======
-        update_check = Settings().value(
-            u'general/update check', QtCore.QVariant(True)).toBool()
->>>>>>> b1cfabc4
         if update_check:
             VersionThread(self.mainWindow).start()
         Receiver.send_message(u'live_display_blank_check')
@@ -326,12 +303,7 @@
         if app.isAlreadyRunning():
             sys.exit()
     # First time checks in settings
-<<<<<<< HEAD
     if not Settings().value(u'general/has run wizard', False):
-=======
-    if not Settings().value(u'general/has run wizard',
-        QtCore.QVariant(False)).toBool():
->>>>>>> b1cfabc4
         if not FirstTimeLanguageForm().exec_():
             # if cancel then stop processing
             sys.exit()
