--- conflicted
+++ resolved
@@ -372,13 +372,7 @@
             self.webView.setVisible(False)
             self.videoWidget.setVisible(True)
             self.audio.setVolume(vol)
-<<<<<<< HEAD
-=======
-        # Update the preview frame.
-        if self.isLive:
-            Receiver.send_message(u'maindisplay_active')
         return True
->>>>>>> 3057acfe
 
     def videoState(self, newState, oldState):
         """
