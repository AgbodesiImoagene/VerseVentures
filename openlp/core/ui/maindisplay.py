# -*- coding: utf-8 -*-
# vim: autoindent shiftwidth=4 expandtab textwidth=80 tabstop=4 softtabstop=4

###############################################################################
# OpenLP - Open Source Lyrics Projection                                      #
# --------------------------------------------------------------------------- #
# Copyright (c) 2008-2011 Raoul Snyman                                        #
# Portions copyright (c) 2008-2011 Tim Bentley, Gerald Britton, Jonathan      #
# Corwin, Michael Gorven, Scott Guerrieri, Matthias Hub, Meinert Jordan,      #
# Armin Köhler, Joshua Miller, Stevan Pettit, Andreas Preikschat, Mattias     #
# Põldaru, Christian Richter, Philip Ridout, Simon Scudder, Jeffrey Smith,    #
# Maikel Stuivenberg, Martin Thompson, Jon Tibble, Frode Woldsund             #
# --------------------------------------------------------------------------- #
# This program is free software; you can redistribute it and/or modify it     #
# under the terms of the GNU General Public License as published by the Free  #
# Software Foundation; version 2 of the License.                              #
#                                                                             #
# This program is distributed in the hope that it will be useful, but WITHOUT #
# ANY WARRANTY; without even the implied warranty of MERCHANTABILITY or       #
# FITNESS FOR A PARTICULAR PURPOSE. See the GNU General Public License for    #
# more details.                                                               #
#                                                                             #
# You should have received a copy of the GNU General Public License along     #
# with this program; if not, write to the Free Software Foundation, Inc., 59  #
# Temple Place, Suite 330, Boston, MA 02111-1307 USA                          #
###############################################################################
"""
The :mod:`maindisplay` module provides the functionality to display screens
and play multimedia within OpenLP.
"""
import logging
<<<<<<< HEAD
import platform
=======
import os
>>>>>>> 1f6be045

from PyQt4 import QtCore, QtGui, QtWebKit, QtOpenGL
from PyQt4.phonon import Phonon

from openlp.core.lib import Receiver, build_html, ServiceItem, image_to_byte, \
    translate, PluginManager

from openlp.core.ui import HideMode, ScreenList, AlertLocation

log = logging.getLogger(__name__)

#http://www.steveheffernan.com/html5-video-player/demo-video-player.html
#http://html5demos.com/two-videos

class Display(QtGui.QGraphicsView):
    """
    This is a general display screen class. Here the general display settings
   will done. It will be used as specialized classes by Main Display and
   Preview display.
    """
    def __init__(self, parent, live, controller):
        if live:
            QtGui.QGraphicsView.__init__(self)
            # Overwrite the parent() method.
            self.parent = lambda: parent
        else:
            QtGui.QGraphicsView.__init__(self, parent)
        self.isLive = live
        self.controller = controller
        self.screen = {}
        self.plugins = PluginManager.get_instance().plugins
        self.setViewport(QtOpenGL.QGLWidget())

    def setup(self):
        """
        Set up and build the screen base
        """
        log.debug(u'Start Display base setup (live = %s)' % self.isLive)
        self.setGeometry(self.screen[u'size'])
        log.debug(u'Setup webView')
        self.webView = QtWebKit.QWebView(self)
        self.webView.setGeometry(0, 0,
            self.screen[u'size'].width(), self.screen[u'size'].height())
        self.webView.settings().setAttribute(
            QtWebKit.QWebSettings.PluginsEnabled, True)
        self.page = self.webView.page()
        self.frame = self.page.mainFrame()
        if self.isLive and log.getEffectiveLevel() == logging.DEBUG:
            self.webView.settings().setAttribute(
                QtWebKit.QWebSettings.DeveloperExtrasEnabled, True)
        QtCore.QObject.connect(self.webView,
            QtCore.SIGNAL(u'loadFinished(bool)'), self.isWebLoaded)
        self.setVerticalScrollBarPolicy(QtCore.Qt.ScrollBarAlwaysOff)
        self.setHorizontalScrollBarPolicy(QtCore.Qt.ScrollBarAlwaysOff)
        self.frame.setScrollBarPolicy(QtCore.Qt.Vertical,
            QtCore.Qt.ScrollBarAlwaysOff)
        self.frame.setScrollBarPolicy(QtCore.Qt.Horizontal,
            QtCore.Qt.ScrollBarAlwaysOff)

    def resizeEvent(self, ev):
        self.webView.setGeometry(0, 0,
            self.width(), self.height())

    def isWebLoaded(self):
        """
        Called by webView event to show display is fully loaded
        """
        log.debug(u'Webloaded')
        self.webLoaded = True


class MainDisplay(Display):
    """
    This is the display screen as a specialized class from the Display class
    """
    def __init__(self, parent, imageManager, live, controller):
        Display.__init__(self, parent, live, controller)
        self.imageManager = imageManager
        self.screens = ScreenList.get_instance()
        self.plugins = PluginManager.get_instance().plugins
        self.rebuildCSS = False
        self.hideMode = None
        self.override = {}
        self.retranslateUi()
        self.mediaObject = None
        if live:
            self.audioPlayer = AudioPlayer(self)
        else:
            self.audioPlayer = None
        self.firstTime = True
        self.setStyleSheet(u'border: 0px; margin: 0px; padding: 0px;')
        windowFlags = QtCore.Qt.FramelessWindowHint | QtCore.Qt.Tool | \
<<<<<<< HEAD
                QtCore.Qt.WindowStaysOnTopHint | \
                QtCore.Qt.X11BypassWindowManagerHint
        # FIXME: QtCore.Qt.SplashScreen is workaround to make display screen
        # stay always on top on Mac OS X. For details see bug 906926.
        # It needs more investigation to fix it properly.
        if platform.system() == 'Darwin':
            windowFlags = windowFlags | QtCore.Qt.SplashScreen
=======
                QtCore.Qt.WindowStaysOnTopHint
        if os.environ.get(u'XDG_CURRENT_DESKTOP') == u'Unity':
            windowFlags = windowFlags | QtCore.Qt.X11BypassWindowManagerHint
>>>>>>> 1f6be045
        self.setWindowFlags(windowFlags)
        self.setAttribute(QtCore.Qt.WA_DeleteOnClose)
        if self.isLive:
            QtCore.QObject.connect(Receiver.get_receiver(),
                QtCore.SIGNAL(u'live_display_hide'), self.hideDisplay)
            QtCore.QObject.connect(Receiver.get_receiver(),
                QtCore.SIGNAL(u'live_display_show'), self.showDisplay)
            QtCore.QObject.connect(Receiver.get_receiver(),
                QtCore.SIGNAL(u'update_display_css'), self.cssChanged)
            QtCore.QObject.connect(Receiver.get_receiver(),
                QtCore.SIGNAL(u'config_updated'), self.configChanged)

    def cssChanged(self):
        """
        We may need to rebuild the CSS on the live display.
        """
        self.rebuildCSS = True

    def configChanged(self):
        """
        Call the plugins to rebuild the Live display CSS as the screen has
        not been rebuild on exit of config.
        """
        if self.rebuildCSS and self.plugins:
            for plugin in self.plugins:
                plugin.refreshCss(self.frame)
        self.rebuildCSS = False

    def retranslateUi(self):
        """
        Setup the interface translation strings.
        """
        self.setWindowTitle(translate('OpenLP.MainDisplay', 'OpenLP Display'))

    def setup(self):
        """
        Set up and build the output screen
        """
        log.debug(u'Start MainDisplay setup (live = %s)' % self.isLive)
        self.screen = self.screens.current
        self.setVisible(False)
        Display.setup(self)
        if self.isLive:
            # Build the initial frame.
            image_file = QtCore.QSettings().value(u'advanced/default image',
                QtCore.QVariant(u':/graphics/openlp-splash-screen.png'))\
                .toString()
            background_color = QtGui.QColor()
            background_color.setNamedColor(QtCore.QSettings().value(
                u'advanced/default color',
                QtCore.QVariant(u'#ffffff')).toString())
            if not background_color.isValid():
                background_color = QtCore.Qt.white
            splash_image = QtGui.QImage(image_file)
            self.initialFrame = QtGui.QImage(
                self.screen[u'size'].width(),
                self.screen[u'size'].height(),
                QtGui.QImage.Format_ARGB32_Premultiplied)
            painter_image = QtGui.QPainter()
            painter_image.begin(self.initialFrame)
            painter_image.fillRect(self.initialFrame.rect(), background_color)
            painter_image.drawImage(
                (self.screen[u'size'].width() - splash_image.width()) / 2,
                (self.screen[u'size'].height() - splash_image.height()) / 2,
                splash_image)
            serviceItem = ServiceItem()
            serviceItem.bg_image_bytes = image_to_byte(self.initialFrame)
            self.webView.setHtml(build_html(serviceItem, self.screen,
                self.isLive, None, plugins=self.plugins))
            self.__hideMouse()
            # To display or not to display?
            if not self.screen[u'primary']:
                self.primary = False
            else:
                self.primary = True
        log.debug(u'Finished MainDisplay setup')

    def text(self, slide):
        """
        Add the slide text from slideController

        ``slide``
            The slide text to be displayed
        """
        log.debug(u'text to display')
        # Wait for the webview to update before displaying text.
        while not self.webLoaded:
            Receiver.send_message(u'openlp_process_events')
        self.setGeometry(self.screen[u'size'])
        self.frame.evaluateJavaScript(u'show_text("%s")' %
            slide.replace(u'\\', u'\\\\').replace(u'\"', u'\\\"'))

    def alert(self, text, location):
        """
        Display an alert.

        ``text``
            The text to be displayed.
        """
        log.debug(u'alert to display')
        if self.height() != self.screen[u'size'].height() or \
            not self.isVisible():
            shrink = True
            js = u'show_alert("%s", "%s")' % (
                text.replace(u'\\', u'\\\\').replace(u'\"', u'\\\"'),
                u'top')
        else:
            shrink = False
            js = u'show_alert("%s", "")' % (
                text.replace(u'\\', u'\\\\').replace(u'\"', u'\\\"'))
        height = self.frame.evaluateJavaScript(js)
        if shrink:
            if text:
                alert_height = int(height.toString())
                self.resize(self.width(), alert_height)
                self.setVisible(True)
                if location == AlertLocation.Middle:
                    self.move(self.screen[u'size'].left(),
                    (self.screen[u'size'].height() - alert_height) / 2)
                elif location == AlertLocation.Bottom:
                    self.move(self.screen[u'size'].left(),
                        self.screen[u'size'].height() - alert_height)
            else:
                self.setVisible(False)
                self.setGeometry(self.screen[u'size'])

    def directImage(self, name, path, background):
        """
        API for replacement backgrounds so Images are added directly to cache.
        """
        self.imageManager.add_image(name, path, u'image', background)
        if hasattr(self, u'serviceItem'):
            self.override[u'image'] = name
            self.override[u'theme'] = self.serviceItem.themedata.theme_name
            self.image(name)
            # Update the preview frame.
            if self.isLive:
                self.parent().updatePreview()
            return True
        return False

    def image(self, name):
        """
        Add an image as the background. The image has already been added
        to the cache.

        ``Image``
            The name of the image to be displayed.
        """
        log.debug(u'image to display')
        image = self.imageManager.get_image_bytes(name)
        self.controller.mediaController.video_reset(self.controller)
        self.displayImage(image)

    def displayImage(self, image):
        """
        Display an image, as is.
        """
        self.setGeometry(self.screen[u'size'])
        if image:
            js = u'show_image("data:image/png;base64,%s");' % image
        else:
            js = u'show_image("");'
        self.frame.evaluateJavaScript(js)

    def resetImage(self):
        """
        Reset the backgound image to the service item image. Used after the
        image plugin has changed the background.
        """
        log.debug(u'resetImage')
        if hasattr(self, u'serviceItem'):
            self.displayImage(self.serviceItem.bg_image_bytes)
        else:
            self.displayImage(None)
        # clear the cache
        self.override = {}

    def preview(self):
        """
        Generates a preview of the image displayed.
        """
        log.debug(u'preview for %s', self.isLive)
        Receiver.send_message(u'openlp_process_events')
        # We must have a service item to preview
        if self.isLive and hasattr(self, u'serviceItem'):
            # Wait for the fade to finish before geting the preview.
            # Important otherwise preview will have incorrect text if at all!
            if self.serviceItem.themedata and \
                self.serviceItem.themedata.display_slide_transition:
                while self.frame.evaluateJavaScript(u'show_text_complete()') \
                    .toString() == u'false':
                    Receiver.send_message(u'openlp_process_events')
        # Wait for the webview to update before geting the preview.
        # Important otherwise first preview will miss the background !
        while not self.webLoaded:
            Receiver.send_message(u'openlp_process_events')
        # if was hidden keep it hidden
        if self.isLive:
            if self.hideMode:
                self.hideDisplay(self.hideMode)
            else:
                # Single screen active
                if self.screens.display_count == 1:
                    # Only make visible if setting enabled
                    if QtCore.QSettings().value(u'general/display on monitor',
                        QtCore.QVariant(True)).toBool():
                        self.setVisible(True)
                else:
                    self.setVisible(True)
        preview = QtGui.QPixmap(self.screen[u'size'].width(),
            self.screen[u'size'].height())
        painter = QtGui.QPainter(preview)
        painter.setRenderHint(QtGui.QPainter.Antialiasing)
        self.frame.render(painter)
        painter.end()
        return preview

    def buildHtml(self, serviceItem, image=None):
        """
        Store the serviceItem and build the new HTML from it. Add the
        HTML to the display
        """
        log.debug(u'buildHtml')
        self.webLoaded = False
        self.initialFrame = None
        self.serviceItem = serviceItem
        background = None
        # We have an image override so keep the image till the theme changes
        if self.override:
            # We have an video override so allow it to be stopped
            if u'video' in self.override:
                Receiver.send_message(u'video_background_replaced')
                self.override = {}
            # We have a different theme.
            elif self.override[u'theme'] != serviceItem.themedata.theme_name:
                Receiver.send_message(u'live_theme_changed')
                self.override = {}
            else:
                # replace the background
                background = self.imageManager. \
                    get_image_bytes(self.override[u'image'])
        if self.serviceItem.themedata.background_filename:
            self.serviceItem.bg_image_bytes = self.imageManager. \
                get_image_bytes(self.serviceItem.themedata.theme_name)
        if image:
            image_bytes = self.imageManager.get_image_bytes(image)
        else:
            image_bytes = None
        html = build_html(self.serviceItem, self.screen, self.isLive,
            background, image_bytes, self.plugins)
        log.debug(u'buildHtml - pre setHtml')
        self.webView.setHtml(html)
        log.debug(u'buildHtml - post setHtml')
        if serviceItem.foot_text:
            self.footer(serviceItem.foot_text)
        # if was hidden keep it hidden
        if self.hideMode and self.isLive and not serviceItem.is_media():
            if QtCore.QSettings().value(u'general/auto unblank',
                QtCore.QVariant(False)).toBool():
                Receiver.send_message(u'slidecontroller_live_unblank')
            else:
                self.hideDisplay(self.hideMode)
        self.__hideMouse()

    def footer(self, text):
        """
        Display the Footer
        """
        log.debug(u'footer')
        js = u'show_footer(\'' + \
            text.replace(u'\\', u'\\\\').replace(u'\'', u'\\\'') + u'\')'
        self.frame.evaluateJavaScript(js)

    def hideDisplay(self, mode=HideMode.Screen):
        """
        Hide the display by making all layers transparent
        Store the images so they can be replaced when required
        """
        log.debug(u'hideDisplay mode = %d', mode)
        if mode == HideMode.Screen:
            self.frame.evaluateJavaScript(u'show_blank("desktop");')
            self.setVisible(False)
        elif mode == HideMode.Blank or self.initialFrame:
            self.frame.evaluateJavaScript(u'show_blank("black");')
        else:
            self.frame.evaluateJavaScript(u'show_blank("theme");')
        if mode != HideMode.Screen:
            if self.isHidden():
                self.setVisible(True)
                self.webView.setVisible(True)
        self.hideMode = mode

    def showDisplay(self):
        """
        Show the stored layers so the screen reappears as it was
        originally.
        Make the stored images None to release memory.
        """
        log.debug(u'showDisplay')
        self.frame.evaluateJavaScript('show_blank("show");')
        if self.isHidden():
            self.setVisible(True)
        self.hideMode = None
        # Trigger actions when display is active again
        if self.isLive:
            Receiver.send_message(u'live_display_active')

    def __hideMouse(self):
        # Hide mouse cursor when moved over display if enabled in settings
        if QtCore.QSettings().value(u'advanced/hide mouse',
            QtCore.QVariant(False)).toBool():
            self.setCursor(QtCore.Qt.BlankCursor)
            self.frame.evaluateJavaScript('document.body.style.cursor = "none"')
        else:
            self.setCursor(QtCore.Qt.ArrowCursor)
            self.frame.evaluateJavaScript('document.body.style.cursor = "auto"')


class AudioPlayer(QtCore.QObject):
    """
    This Class will play audio only allowing components to work with a
    soundtrack independent of the user interface.
    """
    log.info(u'AudioPlayer Loaded')

    def __init__(self, parent):
        """
        The constructor for the display form.

        ``parent``
            The parent widget.
        """
        log.debug(u'AudioPlayer Initialisation started')
        QtCore.QObject.__init__(self, parent)
        self.currentIndex = -1
        self.playlist = []
        self.mediaObject = Phonon.MediaObject()
        self.audioObject = Phonon.AudioOutput(Phonon.VideoCategory)
        Phonon.createPath(self.mediaObject, self.audioObject)
        QtCore.QObject.connect(self.mediaObject,
            QtCore.SIGNAL(u'aboutToFinish()'), self.onAboutToFinish)

    def __del__(self):
        """
        Shutting down so clean up connections
        """
        self.stop()
        for path in self.mediaObject.outputPaths():
            path.disconnect()

    def onAboutToFinish(self):
        """
        Just before the audio player finishes the current track, queue the next
        item in the playlist, if there is one.
        """
        self.currentIndex += 1
        if len(self.playlist) > self.currentIndex:
            self.mediaObject.enqueue(self.playlist[self.currentIndex])

    def connectVolumeSlider(self, slider):
        slider.setAudioOutput(self.audioObject)

    def reset(self):
        """
        Reset the audio player, clearing the playlist and the queue.
        """
        self.currentIndex = -1
        self.playlist = []
        self.stop()
        self.mediaObject.clear()

    def play(self):
        """
        We want to play the file so start it
        """
        log.debug(u'AudioPlayer.play() called')
        if self.currentIndex == -1:
            self.onAboutToFinish()
        self.mediaObject.play()

    def pause(self):
        """
        Pause the Audio
        """
        log.debug(u'AudioPlayer.pause() called')
        self.mediaObject.pause()

    def stop(self):
        """
        Stop the Audio and clean up
        """
        log.debug(u'AudioPlayer.stop() called')
        self.mediaObject.stop()

    def addToPlaylist(self, filenames):
        """
        Add another file to the playlist.

        ``filename``
            The file to add to the playlist.
        """
        if not isinstance(filenames, list):
            filenames = [filenames]
        for filename in filenames:
            self.playlist.append(Phonon.MediaSource(filename))
<|MERGE_RESOLUTION|>--- conflicted
+++ resolved
@@ -29,11 +29,8 @@
 and play multimedia within OpenLP.
 """
 import logging
-<<<<<<< HEAD
-import platform
-=======
 import os
->>>>>>> 1f6be045
+import sys
 
 from PyQt4 import QtCore, QtGui, QtWebKit, QtOpenGL
 from PyQt4.phonon import Phonon
@@ -126,19 +123,14 @@
         self.firstTime = True
         self.setStyleSheet(u'border: 0px; margin: 0px; padding: 0px;')
         windowFlags = QtCore.Qt.FramelessWindowHint | QtCore.Qt.Tool | \
-<<<<<<< HEAD
-                QtCore.Qt.WindowStaysOnTopHint | \
-                QtCore.Qt.X11BypassWindowManagerHint
+                QtCore.Qt.WindowStaysOnTopHint
+        if os.environ.get(u'XDG_CURRENT_DESKTOP') == u'Unity':
+            windowFlags = windowFlags | QtCore.Qt.X11BypassWindowManagerHint
         # FIXME: QtCore.Qt.SplashScreen is workaround to make display screen
         # stay always on top on Mac OS X. For details see bug 906926.
         # It needs more investigation to fix it properly.
-        if platform.system() == 'Darwin':
+        if sys.platform == 'darwin':
             windowFlags = windowFlags | QtCore.Qt.SplashScreen
-=======
-                QtCore.Qt.WindowStaysOnTopHint
-        if os.environ.get(u'XDG_CURRENT_DESKTOP') == u'Unity':
-            windowFlags = windowFlags | QtCore.Qt.X11BypassWindowManagerHint
->>>>>>> 1f6be045
         self.setWindowFlags(windowFlags)
         self.setAttribute(QtCore.Qt.WA_DeleteOnClose)
         if self.isLive:
