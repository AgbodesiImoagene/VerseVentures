# -*- coding: utf-8 -*-
# vim: autoindent shiftwidth=4 expandtab textwidth=80 tabstop=4 softtabstop=4

###############################################################################
# OpenLP - Open Source Lyrics Projection                                      #
# --------------------------------------------------------------------------- #
# Copyright (c) 2008-2011 Raoul Snyman                                        #
# Portions copyright (c) 2008-2011 Tim Bentley, Gerald Britton, Jonathan      #
# Corwin, Michael Gorven, Scott Guerrieri, Matthias Hub, Meinert Jordan,      #
# Armin Köhler, Joshua Miller, Stevan Pettit, Andreas Preikschat, Mattias     #
# Põldaru, Christian Richter, Philip Ridout, Simon Scudder, Jeffrey Smith,    #
# Maikel Stuivenberg, Martin Thompson, Jon Tibble, Frode Woldsund             #
# --------------------------------------------------------------------------- #
# This program is free software; you can redistribute it and/or modify it     #
# under the terms of the GNU General Public License as published by the Free  #
# Software Foundation; version 2 of the License.                              #
#                                                                             #
# This program is distributed in the hope that it will be useful, but WITHOUT #
# ANY WARRANTY; without even the implied warranty of MERCHANTABILITY or       #
# FITNESS FOR A PARTICULAR PURPOSE. See the GNU General Public License for    #
# more details.                                                               #
#                                                                             #
# You should have received a copy of the GNU General Public License along     #
# with this program; if not, write to the Free Software Foundation, Inc., 59  #
# Temple Place, Suite 330, Boston, MA 02111-1307 USA                          #
###############################################################################
"""
The :mod:`maindisplay` module provides the functionality to display screens
and play multimedia within OpenLP.
"""
import logging
import os

from PyQt4 import QtCore, QtGui, QtWebKit, QtOpenGL
from PyQt4.phonon import Phonon

from openlp.core.lib import Receiver, build_html, ServiceItem, image_to_byte, \
    translate

from openlp.core.ui import HideMode, ScreenList

log = logging.getLogger(__name__)

#http://www.steveheffernan.com/html5-video-player/demo-video-player.html
#http://html5demos.com/two-videos

class Display(QtGui.QGraphicsView):
    """
    This is a general display screen class.
    """
<<<<<<< HEAD
    def __init__(self, parent, live, controller, plugins):
=======
    def __init__(self, parent, imageManager, live):
>>>>>>> 8d8bba8e
        if live:
            QtGui.QGraphicsView.__init__(self)
        else:
            QtGui.QGraphicsView.__init__(self, parent)
        self.isLive = live
<<<<<<< HEAD
        self.controller = controller
        self.plugins = plugins
        self.setViewport(QtOpenGL.QGLWidget())

    def setup(self):
        """
        Set up and build the preview screen
        """
        self.webView = QtWebKit.QWebView(self)
        self.webView.setGeometry(0, 0,
            self.width(), self.height())
        self.webView.settings().setAttribute(
            QtWebKit.QWebSettings.PluginsEnabled, True)
        self.page = self.webView.page()
        self.frame = self.page.mainFrame()
        screen = {}
        screen[u'size'] = self.size()
        serviceItem = ServiceItem()
        self.webView.setHtml(build_html(serviceItem, screen,
            None, None, None, self.plugins))
        self.webView.hide()

    def resizeEvent(self, ev):
        self.webView.setGeometry(0, 0,
            self.width(), self.height())

class MainDisplay(Display):
    """
    This is the display screen.
    """
    def __init__(self, parent, image_manager, live, controller, plugins):
        Display.__init__(self, parent, live, controller, plugins)
        self.image_manager = image_manager
=======
        self.imageManager = imageManager
>>>>>>> 8d8bba8e
        self.screens = ScreenList.get_instance()
        self.alertTab = None
        self.hideMode = None
        self.override = {}
        self.retranslateUi()
        self.mediaObject = None
        self.firstTime = True
        self.setStyleSheet(u'border: 0px; margin: 0px; padding: 0px;')
        self.setWindowFlags(QtCore.Qt.FramelessWindowHint | QtCore.Qt.Tool |
            QtCore.Qt.WindowStaysOnTopHint |
            QtCore.Qt.X11BypassWindowManagerHint)
        self.setAttribute(QtCore.Qt.WA_DeleteOnClose)
        if self.isLive:
            QtCore.QObject.connect(Receiver.get_receiver(),
                QtCore.SIGNAL(u'maindisplay_hide'), self.hideDisplay)
            QtCore.QObject.connect(Receiver.get_receiver(),
                QtCore.SIGNAL(u'maindisplay_show'), self.showDisplay)

    def retranslateUi(self):
        """
        Setup the interface translation strings.
        """
        self.setWindowTitle(translate('OpenLP.MainDisplay', 'OpenLP Display'))

    def setup(self):
        """
        Set up and build the output screen
        """
        log.debug(u'Start MainDisplay setup (live = %s)' % self.isLive)
        self.screen = self.screens.current
        self.setVisible(False)
        self.setGeometry(self.screen[u'size'])
        log.debug(u'Setup webView')
        self.webView = QtWebKit.QWebView(self)
        self.webView.setGeometry(0, 0,
            self.screen[u'size'].width(), self.screen[u'size'].height())
        self.webView.settings().setAttribute( \
            QtWebKit.QWebSettings.PluginsEnabled, True)
        self.page = self.webView.page()
        self.frame = self.page.mainFrame()
        QtCore.QObject.connect(self.webView,
            QtCore.SIGNAL(u'loadFinished(bool)'), self.isWebLoaded)
        self.setVerticalScrollBarPolicy(QtCore.Qt.ScrollBarAlwaysOff)
        self.setHorizontalScrollBarPolicy(QtCore.Qt.ScrollBarAlwaysOff)
        self.frame.setScrollBarPolicy(QtCore.Qt.Vertical,
            QtCore.Qt.ScrollBarAlwaysOff)
        self.frame.setScrollBarPolicy(QtCore.Qt.Horizontal,
            QtCore.Qt.ScrollBarAlwaysOff)
        if self.isLive:
            # Build the initial frame.
            self.black = QtGui.QImage(
                self.screen[u'size'].width(),
                self.screen[u'size'].height(),
                QtGui.QImage.Format_ARGB32_Premultiplied)
            painter_image = QtGui.QPainter()
            painter_image.begin(self.black)
            painter_image.fillRect(self.black.rect(), QtCore.Qt.black)
            # Build the initial frame.
            image_file = QtCore.QSettings().value(u'advanced/default image',
                QtCore.QVariant(u':/graphics/openlp-splash-screen.png'))\
                .toString()
            background_color = QtGui.QColor()
            background_color.setNamedColor(QtCore.QSettings().value(
                u'advanced/default color',
                QtCore.QVariant(u'#ffffff')).toString())
            if not background_color.isValid():
                background_color = QtCore.Qt.white
            splash_image = QtGui.QImage(image_file)
            self.initialFrame = QtGui.QImage(
                self.screen[u'size'].width(),
                self.screen[u'size'].height(),
                QtGui.QImage.Format_ARGB32_Premultiplied)
            painter_image = QtGui.QPainter()
            painter_image.begin(self.initialFrame)
            painter_image.fillRect(self.initialFrame.rect(), background_color)
            painter_image.drawImage(
                (self.screen[u'size'].width() - splash_image.width()) / 2,
                (self.screen[u'size'].height() - splash_image.height()) / 2,
                splash_image)
            serviceItem = ServiceItem()
            serviceItem.bg_image_bytes = image_to_byte(self.initialFrame)
            self.webView.setHtml(build_html(serviceItem, self.screen,
                self.alertTab, self.isLive, None, self.plugins))
            self.__hideMouse()
            # To display or not to display?
            if not self.screen[u'primary']:
                self.primary = False
            else:
                self.primary = True
        log.debug(u'Finished MainDisplay setup')

    def text(self, slide):
        """
        Add the slide text from slideController

        `slide`
            The slide text to be displayed
        """
        log.debug(u'text to display')
        # Wait for the webview to update before displaying text.
        while not self.webLoaded:
            Receiver.send_message(u'openlp_process_events')
        self.setGeometry(self.screen[u'size'])
        self.frame.evaluateJavaScript(u'show_text("%s")' % \
            slide.replace(u'\\', u'\\\\').replace(u'\"', u'\\\"'))
        return self.preview()

    def alert(self, text):
        """
        Add the alert text

        `slide`
            The slide text to be displayed
        """
        log.debug(u'alert to display')
        if self.height() != self.screen[u'size'].height() \
            or not self.isVisible():# or self.videoWidget.isVisible():
            shrink = True
        else:
            shrink = False
        js = u'show_alert("%s", "%s")' % (
            text.replace(u'\\', u'\\\\').replace(u'\"', u'\\\"'),
            u'top' if shrink else u'')
        height = self.frame.evaluateJavaScript(js)
        if shrink:
            shrinkItem = self
            if text:
                alert_height = int(height.toString())
                shrinkItem.resize(self.width(), alert_height)
                shrinkItem.setVisible(True)
                if self.alertTab.location == 1:
                    shrinkItem.move(self.screen[u'size'].left(),
                    (self.screen[u'size'].height() - alert_height) / 2)
                elif self.alertTab.location == 2:
                    shrinkItem.move(self.screen[u'size'].left(),
                        self.screen[u'size'].height() - alert_height)
            else:
                shrinkItem.setVisible(False)
                self.setGeometry(self.screen[u'size'])

    def directImage(self, name, path):
        """
        API for replacement backgrounds so Images are added directly to cache
        """
        self.imageManager.add_image(name, path)
        if hasattr(self, u'serviceItem'):
            self.override[u'image'] = name
            self.override[u'theme'] = self.serviceItem.themedata.theme_name
            self.image(name)
            return True
        return False

    def image(self, name):
        """
        Add an image as the background. The image has already been added
        to the cache.

        `Image`
            The name of the image to be displayed
        """
        log.debug(u'image to display')
        image = self.imageManager.get_image_bytes(name)
        self.resetVideo()
        self.displayImage(image)
        return self.preview()

    def displayImage(self, image):
        """
        Display an image, as is.
        """
        self.setGeometry(self.screen[u'size'])
        if image:
            js = u'show_image("data:image/png;base64,%s");' % image
        else:
            js = u'show_image("");'
        self.frame.evaluateJavaScript(js)
        # Update the preview frame.
        if self.isLive:
            Receiver.send_message(u'maindisplay_active')

    def resetImage(self):
        """
        Reset the backgound image to the service item image.
        Used after Image plugin has changed the background
        """
        log.debug(u'resetImage')
        if hasattr(self, u'serviceItem'):
            self.displayImage(self.serviceItem.bg_image_bytes)
        else:
            self.displayImage(None)
        # clear the cache
        self.override = {}
        # Update the preview frame.
        if self.isLive:
            Receiver.send_message(u'maindisplay_active')

    def isWebLoaded(self):
        """
        Called by webView event to show display is fully loaded
        """
        log.debug(u'Webloaded')
        self.webLoaded = True

    def preview(self):
        """
        Generates a preview of the image displayed.
        """
        log.debug(u'preview for %s', self.isLive)
        Receiver.send_message(u'openlp_process_events')
        # We must have a service item to preview
        if self.isLive and hasattr(self, u'serviceItem'):
            # Wait for the fade to finish before geting the preview.
            # Important otherwise preview will have incorrect text if at all!
            if self.serviceItem.themedata and \
                self.serviceItem.themedata.display_slide_transition:
                while self.frame.evaluateJavaScript(u'show_text_complete()') \
                    .toString() == u'false':
                    Receiver.send_message(u'openlp_process_events')
        # Wait for the webview to update before geting the preview.
        # Important otherwise first preview will miss the background !
        while not self.webLoaded:
            Receiver.send_message(u'openlp_process_events')
        # if was hidden keep it hidden
        if self.isLive:
            if self.hideMode:
                self.hideDisplay(self.hideMode)
            else:
                # Single screen active
                if self.screens.display_count == 1:
                    # Only make visible if setting enabled
                    if QtCore.QSettings().value(u'general/display on monitor',
                        QtCore.QVariant(True)).toBool():
                        self.setVisible(True)
                else:
                    self.setVisible(True)
        preview = QtGui.QImage(self.screen[u'size'].width(),
            self.screen[u'size'].height(),
            QtGui.QImage.Format_ARGB32_Premultiplied)
        painter = QtGui.QPainter(preview)
        painter.setRenderHint(QtGui.QPainter.Antialiasing)
        self.frame.render(painter)
        painter.end()
        return preview

    def buildHtml(self, serviceItem, image=None):
        """
        Store the serviceItem and build the new HTML from it. Add the
        HTML to the display
        """
        log.debug(u'buildHtml')
        self.webLoaded = False
        self.initialFrame = None
        self.serviceItem = serviceItem
        background = None
        # We have an image override so keep the image till the theme changes
        if self.override:
            # We have an video override so allow it to be stopped
            if u'video' in self.override:
                Receiver.send_message(u'video_background_replaced')
                self.override = {}
            # We have a different theme.
            elif self.override[u'theme'] != serviceItem.themedata.theme_name:
                Receiver.send_message(u'live_theme_changed')
                self.override = {}
            else:
                # replace the background
                background = self.imageManager. \
                    get_image_bytes(self.override[u'image'])
        if self.serviceItem.themedata.background_filename:
            self.serviceItem.bg_image_bytes = self.imageManager. \
                get_image_bytes(self.serviceItem.themedata.theme_name)
        if image:
            image_bytes = self.imageManager.get_image_bytes(image)
        else:
            image_bytes = None
        html = build_html(self.serviceItem, self.screen, self.alertTab,
            self.isLive, background, self.plugins, image_bytes)
        log.debug(u'buildHtml - pre setHtml')
        self.webView.setHtml(html)
        log.debug(u'buildHtml - post setHtml')
        if serviceItem.foot_text:
            self.footer(serviceItem.foot_text)
        # if was hidden keep it hidden
        if self.hideMode and self.isLive:
            if QtCore.QSettings().value(u'general/auto unblank',
                QtCore.QVariant(False)).toBool():
                Receiver.send_message(u'slidecontroller_live_unblank')
            else:
                self.hideDisplay(self.hideMode)
        self.__hideMouse()

    def footer(self, text):
        """
        Display the Footer
        """
        log.debug(u'footer')
        js = u'show_footer(\'' + \
            text.replace(u'\\', u'\\\\').replace(u'\'', u'\\\'') + u'\')'
        self.frame.evaluateJavaScript(js)

    def hideDisplay(self, mode=HideMode.Screen):
        """
        Hide the display by making all layers transparent
        Store the images so they can be replaced when required
        """
        log.debug(u'hideDisplay mode = %d', mode)
        if mode == HideMode.Screen:
            self.frame.evaluateJavaScript(u'show_blank("desktop");')
            self.setVisible(False)
        elif mode == HideMode.Blank or self.initialFrame:
            self.frame.evaluateJavaScript(u'show_blank("black");')
        else:
            self.frame.evaluateJavaScript(u'show_blank("theme");')
        if mode != HideMode.Screen:
            if self.isHidden():
                self.setVisible(True)
                self.webView.setVisible(True)
        self.hideMode = mode

    def showDisplay(self):
        """
        Show the stored layers so the screen reappears as it was
        originally.
        Make the stored images None to release memory.
        """
        log.debug(u'showDisplay')
        self.frame.evaluateJavaScript('show_blank("show");')
        if self.isHidden():
            self.setVisible(True)
        self.hideMode = None
        # Trigger actions when display is active again
        if self.isLive:
            Receiver.send_message(u'maindisplay_active')

    def __hideMouse(self):
        # Hide mouse cursor when moved over display if enabled in settings
        if QtCore.QSettings().value(u'advanced/hide mouse',
            QtCore.QVariant(False)).toBool():
            self.setCursor(QtCore.Qt.BlankCursor)
            self.frame.evaluateJavaScript('document.body.style.cursor = "none"')
        else:
            self.setCursor(QtCore.Qt.ArrowCursor)
            self.frame.evaluateJavaScript('document.body.style.cursor = "auto"')


class AudioPlayer(QtCore.QObject):
    """
    This Class will play audio only allowing components to work with a
    soundtrack independent of the user interface.
    """
    log.info(u'AudioPlayer Loaded')

    def __init__(self, parent):
        """
        The constructor for the display form.

        ``parent``
            The parent widget.
        """
        log.debug(u'AudioPlayer Initialisation started')
        QtCore.QObject.__init__(self, parent)
        self.message = None
        self.mediaObject = Phonon.MediaObject()
        self.audioObject = Phonon.AudioOutput(Phonon.VideoCategory)
        Phonon.createPath(self.mediaObject, self.audioObject)

    def setup(self):
        """
        Sets up the Audio Player for use
        """
        log.debug(u'AudioPlayer Setup')

    def close(self):
        """
        Shutting down so clean up connections
        """
        self.onMediaStop()
        for path in self.mediaObject.outputPaths():
            path.disconnect()

    def onMediaQueue(self, message):
        """
        Set up a video to play from the serviceitem.
        """
        log.debug(u'AudioPlayer Queue new media message %s' % message)
        mfile = os.path.join(message[0].get_frame_path(),
            message[0].get_frame_title())
        self.mediaObject.setCurrentSource(Phonon.MediaSource(mfile))
        self.onMediaPlay()

    def onMediaPlay(self):
        """
        We want to play the play so start it
        """
        log.debug(u'AudioPlayer _play called')
        self.mediaObject.play()

    def onMediaPause(self):
        """
        Pause the Audio
        """
        log.debug(u'AudioPlayer Media paused by user')
        self.mediaObject.pause()

    def onMediaStop(self):
        """
        Stop the Audio and clean up
        """
        log.debug(u'AudioPlayer Media stopped by user')
        self.message = None
        self.mediaObject.stop()
        self.onMediaFinish()

    def onMediaFinish(self):
        """
        Clean up the Object queue
        """
        log.debug(u'AudioPlayer Reached end of media playlist')
        self.mediaObject.clearQueue()<|MERGE_RESOLUTION|>--- conflicted
+++ resolved
@@ -48,17 +48,12 @@
     """
     This is a general display screen class.
     """
-<<<<<<< HEAD
     def __init__(self, parent, live, controller, plugins):
-=======
-    def __init__(self, parent, imageManager, live):
->>>>>>> 8d8bba8e
         if live:
             QtGui.QGraphicsView.__init__(self)
         else:
             QtGui.QGraphicsView.__init__(self, parent)
         self.isLive = live
-<<<<<<< HEAD
         self.controller = controller
         self.plugins = plugins
         self.setViewport(QtOpenGL.QGLWidget())
@@ -89,12 +84,9 @@
     """
     This is the display screen.
     """
-    def __init__(self, parent, image_manager, live, controller, plugins):
+    def __init__(self, parent, imageManager, live, controller, plugins):
         Display.__init__(self, parent, live, controller, plugins)
-        self.image_manager = image_manager
-=======
         self.imageManager = imageManager
->>>>>>> 8d8bba8e
         self.screens = ScreenList.get_instance()
         self.alertTab = None
         self.hideMode = None
