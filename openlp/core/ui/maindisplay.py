--- conflicted
+++ resolved
@@ -122,12 +122,12 @@
             self.scene = QtGui.QGraphicsScene(self)
             self.setScene(self.scene)
             self.scene.addItem(self.webView)
-            self.webView.setGeometry(QtCore.QRectF(0, 0, 
+            self.webView.setGeometry(QtCore.QRectF(0, 0,
                 self.screen[u'size'].width(), self.screen[u'size'].height()))
         except AttributeError:
             #  QGraphicsWebView a recent addition, so fall back to QWebView
             self.webView = QtWebKit.QWebView(self)
-            self.webView.setGeometry(0, 0, 
+            self.webView.setGeometry(0, 0,
                 self.screen[u'size'].width(), self.screen[u'size'].height())
         self.page = self.webView.page()
         self.frame = self.page.mainFrame()
@@ -335,13 +335,9 @@
         painter.setRenderHint(QtGui.QPainter.Antialiasing)
         self.frame.render(painter)
         painter.end()
-        # Make display show up if in single screen mode
-<<<<<<< HEAD
         # if was hidden keep it hidden
         if self.hide_mode and self.isLive:
             self.hideDisplay(self.hide_mode)
-=======
->>>>>>> 906f3302
         return preview
 
     def buildHtml(self, serviceItem):
