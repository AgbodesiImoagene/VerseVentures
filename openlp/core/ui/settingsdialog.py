--- conflicted
+++ resolved
@@ -43,27 +43,6 @@
         """
         Set up the UI
         """
-<<<<<<< HEAD
-        settingsDialog.setObjectName(u'settingsDialog')
-        settingsDialog.resize(800, 500)
-        settingsDialog.setWindowIcon(build_icon(u':/system/system_settings.png'))
-        self.dialogLayout = QtGui.QGridLayout(settingsDialog)
-        self.dialogLayout.setObjectName(u'dialog_layout')
-        self.dialogLayout.setMargin(8)
-        self.settingListWidget = QtGui.QListWidget(settingsDialog)
-        self.settingListWidget.setUniformItemSizes(True)
-        self.settingListWidget.setMinimumSize(QtCore.QSize(150, 0))
-        self.settingListWidget.setHorizontalScrollBarPolicy(QtCore.Qt.ScrollBarAlwaysOff)
-        self.settingListWidget.setObjectName(u'settingListWidget')
-        self.dialogLayout.addWidget(self.settingListWidget, 0, 0, 1, 1)
-        self.stackedLayout = QtGui.QStackedLayout()
-        self.stackedLayout.setObjectName(u'stacked_layout')
-        self.dialogLayout.addLayout(self.stackedLayout, 0, 1, 1, 1)
-        self.button_box = create_button_box(settingsDialog, u'button_box', [u'cancel', u'ok'])
-        self.dialogLayout.addWidget(self.button_box, 1, 1, 1, 1)
-        self.retranslateUi(settingsDialog)
-        self.settingListWidget.currentRowChanged.connect(self.tabChanged)
-=======
         settings_dialog.setObjectName(u'settings_dialog')
         settings_dialog.resize(800, 500)
         settings_dialog.setWindowIcon(build_icon(u':/system/system_settings.png'))
@@ -83,7 +62,6 @@
         self.dialog_layout.addWidget(self.button_box, 1, 1, 1, 1)
         self.retranslateUi(settings_dialog)
         self.setting_list_widget.currentRowChanged.connect(self.tab_changed)
->>>>>>> 6ce33e0e
 
     def retranslateUi(self, settings_dialog):
         """
