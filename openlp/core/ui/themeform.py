--- conflicted
+++ resolved
@@ -459,20 +459,7 @@
         """
         Background video button pushed.
         """
-<<<<<<< HEAD
-        visible_formats = '({name})'.format(name='; '.join(VIDEO_EXT))
-        actual_formats = '({name})'.format(name=' '.join(VIDEO_EXT))
-        video_filter = '{trans} {visible} {actual}'.format(trans=translate('OpenLP', 'Video Files'),
-                                                           visible=visible_formats, actual=actual_formats)
-        video_filter = '{video};;{ui} (*.*)'.format(video=video_filter, ui=UiStrings().AllFiles)
-        filename, filter_used = QtWidgets.QFileDialog.getOpenFileName(
-            self, translate('OpenLP.ThemeWizard', 'Select Video'),
-            self.video_file_edit.text(), video_filter)
-        if filename:
-            self.theme.background_filename = filename
-=======
         self.theme.background_filename = filename
->>>>>>> 533bef15
         self.set_background_page_values()
 
     def on_main_color_changed(self, color):
