--- conflicted
+++ resolved
@@ -53,79 +53,9 @@
         self.setObjectName('self')
         self.tab_layout = QtWidgets.QVBoxLayout(self)
         self.tab_layout.setObjectName('tab_layout')
-<<<<<<< HEAD
-=======
-        self.screen_frame = QtWidgets.QFrame(self)
-        self.screen_frame.setFrameShape(QtWidgets.QFrame.StyledPanel)
-        self.screen_frame.setFrameShadow(QtWidgets.QFrame.Sunken)
-        self.screen_frame.setObjectName('screen_frame')
-        self.screen_frame_layout = QtWidgets.QHBoxLayout(self.screen_frame)
-        self.screen_frame_layout.setContentsMargins(16, 16, 16, 16)
-        self.screen_frame_layout.setSpacing(8)
-        self.screen_frame_layout.setObjectName('screen_frame_layout')
-        self.tab_layout.addWidget(self.screen_frame)
-        self.screen_details_widget = QtWidgets.QWidget(self)
-        self.screen_details_widget.setObjectName('screen_details_widget')
-        self.screen_details_layout = QtWidgets.QGridLayout(self.screen_details_widget)
-        self.screen_details_layout.setSpacing(8)
-        self.screen_details_layout.setObjectName('screen_details_layout')
-        self.screen_number_label = QtWidgets.QLabel(self.screen_details_widget)
-        self.screen_number_label.setObjectName('screen_number_label')
-        self.screen_details_layout.addWidget(self.screen_number_label, 0, 0, 1, 4)
-        self.is_display_check_box = QtWidgets.QCheckBox(self.screen_details_widget)
-        self.is_display_check_box.setObjectName('is_display_check_box')
-        self.screen_details_layout.addWidget(self.is_display_check_box, 1, 0, 1, 4)
-        self.full_screen_radio_button = QtWidgets.QRadioButton(self.screen_details_widget)
-        self.full_screen_radio_button.setObjectName('full_screen_radio_button')
-        self.screen_details_layout.addWidget(self.full_screen_radio_button, 2, 0, 1, 4)
-        self.custom_geometry_button = QtWidgets.QRadioButton(self.screen_details_widget)
-        self.custom_geometry_button.setObjectName('custom_geometry_button')
-        self.screen_details_layout.addWidget(self.custom_geometry_button, 3, 0, 1, 4)
-        self.left_label = QtWidgets.QLabel(self.screen_details_widget)
-        self.left_label.setObjectName('left_label')
-        self.screen_details_layout.addWidget(self.left_label, 4, 1, 1, 1)
-        self.top_label = QtWidgets.QLabel(self.screen_details_widget)
-        self.top_label.setObjectName('top_label')
-        self.screen_details_layout.addWidget(self.top_label, 4, 2, 1, 1)
-        self.width_label = QtWidgets.QLabel(self.screen_details_widget)
-        self.width_label.setObjectName('width_label')
-        self.screen_details_layout.addWidget(self.width_label, 4, 3, 1, 1)
-        self.height_label = QtWidgets.QLabel(self.screen_details_widget)
-        self.height_label.setObjectName('height_label')
-        self.screen_details_layout.addWidget(self.height_label, 4, 4, 1, 1)
-        self.left_spin_box = QtWidgets.QSpinBox(self.screen_details_widget)
-        self.left_spin_box.setObjectName('left_spin_box')
-        self.screen_details_layout.addWidget(self.left_spin_box, 5, 1, 1, 1)
-        self.top_spin_box = QtWidgets.QSpinBox(self.screen_details_widget)
-        self.top_spin_box.setObjectName('top_spin_box')
-        self.screen_details_layout.addWidget(self.top_spin_box, 5, 2, 1, 1)
-        self.width_spin_box = QtWidgets.QSpinBox(self.screen_details_widget)
-        self.width_spin_box.setObjectName('width_spin_box')
-        self.screen_details_layout.addWidget(self.width_spin_box, 5, 3, 1, 1)
-        self.height_spin_box = QtWidgets.QSpinBox(self.screen_details_widget)
-        self.height_spin_box.setObjectName('height_spin_box')
-        self.screen_details_layout.addWidget(self.height_spin_box, 5, 4, 1, 1)
-        self.screen_details_layout.setColumnStretch(5, 1)
-        self.tab_layout.addWidget(self.screen_details_widget)
-        self.tab_layout.addStretch()
-        self.identify_button = QtWidgets.QPushButton(self)
-        self.identify_button.setGeometry(QtCore.QRect(596, 98, 124, 32))
-        self.identify_button.setObjectName('identify_button')
-        self.screen_button_group = QtWidgets.QButtonGroup(self.screen_frame)
-        self.screen_button_group.setExclusive(True)
-        self.screen_button_group.setObjectName('screen_button_group')
-        self.identify_button.clicked.connect(self.on_identify_button_clicked)
->>>>>>> 3766ec36
 
         self.screen_selection_widget = ScreenSelectionWidget(self, ScreenList())
         self.tab_layout.addWidget(self.screen_selection_widget)
-
-<<<<<<< HEAD
-        Registry().register_function('config_screen_changed', self.screen_selection_widget.load)
-
-    def retranslate_ui(self):
-        self.setWindowTitle(translate('self', 'self'))  # TODO: ???
-=======
         self.generic_group_box = QtWidgets.QGroupBox(self)
         self.generic_group_box.setObjectName('generic_group_box')
         self.generic_group_layout = QtWidgets.QVBoxLayout(self.generic_group_box)
@@ -134,19 +64,12 @@
         self.generic_group_layout.addWidget(self.display_on_monitor_check)
         self.tab_layout.addWidget(self.generic_group_box)
 
+        Registry().register_function('config_screen_changed', self.screen_selection_widget.load)
+
         self.retranslate_ui()
 
     def retranslate_ui(self):
-        self.setWindowTitle(translate('self', 'self'))
-        self.full_screen_radio_button.setText(translate('OpenLP.ScreensTab', 'F&ull screen'))
-        self.width_label.setText(translate('OpenLP.ScreensTab', 'Width:'))
-        self.is_display_check_box.setText(translate('OpenLP.ScreensTab', 'Use this screen as a display'))
-        self.left_label.setText(translate('OpenLP.ScreensTab', 'Left:'))
-        self.custom_geometry_button.setText(translate('OpenLP.ScreensTab', 'Custom &geometry'))
-        self.top_label.setText(translate('OpenLP.ScreensTab', 'Top:'))
-        self.height_label.setText(translate('OpenLP.ScreensTab', 'Height'))
-        self.screen_number_label.setText(translate('OpenLP.ScreensTab', '<strong>Screen 1</strong>'))
-        self.identify_button.setText(translate('OpenLP.ScreensTab', 'Identify Screens'))
+        self.setWindowTitle(translate('self', 'self'))  # TODO: ???
         self.generic_group_box.setTitle(translate('OpenLP.ScreensTab', 'Generic screen settings'))
         self.display_on_monitor_check.setText(translate('OpenLP.ScreensTab', 'Display if a single screen'))
 
@@ -156,46 +79,7 @@
 
         NB: Don't call SettingsTab's resizeEvent() because we're not using its widgets.
         """
-        button_geometry = self.identify_button.geometry()
-        frame_geometry = self.screen_frame.geometry()
-        button_geometry.moveTop(frame_geometry.bottom() + 8)
-        button_geometry.moveRight(frame_geometry.right())
-        self.identify_button.setGeometry(button_geometry)
         QtWidgets.QWidget.resizeEvent(self, event)
-
-    def show(self):
-        """
-        Override show just to do some initialisation
-        """
-        super(ScreensTab, self).show()
-        if self.screen_frame_layout.count() > 2:
-            self.screen_frame_layout.itemAt(1).widget().click()
-
-    def _setup_spin_box(self, spin_box, mininum, maximum, value):
-        """
-        Set up the spin box
-        """
-        spin_box.setMinimum(mininum)
-        spin_box.setMaximum(maximum)
-        spin_box.setValue(value)
-
-    def _save_screen(self, screen):
-        """
-        Save the details in the UI to the screen
-        """
-        if not screen:
-            return
-        screen.is_display = self.is_display_check_box.isChecked()
-        if self.custom_geometry_button.isChecked():
-            custom_geometry = QtCore.QRect()
-            custom_geometry.setTop(self.top_spin_box.value())
-            custom_geometry.setLeft(self.left_spin_box.value())
-            custom_geometry.setWidth(self.width_spin_box.value())
-            custom_geometry.setHeight(self.height_spin_box.value())
-            screen.custom_geometry = custom_geometry
-        else:
-            screen.custom_geometry = None
->>>>>>> 3766ec36
 
     def load(self):
         """
@@ -203,59 +87,12 @@
         """
         settings = Settings()
         settings.beginGroup(self.settings_section)
-<<<<<<< HEAD
         self.screen_selection_widget.load()
-=======
-        # Remove all the existing items in the layout
-        while self.screen_frame_layout.count() > 0:
-            item = self.screen_frame_layout.takeAt(0)
-            if item.widget() is not None:
-                widget = item.widget()
-                if widget in self.screen_button_group.buttons():
-                    self.screen_button_group.removeButton(widget)
-                widget.setParent(None)
-                widget.deleteLater()
-            del item
-        # Add the existing screens into the frame
-        self.screen_frame_layout.addStretch()
-        for screen in self.screens:
-            screen_button = ScreenButton(self.screen_frame, screen)
-            screen_button.clicked.connect(self.on_screen_button_clicked)
-            self.screen_frame_layout.addWidget(screen_button)
-            self.screen_button_group.addButton(screen_button)
-        self.screen_frame_layout.addStretch()
         # Load generic settings
         self.display_on_monitor_check.setChecked(Settings().value('core/display on monitor'))
->>>>>>> 3766ec36
-
-    def resizeEvent(self, event=None):
-        """
-<<<<<<< HEAD
-        Override resizeEvent() to adjust the position of the identify_button.
-=======
-        self._save_screen(self.current_screen)
-        settings = Settings()
-        screen_settings = {}
-        for screen in self.screens:
-            screen_settings[screen.number] = screen.to_dict()
-        settings.setValue('core/screens', screen_settings)
-        settings.setValue('core/display on monitor', self.display_on_monitor_check.isChecked())
-        # On save update the screens as well
-        self.settings_form.register_post_process('config_screen_changed')
-
-    @QtCore.pyqtSlot()
-    def _on_identify_timer_shot(self):
-        for label in self.identify_labels:
-            label.hide()
-            label.setParent(None)
-            label.deleteLater()
-        self.identify_labels = []
->>>>>>> 3766ec36
-
-        NB: Don't call SettingsTab's resizeEvent() because we're not using its widgets.
-        """
-        QtWidgets.QWidget.resizeEvent(self, event)
 
     def save(self):
         self.screen_selection_widget.save()
+        settings.setValue('core/display on monitor', self.display_on_monitor_check.isChecked())
+        # On save update the screens as well
         self.settings_form.register_post_process('config_screen_changed')