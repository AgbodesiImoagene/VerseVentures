# -*- coding: utf-8 -*-
# vim: autoindent shiftwidth=4 expandtab textwidth=80 tabstop=4 softtabstop=4

###############################################################################
# OpenLP - Open Source Lyrics Projection                                      #
# --------------------------------------------------------------------------- #
# Copyright (c) 2008-2011 Raoul Snyman                                        #
# Portions copyright (c) 2008-2011 Tim Bentley, Jonathan Corwin, Michael      #
# Gorven, Scott Guerrieri, Meinert Jordan, Andreas Preikschat, Christian      #
# Richter, Philip Ridout, Maikel Stuivenberg, Martin Thompson, Jon Tibble,    #
# Carsten Tinggaard, Frode Woldsund                                           #
# --------------------------------------------------------------------------- #
# This program is free software; you can redistribute it and/or modify it     #
# under the terms of the GNU General Public License as published by the Free  #
# Software Foundation; version 2 of the License.                              #
#                                                                             #
# This program is distributed in the hope that it will be useful, but WITHOUT #
# ANY WARRANTY; without even the implied warranty of MERCHANTABILITY or       #
# FITNESS FOR A PARTICULAR PURPOSE. See the GNU General Public License for    #
# more details.                                                               #
#                                                                             #
# You should have received a copy of the GNU General Public License along     #
# with this program; if not, write to the Free Software Foundation, Inc., 59  #
# Temple Place, Suite 330, Boston, MA 02111-1307 USA                          #
###############################################################################

import logging

from PyQt4 import QtCore, QtGui

from openlp.core.ui import AboutForm, SettingsForm, ServiceManager, \
    ThemeManager, SlideController, PluginForm, MediaDockManager, \
    ShortcutListForm
from openlp.core.lib import RenderManager, build_icon, OpenLPDockWidget, \
    SettingsManager, PluginManager, Receiver, translate
from openlp.core.utils import AppLocation, add_actions, LanguageManager, \
    ActionList

log = logging.getLogger(__name__)

MEDIA_MANAGER_STYLE = """
  QToolBox {
    padding-bottom: 2px;
  }
  QToolBox::tab {
    background: qlineargradient(x1: 0, y1: 0, x2: 0, y2: 1,
        stop: 0 palette(button), stop: 0.5 palette(button),
        stop: 1.0 palette(mid));
    border: 1px groove palette(mid);
    border-radius: 5px;
  }
  QToolBox::tab:selected {
    background: qlineargradient(x1: 0, y1: 0, x2: 0, y2: 1,
        stop: 0 palette(light), stop: 0.5 palette(midlight),
        stop: 1.0 palette(dark));
    border: 1px groove palette(dark);
    font-weight: bold;
  }
"""

class Ui_MainWindow(object):
    def setupUi(self, MainWindow):
        """
        Set up the user interface
        """
        MainWindow.setObjectName(u'MainWindow')
        MainWindow.resize(self.settingsmanager.width,
            self.settingsmanager.height)
        sizePolicy = QtGui.QSizePolicy(QtGui.QSizePolicy.Expanding,
            QtGui.QSizePolicy.Expanding)
        sizePolicy.setHorizontalStretch(0)
        sizePolicy.setVerticalStretch(0)
        sizePolicy.setHeightForWidth(
            MainWindow.sizePolicy().hasHeightForWidth())
        MainWindow.setSizePolicy(sizePolicy)
        MainIcon = build_icon(u':/icon/openlp-logo-16x16.png')
        MainWindow.setWindowIcon(MainIcon)
        self.setDockNestingEnabled(True)
        # Set up the main container, which contains all the other form widgets.
        self.MainContent = QtGui.QWidget(MainWindow)
        sizePolicy = QtGui.QSizePolicy(QtGui.QSizePolicy.Expanding,
            QtGui.QSizePolicy.Expanding)
        sizePolicy.setHorizontalStretch(0)
        sizePolicy.setVerticalStretch(0)
        sizePolicy.setHeightForWidth(
            self.MainContent.sizePolicy().hasHeightForWidth())
        self.MainContent.setSizePolicy(sizePolicy)
        self.MainContent.setObjectName(u'MainContent')
        self.MainContentLayout = QtGui.QHBoxLayout(self.MainContent)
        self.MainContentLayout.setSpacing(0)
        self.MainContentLayout.setMargin(0)
        self.MainContentLayout.setObjectName(u'MainContentLayout')
        MainWindow.setCentralWidget(self.MainContent)
        self.ControlSplitter = QtGui.QSplitter(self.MainContent)
        self.ControlSplitter.setOrientation(QtCore.Qt.Horizontal)
        self.ControlSplitter.setOpaqueResize(False)
        self.ControlSplitter.setObjectName(u'ControlSplitter')
        self.MainContentLayout.addWidget(self.ControlSplitter)
        # Create slide controllers
        self.previewController = SlideController(self, self.settingsmanager,
            self.screens)
        self.liveController = SlideController(self, self.settingsmanager,
            self.screens, True)
        previewVisible = QtCore.QSettings().value(
            u'user interface/preview panel', QtCore.QVariant(True)).toBool()
        self.previewController.Panel.setVisible(previewVisible)
        liveVisible = QtCore.QSettings().value(u'user interface/live panel',
            QtCore.QVariant(True)).toBool()
        self.liveController.Panel.setVisible(liveVisible)
        # Create menu
        self.MenuBar = QtGui.QMenuBar(MainWindow)
        self.MenuBar.setGeometry(QtCore.QRect(0, 0, 1087, 27))
        self.MenuBar.setObjectName(u'MenuBar')
        self.FileMenu = QtGui.QMenu(self.MenuBar)
        self.FileMenu.setObjectName(u'FileMenu')
        self.FileImportMenu = QtGui.QMenu(self.FileMenu)
        self.FileImportMenu.setObjectName(u'FileImportMenu')
        self.FileExportMenu = QtGui.QMenu(self.FileMenu)
        self.FileExportMenu.setObjectName(u'FileExportMenu')
        # View Menu
        self.ViewMenu = QtGui.QMenu(self.MenuBar)
        self.ViewMenu.setObjectName(u'ViewMenu')
        self.ViewModeMenu = QtGui.QMenu(self.ViewMenu)
        self.ViewModeMenu.setObjectName(u'ViewModeMenu')
        # Tools Menu
        self.ToolsMenu = QtGui.QMenu(self.MenuBar)
        self.ToolsMenu.setObjectName(u'ToolsMenu')
        # Settings Menu
        self.SettingsMenu = QtGui.QMenu(self.MenuBar)
        self.SettingsMenu.setObjectName(u'SettingsMenu')
        self.SettingsLanguageMenu = QtGui.QMenu(self.SettingsMenu)
        self.SettingsLanguageMenu.setObjectName(u'SettingsLanguageMenu')
        # Help Menu
        self.HelpMenu = QtGui.QMenu(self.MenuBar)
        self.HelpMenu.setObjectName(u'HelpMenu')
        MainWindow.setMenuBar(self.MenuBar)
        self.StatusBar = QtGui.QStatusBar(MainWindow)
        self.StatusBar.setObjectName(u'StatusBar')
        MainWindow.setStatusBar(self.StatusBar)
        self.DefaultThemeLabel = QtGui.QLabel(self.StatusBar)
        self.DefaultThemeLabel.setObjectName(u'DefaultThemeLabel')
        self.StatusBar.addPermanentWidget(self.DefaultThemeLabel)
        # Create the MediaManager
        self.MediaManagerDock = OpenLPDockWidget(
            MainWindow, u'MediaManagerDock',
            build_icon(u':/system/system_mediamanager.png'))
        self.MediaManagerDock.setStyleSheet(MEDIA_MANAGER_STYLE)
        self.MediaManagerDock.setMinimumWidth(
            self.settingsmanager.mainwindow_left)
        self.MediaManagerContents = QtGui.QWidget(MainWindow)
        self.MediaManagerContents.setObjectName(u'MediaManagerContents')
        self.MediaManagerLayout = QtGui.QHBoxLayout(self.MediaManagerContents)
        self.MediaManagerLayout.setContentsMargins(0, 2, 0, 0)
        self.MediaManagerLayout.setObjectName(u'MediaManagerLayout')
        # Create the media toolbox
        self.MediaToolBox = QtGui.QToolBox(self.MediaManagerContents)
        self.MediaToolBox.setObjectName(u'MediaToolBox')
        self.MediaManagerLayout.addWidget(self.MediaToolBox)
        self.MediaManagerDock.setWidget(self.MediaManagerContents)
        MainWindow.addDockWidget(
            QtCore.Qt.DockWidgetArea(1), self.MediaManagerDock)
        # Create the service manager
        self.ServiceManagerDock = OpenLPDockWidget(
            MainWindow, u'ServiceManagerDock',
            build_icon(u':/system/system_servicemanager.png'))
        self.ServiceManagerDock.setMinimumWidth(
            self.settingsmanager.mainwindow_right)
        self.ServiceManagerContents = ServiceManager(self)
        self.ServiceManagerDock.setWidget(self.ServiceManagerContents)
        MainWindow.addDockWidget(
            QtCore.Qt.DockWidgetArea(2), self.ServiceManagerDock)
        # Create the theme manager
        self.ThemeManagerDock = OpenLPDockWidget(
            MainWindow, u'ThemeManagerDock',
            build_icon(u':/system/system_thememanager.png'))
        self.ThemeManagerDock.setMinimumWidth(
            self.settingsmanager.mainwindow_right)
        self.ThemeManagerContents = ThemeManager(self)
        self.ThemeManagerDock.setWidget(self.ThemeManagerContents)
        MainWindow.addDockWidget(
            QtCore.Qt.DockWidgetArea(2), self.ThemeManagerDock)
        # Create the menu items
        self.FileNewItem = QtGui.QAction(MainWindow)
        self.FileNewItem.setIcon(build_icon(u':/general/general_new.png'))
        self.FileNewItem.setObjectName(u'FileNewItem')
        MainWindow.actionList.add_action(self.FileNewItem, u'File')
        self.FileOpenItem = QtGui.QAction(MainWindow)
        self.FileOpenItem.setIcon(build_icon(u':/general/general_open.png'))
        self.FileOpenItem.setObjectName(u'FileOpenItem')
        MainWindow.actionList.add_action(self.FileOpenItem, u'File')
        self.FileSaveItem = QtGui.QAction(MainWindow)
        self.FileSaveItem.setIcon(build_icon(u':/general/general_save.png'))
        self.FileSaveItem.setObjectName(u'FileSaveItem')
        MainWindow.actionList.add_action(self.FileSaveItem, u'File')
        self.FileSaveAsItem = QtGui.QAction(MainWindow)
        self.FileSaveAsItem.setObjectName(u'FileSaveAsItem')
        MainWindow.actionList.add_action(self.FileSaveAsItem, u'File')
        self.FileExitItem = QtGui.QAction(MainWindow)
        self.FileExitItem.setIcon(build_icon(u':/system/system_exit.png'))
        self.FileExitItem.setObjectName(u'FileExitItem')
        MainWindow.actionList.add_action(self.FileExitItem, u'File')
        self.ImportThemeItem = QtGui.QAction(MainWindow)
        self.ImportThemeItem.setObjectName(u'ImportThemeItem')
        MainWindow.actionList.add_action(self.ImportThemeItem, u'Import')
        self.ImportLanguageItem = QtGui.QAction(MainWindow)
        self.ImportLanguageItem.setObjectName(u'ImportLanguageItem')
        MainWindow.actionList.add_action(self.ImportLanguageItem, u'Import')
        self.ExportThemeItem = QtGui.QAction(MainWindow)
        self.ExportThemeItem.setObjectName(u'ExportThemeItem')
        MainWindow.actionList.add_action(self.ExportThemeItem, u'Export')
        self.ExportLanguageItem = QtGui.QAction(MainWindow)
        self.ExportLanguageItem.setObjectName(u'ExportLanguageItem')
        MainWindow.actionList.add_action(self.ExportLanguageItem, u'Export')
        self.ViewMediaManagerItem = QtGui.QAction(MainWindow)
        self.ViewMediaManagerItem.setCheckable(True)
        self.ViewMediaManagerItem.setChecked(self.MediaManagerDock.isVisible())
        self.ViewMediaManagerItem.setIcon(
            build_icon(u':/system/system_mediamanager.png'))
        self.ViewMediaManagerItem.setObjectName(u'ViewMediaManagerItem')
        self.ViewThemeManagerItem = QtGui.QAction(MainWindow)
        self.ViewThemeManagerItem.setCheckable(True)
        self.ViewThemeManagerItem.setChecked(self.ThemeManagerDock.isVisible())
        self.ViewThemeManagerItem.setIcon(
            build_icon(u':/system/system_thememanager.png'))
        self.ViewThemeManagerItem.setObjectName(u'ViewThemeManagerItem')
        MainWindow.actionList.add_action(self.ViewMediaManagerItem, u'View')
        self.ViewServiceManagerItem = QtGui.QAction(MainWindow)
        self.ViewServiceManagerItem.setCheckable(True)
        self.ViewServiceManagerItem.setChecked(
            self.ServiceManagerDock.isVisible())
        self.ViewServiceManagerItem.setIcon(
            build_icon(u':/system/system_servicemanager.png'))
        self.ViewServiceManagerItem.setObjectName(u'ViewServiceManagerItem')
        MainWindow.actionList.add_action(self.ViewServiceManagerItem, u'View')
        self.ViewPreviewPanel = QtGui.QAction(MainWindow)
        self.ViewPreviewPanel.setCheckable(True)
        self.ViewPreviewPanel.setChecked(previewVisible)
        self.ViewPreviewPanel.setObjectName(u'ViewPreviewPanel')
        MainWindow.actionList.add_action(self.ViewPreviewPanel, u'View')
        self.ViewLivePanel = QtGui.QAction(MainWindow)
        self.ViewLivePanel.setCheckable(True)
        self.ViewLivePanel.setChecked(liveVisible)
        self.ViewLivePanel.setObjectName(u'ViewLivePanel')
        MainWindow.actionList.add_action(self.ViewLivePanel, u'View')
        self.ModeDefaultItem = QtGui.QAction(MainWindow)
        self.ModeDefaultItem.setCheckable(True)
        self.ModeDefaultItem.setObjectName(u'ModeDefaultItem')
        MainWindow.actionList.add_action(self.ModeDefaultItem, u'View Mode')
        self.ModeSetupItem = QtGui.QAction(MainWindow)
        self.ModeSetupItem.setCheckable(True)
        self.ModeSetupItem.setObjectName(u'ModeLiveItem')
        MainWindow.actionList.add_action(self.ModeSetupItem, u'View Mode')
        self.ModeLiveItem = QtGui.QAction(MainWindow)
        self.ModeLiveItem.setCheckable(True)
        self.ModeLiveItem.setObjectName(u'ModeLiveItem')
        MainWindow.actionList.add_action(self.ModeLiveItem, u'View Mode')
        self.ModeGroup = QtGui.QActionGroup(MainWindow)
        self.ModeGroup.addAction(self.ModeDefaultItem)
        self.ModeGroup.addAction(self.ModeSetupItem)
        self.ModeGroup.addAction(self.ModeLiveItem)
        self.ModeDefaultItem.setChecked(True)
        self.ToolsAddToolItem = QtGui.QAction(MainWindow)
        self.ToolsAddToolItem.setIcon(build_icon(u':/tools/tools_add.png'))
        self.ToolsAddToolItem.setObjectName(u'ToolsAddToolItem')
        MainWindow.actionList.add_action(self.ToolsAddToolItem, u'Tools')
        self.SettingsPluginListItem = QtGui.QAction(MainWindow)
        self.SettingsPluginListItem.setIcon(
            build_icon(u':/system/settings_plugin_list.png'))
        self.SettingsPluginListItem.setObjectName(u'SettingsPluginListItem')
        MainWindow.actionList.add_action(self.SettingsPluginListItem,
            u'Settings')
        # i18n Language Items
        self.AutoLanguageItem = QtGui.QAction(MainWindow)
        self.AutoLanguageItem.setObjectName(u'AutoLanguageItem')
        self.AutoLanguageItem.setCheckable(True)
        MainWindow.actionList.add_action(self.AutoLanguageItem, u'Settings')
        self.LanguageGroup = QtGui.QActionGroup(MainWindow)
        qmList = LanguageManager.get_qm_list()
        savedLanguage = LanguageManager.get_language()
        self.AutoLanguageItem.setChecked(LanguageManager.auto_language)
        for key in sorted(qmList.keys()):
            languageItem = QtGui.QAction(MainWindow)
            languageItem.setObjectName(key)
            languageItem.setCheckable(True)
            if qmList[key] == savedLanguage:
                languageItem.setChecked(True)
            add_actions(self.LanguageGroup, [languageItem])
        self.LanguageGroup.setDisabled(LanguageManager.auto_language)
        self.SettingsShortcutsItem = QtGui.QAction(MainWindow)
        self.SettingsShortcutsItem.setIcon(
            build_icon(u':/system/system_configure_shortcuts.png'))
        self.SettingsShortcutsItem.setObjectName(u'SettingsShortcutsItem')
        self.SettingsConfigureItem = QtGui.QAction(MainWindow)
        self.SettingsConfigureItem.setIcon(
            build_icon(u':/system/system_settings.png'))
        self.SettingsConfigureItem.setObjectName(u'SettingsConfigureItem')
        MainWindow.actionList.add_action(self.SettingsShortcutsItem,
            u'Settings')
        self.HelpDocumentationItem = QtGui.QAction(MainWindow)
        self.HelpDocumentationItem.setIcon(
            build_icon(u':/system/system_help_contents.png'))
        self.HelpDocumentationItem.setObjectName(u'HelpDocumentationItem')
        self.HelpDocumentationItem.setEnabled(False)
        MainWindow.actionList.add_action(self.HelpDocumentationItem, u'Help')
        self.HelpAboutItem = QtGui.QAction(MainWindow)
        self.HelpAboutItem.setIcon(
            build_icon(u':/system/system_about.png'))
        self.HelpAboutItem.setObjectName(u'HelpAboutItem')
        MainWindow.actionList.add_action(self.HelpAboutItem, u'Help')
        self.HelpOnlineHelpItem = QtGui.QAction(MainWindow)
        self.HelpOnlineHelpItem.setObjectName(u'HelpOnlineHelpItem')
        self.HelpOnlineHelpItem.setEnabled(False)
        MainWindow.actionList.add_action(self.HelpOnlineHelpItem, u'Help')
        self.HelpWebSiteItem = QtGui.QAction(MainWindow)
        self.HelpWebSiteItem.setObjectName(u'HelpWebSiteItem')
        MainWindow.actionList.add_action(self.HelpWebSiteItem, u'Help')
        add_actions(self.FileImportMenu,
            (self.ImportThemeItem, self.ImportLanguageItem))
        add_actions(self.FileExportMenu,
            (self.ExportThemeItem, self.ExportLanguageItem))
        self.FileMenuActions = (self.FileNewItem, self.FileOpenItem,
            self.FileSaveItem, self.FileSaveAsItem, None,
            self.FileImportMenu.menuAction(), self.FileExportMenu.menuAction(),
            self.FileExitItem)
        add_actions(self.ViewModeMenu, (self.ModeDefaultItem,
            self.ModeSetupItem, self.ModeLiveItem))
        add_actions(self.ViewMenu, (self.ViewModeMenu.menuAction(),
            None, self.ViewMediaManagerItem, self.ViewServiceManagerItem,
            self.ViewThemeManagerItem, None, self.ViewPreviewPanel,
            self.ViewLivePanel))
        # i18n add Language Actions
        add_actions(self.SettingsLanguageMenu, (self.AutoLanguageItem, None))
        add_actions(self.SettingsLanguageMenu, self.LanguageGroup.actions())
        add_actions(self.SettingsMenu, (self.SettingsPluginListItem,
            self.SettingsLanguageMenu.menuAction(), None,
            self.SettingsShortcutsItem, self.SettingsConfigureItem))
        add_actions(self.ToolsMenu,
            (self.ToolsAddToolItem, None))
        add_actions(self.HelpMenu,
            (self.HelpDocumentationItem, self.HelpOnlineHelpItem, None,
            self.HelpWebSiteItem, self.HelpAboutItem))
        add_actions(self.MenuBar,
            (self.FileMenu.menuAction(), self.ViewMenu.menuAction(),
            self.ToolsMenu.menuAction(), self.SettingsMenu.menuAction(),
            self.HelpMenu.menuAction()))
        # Initialise the translation
        self.retranslateUi(MainWindow)
        self.MediaToolBox.setCurrentIndex(0)
        # Connect up some signals and slots
        QtCore.QObject.connect(self.FileMenu,
            QtCore.SIGNAL(u'aboutToShow()'), self.updateFileMenu)
        QtCore.QObject.connect(self.FileExitItem,
            QtCore.SIGNAL(u'triggered()'), MainWindow.close)
        QtCore.QMetaObject.connectSlotsByName(MainWindow)

    def retranslateUi(self, MainWindow):
        """
        Set up the translation system
        """
        MainWindow.mainTitle = translate('OpenLP.MainWindow', 'OpenLP 2.0')
        MainWindow.setWindowTitle(MainWindow.mainTitle)
        self.FileMenu.setTitle(translate('OpenLP.MainWindow', '&File'))
        self.FileImportMenu.setTitle(translate('OpenLP.MainWindow', '&Import'))
        self.FileExportMenu.setTitle(translate('OpenLP.MainWindow', '&Export'))
        self.ViewMenu.setTitle(translate('OpenLP.MainWindow', '&View'))
        self.ViewModeMenu.setTitle(translate('OpenLP.MainWindow', 'M&ode'))
        self.ToolsMenu.setTitle(translate('OpenLP.MainWindow', '&Tools'))
        self.SettingsMenu.setTitle(translate('OpenLP.MainWindow', '&Settings'))
        self.SettingsLanguageMenu.setTitle(translate('OpenLP.MainWindow',
            '&Language'))
        self.HelpMenu.setTitle(translate('OpenLP.MainWindow', '&Help'))
        self.MediaManagerDock.setWindowTitle(
            translate('OpenLP.MainWindow', 'Media Manager'))
        self.ServiceManagerDock.setWindowTitle(
            translate('OpenLP.MainWindow', 'Service Manager'))
        self.ThemeManagerDock.setWindowTitle(
            translate('OpenLP.MainWindow', 'Theme Manager'))
        self.FileNewItem.setText(translate('OpenLP.MainWindow', '&New'))
        self.FileNewItem.setToolTip(
            translate('OpenLP.MainWindow', 'New Service'))
        self.FileNewItem.setStatusTip(
            translate('OpenLP.MainWindow', 'Create a new service.'))
        self.FileNewItem.setShortcut(translate('OpenLP.MainWindow', 'Ctrl+N'))
        self.FileOpenItem.setText(translate('OpenLP.MainWindow', '&Open'))
        self.FileOpenItem.setToolTip(
            translate('OpenLP.MainWindow', 'Open Service'))
        self.FileOpenItem.setStatusTip(
            translate('OpenLP.MainWindow', 'Open an existing service.'))
        self.FileOpenItem.setShortcut(translate('OpenLP.MainWindow', 'Ctrl+O'))
        self.FileSaveItem.setText(translate('OpenLP.MainWindow', '&Save'))
        self.FileSaveItem.setToolTip(
            translate('OpenLP.MainWindow', 'Save Service'))
        self.FileSaveItem.setStatusTip(
            translate('OpenLP.MainWindow', 'Save the current service to disk.'))
        self.FileSaveItem.setShortcut(translate('OpenLP.MainWindow', 'Ctrl+S'))
        self.FileSaveAsItem.setText(
            translate('OpenLP.MainWindow', 'Save &As...'))
        self.FileSaveAsItem.setToolTip(
            translate('OpenLP.MainWindow', 'Save Service As'))
        self.FileSaveAsItem.setStatusTip(translate('OpenLP.MainWindow',
            'Save the current service under a new name.'))
        self.FileSaveAsItem.setShortcut(
            translate('OpenLP.MainWindow', 'Ctrl+Shift+S'))
        self.FileExitItem.setText(
            translate('OpenLP.MainWindow', 'E&xit'))
        self.FileExitItem.setStatusTip(
            translate('OpenLP.MainWindow', 'Quit OpenLP'))
        self.FileExitItem.setShortcut(
            translate('OpenLP.MainWindow', 'Alt+F4'))
        self.ImportThemeItem.setText(
            translate('OpenLP.MainWindow', '&Theme'))
        self.ImportLanguageItem.setText(
            translate('OpenLP.MainWindow', '&Language'))
        self.ExportThemeItem.setText(
            translate('OpenLP.MainWindow', '&Theme'))
        self.ExportLanguageItem.setText(
            translate('OpenLP.MainWindow', '&Language'))
        self.SettingsShortcutsItem.setText(
            translate('OpenLP.MainWindow', 'Configure &Shortcuts...'))
        self.SettingsConfigureItem.setText(
            translate('OpenLP.MainWindow', '&Configure OpenLP...'))
        self.ViewMediaManagerItem.setText(
            translate('OpenLP.MainWindow', '&Media Manager'))
        self.ViewMediaManagerItem.setToolTip(
            translate('OpenLP.MainWindow', 'Toggle Media Manager'))
        self.ViewMediaManagerItem.setStatusTip(translate('OpenLP.MainWindow',
            'Toggle the visibility of the media manager.'))
        self.ViewMediaManagerItem.setShortcut(
            translate('OpenLP.MainWindow', 'F8'))
        self.ViewThemeManagerItem.setText(
            translate('OpenLP.MainWindow', '&Theme Manager'))
        self.ViewThemeManagerItem.setToolTip(
            translate('OpenLP.MainWindow', 'Toggle Theme Manager'))
        self.ViewThemeManagerItem.setStatusTip(translate('OpenLP.MainWindow',
            'Toggle the visibility of the theme manager.'))
        self.ViewThemeManagerItem.setShortcut(
            translate('OpenLP.MainWindow', 'F10'))
        self.ViewServiceManagerItem.setText(
            translate('OpenLP.MainWindow', '&Service Manager'))
        self.ViewServiceManagerItem.setToolTip(
            translate('OpenLP.MainWindow', 'Toggle Service Manager'))
        self.ViewServiceManagerItem.setStatusTip(translate('OpenLP.MainWindow',
            'Toggle the visibility of the service manager.'))
        self.ViewServiceManagerItem.setShortcut(
            translate('OpenLP.MainWindow', 'F9'))
        self.ViewPreviewPanel.setText(
            translate('OpenLP.MainWindow', '&Preview Panel'))
        self.ViewPreviewPanel.setToolTip(
            translate('OpenLP.MainWindow', 'Toggle Preview Panel'))
        self.ViewPreviewPanel.setStatusTip(translate('OpenLP.MainWindow',
            'Toggle the visibility of the preview panel.'))
        self.ViewPreviewPanel.setShortcut(
            translate('OpenLP.MainWindow', 'F11'))
        self.ViewLivePanel.setText(
            translate('OpenLP.MainWindow', '&Live Panel'))
        self.ViewLivePanel.setToolTip(
            translate('OpenLP.MainWindow', 'Toggle Live Panel'))
        self.ViewLivePanel.setStatusTip(translate('OpenLP.MainWindow',
            'Toggle the visibility of the live panel.'))
        self.ViewLivePanel.setShortcut(
            translate('OpenLP.MainWindow', 'F12'))
        self.SettingsPluginListItem.setText(translate('OpenLP.MainWindow',
            '&Plugin List'))
        self.SettingsPluginListItem.setStatusTip(
            translate('OpenLP.MainWindow', 'List the Plugins'))
        self.SettingsPluginListItem.setShortcut(
            translate('OpenLP.MainWindow', 'Alt+F7'))
        self.HelpDocumentationItem.setText(
            translate('OpenLP.MainWindow', '&User Guide'))
        self.HelpAboutItem.setText(translate('OpenLP.MainWindow', '&About'))
        self.HelpAboutItem.setStatusTip(
            translate('OpenLP.MainWindow', 'More information about OpenLP'))
        self.HelpAboutItem.setShortcut(translate('OpenLP.MainWindow',
            'Ctrl+F1'))
        self.HelpOnlineHelpItem.setText(
            translate('OpenLP.MainWindow', '&Online Help'))
        self.HelpWebSiteItem.setText(
            translate('OpenLP.MainWindow', '&Web Site'))
        self.AutoLanguageItem.setText(
            translate('OpenLP.MainWindow', '&Auto Detect'))
        self.AutoLanguageItem.setStatusTip(
            translate('OpenLP.MainWindow',
                'Use the system language, if available.'))
        for item in self.LanguageGroup.actions():
            item.setText(item.objectName())
            item.setStatusTip(unicode(translate('OpenLP.MainWindow',
                'Set the interface language to %s')) % item.objectName())
        self.ToolsAddToolItem.setText(
            translate('OpenLP.MainWindow', 'Add &Tool...'))
        self.ToolsAddToolItem.setStatusTip(
            translate('OpenLP.MainWindow',
                'Add an application to the list of tools.'))
        self.ModeDefaultItem.setText(
            translate('OpenLP.MainWindow', '&Default'))
        self.ModeDefaultItem.setStatusTip(
            translate('OpenLP.MainWindow',
                'Set the view mode back to the default.'))
        self.ModeSetupItem.setText(translate('OpenLP.MainWindow', '&Setup'))
        self.ModeSetupItem.setStatusTip(
            translate('OpenLP.MainWindow',
                'Set the view mode to Setup.'))
        self.ModeLiveItem.setText(translate('OpenLP.MainWindow', '&Live'))
        self.ModeLiveItem.setStatusTip(
            translate('OpenLP.MainWindow',
                'Set the view mode to Live.'))


class MainWindow(QtGui.QMainWindow, Ui_MainWindow):
    """
    The main window.
    """
    log.info(u'MainWindow loaded')

    actionList = ActionList()

    def __init__(self, screens, applicationVersion):
        """
        This constructor sets up the interface, the various managers, and the
        plugins.
        """
        QtGui.QMainWindow.__init__(self)
        self.screens = screens
        self.actionList = ActionList()
        self.applicationVersion = applicationVersion
        # Set up settings sections for the main application
        # (not for use by plugins)
        self.uiSettingsSection = u'user interface'
        self.generalSettingsSection = u'general'
        self.serviceSettingsSection = u'servicemanager'
        self.songsSettingsSection = u'songs'
        self.serviceNotSaved = False
        self.settingsmanager = SettingsManager(screens)
        self.aboutForm = AboutForm(self, applicationVersion)
        self.settingsForm = SettingsForm(self.screens, self, self)
        self.shortcutForm = ShortcutListForm(self)
        self.recentFiles = QtCore.QStringList()
        # Set up the path with plugins
        pluginpath = AppLocation.get_directory(AppLocation.PluginsDir)
        self.pluginManager = PluginManager(pluginpath)
        self.pluginHelpers = {}
        # Set up the interface
        self.setupUi(self)
        # Load settings after setupUi so default UI sizes are overwritten
        self.loadSettings()
        # Once settings are loaded update FileMenu with recentFiles
        self.updateFileMenu()
        self.pluginForm = PluginForm(self)
        # Set up signals and slots
        QtCore.QObject.connect(self.ImportThemeItem,
            QtCore.SIGNAL(u'triggered()'),
            self.ThemeManagerContents.onImportTheme)
        QtCore.QObject.connect(self.ExportThemeItem,
            QtCore.SIGNAL(u'triggered()'),
            self.ThemeManagerContents.onExportTheme)
        QtCore.QObject.connect(self.ViewMediaManagerItem,
            QtCore.SIGNAL(u'triggered(bool)'), self.toggleMediaManager)
        QtCore.QObject.connect(self.ViewServiceManagerItem,
            QtCore.SIGNAL(u'triggered(bool)'), self.toggleServiceManager)
        QtCore.QObject.connect(self.ViewThemeManagerItem,
            QtCore.SIGNAL(u'triggered(bool)'), self.toggleThemeManager)
        QtCore.QObject.connect(self.ViewPreviewPanel,
            QtCore.SIGNAL(u'toggled(bool)'), self.setPreviewPanelVisibility)
        QtCore.QObject.connect(self.ViewLivePanel,
            QtCore.SIGNAL(u'toggled(bool)'), self.setLivePanelVisibility)
        QtCore.QObject.connect(self.MediaManagerDock,
            QtCore.SIGNAL(u'visibilityChanged(bool)'),
            self.ViewMediaManagerItem.setChecked)
        QtCore.QObject.connect(self.ServiceManagerDock,
            QtCore.SIGNAL(u'visibilityChanged(bool)'),
            self.ViewServiceManagerItem.setChecked)
        QtCore.QObject.connect(self.ThemeManagerDock,
            QtCore.SIGNAL(u'visibilityChanged(bool)'),
            self.ViewThemeManagerItem.setChecked)
        QtCore.QObject.connect(self.HelpWebSiteItem,
            QtCore.SIGNAL(u'triggered()'), self.onHelpWebSiteClicked)
        QtCore.QObject.connect(self.HelpAboutItem,
            QtCore.SIGNAL(u'triggered()'), self.onHelpAboutItemClicked)
        QtCore.QObject.connect(self.SettingsPluginListItem,
            QtCore.SIGNAL(u'triggered()'), self.onPluginItemClicked)
        QtCore.QObject.connect(self.SettingsConfigureItem,
            QtCore.SIGNAL(u'triggered()'), self.onSettingsConfigureItemClicked)
        QtCore.QObject.connect(self.SettingsShortcutsItem,
            QtCore.SIGNAL(u'triggered()'), self.onSettingsShortcutsItemClicked)
        QtCore.QObject.connect(self.FileNewItem, QtCore.SIGNAL(u'triggered()'),
            self.ServiceManagerContents.onNewServiceClicked)
        QtCore.QObject.connect(self.FileOpenItem,
            QtCore.SIGNAL(u'triggered()'),
            self.ServiceManagerContents.onLoadServiceClicked)
        QtCore.QObject.connect(self.FileSaveItem,
            QtCore.SIGNAL(u'triggered()'),
            self.ServiceManagerContents.onSaveServiceClicked)
        QtCore.QObject.connect(self.FileSaveAsItem,
            QtCore.SIGNAL(u'triggered()'),
            self.ServiceManagerContents.onSaveServiceAsClicked)
        # i18n set signals for languages
        QtCore.QObject.connect(self.AutoLanguageItem,
            QtCore.SIGNAL(u'toggled(bool)'), self.setAutoLanguage)
        self.LanguageGroup.triggered.connect(LanguageManager.set_language)
        QtCore.QObject.connect(self.ModeDefaultItem,
            QtCore.SIGNAL(u'triggered()'), self.onModeDefaultItemClicked)
        QtCore.QObject.connect(self.ModeSetupItem,
            QtCore.SIGNAL(u'triggered()'), self.onModeSetupItemClicked)
        QtCore.QObject.connect(self.ModeLiveItem,
            QtCore.SIGNAL(u'triggered()'), self.onModeLiveItemClicked)
        QtCore.QObject.connect(Receiver.get_receiver(),
            QtCore.SIGNAL(u'theme_update_global'), self.defaultThemeChanged)
        QtCore.QObject.connect(Receiver.get_receiver(),
            QtCore.SIGNAL(u'openlp_version_check'), self.versionNotice)
        QtCore.QObject.connect(Receiver.get_receiver(),
            QtCore.SIGNAL(u'maindisplay_blank_check'), self.blankCheck)
        QtCore.QObject.connect(Receiver.get_receiver(),
            QtCore.SIGNAL(u'config_screen_changed'), self.screenChanged)
        QtCore.QObject.connect(Receiver.get_receiver(),
            QtCore.SIGNAL(u'maindisplay_status_text'), self.showStatusMessage)
<<<<<<< HEAD
        Receiver.send_message(u'cursor_busy')
=======
        # Simple message boxes
        QtCore.QObject.connect(Receiver.get_receiver(),
            QtCore.SIGNAL(u'openlp_error_message'), self.onErrorMessage)
        QtCore.QObject.connect(Receiver.get_receiver(),
            QtCore.SIGNAL(u'openlp_warning_message'), self.onWarningMessage)
        QtCore.QObject.connect(Receiver.get_receiver(),
            QtCore.SIGNAL(u'openlp_information_message'),
            self.onInformationMessage)
>>>>>>> 3a50dfc5
        # warning cyclic dependency
        # RenderManager needs to call ThemeManager and
        # ThemeManager needs to call RenderManager
        self.renderManager = RenderManager(
            self.ThemeManagerContents, self.screens)
        # Define the media Dock Manager
        self.mediaDockManager = MediaDockManager(self.MediaToolBox)
        log.info(u'Load Plugins')
        # make the controllers available to the plugins
        self.pluginHelpers[u'preview'] = self.previewController
        self.pluginHelpers[u'live'] = self.liveController
        self.pluginHelpers[u'render'] = self.renderManager
        self.pluginHelpers[u'service'] = self.ServiceManagerContents
        self.pluginHelpers[u'settings form'] = self.settingsForm
        self.pluginHelpers[u'toolbox'] = self.mediaDockManager
        self.pluginHelpers[u'pluginmanager'] = self.pluginManager
        self.pluginHelpers[u'formparent'] = self
        self.pluginManager.find_plugins(pluginpath, self.pluginHelpers)
        # hook methods have to happen after find_plugins. Find plugins needs
        # the controllers hence the hooks have moved from setupUI() to here
        # Find and insert settings tabs
        log.info(u'hook settings')
        self.pluginManager.hook_settings_tabs(self.settingsForm)
        # Find and insert media manager items
        log.info(u'hook media')
        self.pluginManager.hook_media_manager(self.mediaDockManager)
        # Call the hook method to pull in import menus.
        log.info(u'hook menus')
        self.pluginManager.hook_import_menu(self.FileImportMenu)
        # Call the hook method to pull in export menus.
        self.pluginManager.hook_export_menu(self.FileExportMenu)
        # Call the hook method to pull in tools menus.
        self.pluginManager.hook_tools_menu(self.ToolsMenu)
        # Call the initialise method to setup plugins.
        log.info(u'initialise plugins')
        self.pluginManager.initialise_plugins()
        # Once all components are initialised load the Themes
        log.info(u'Load Themes')
        self.ThemeManagerContents.loadThemes()
        log.info(u'Load data from Settings')
        if QtCore.QSettings().value(u'advanced/save current plugin',
            QtCore.QVariant(False)).toBool():
            savedPlugin = QtCore.QSettings().value(
                u'advanced/current media plugin', QtCore.QVariant()).toInt()[0]
            if savedPlugin != -1:
                self.MediaToolBox.setCurrentIndex(savedPlugin)
        self.settingsForm.postSetUp()
        Receiver.send_message(u'cursor_normal')

    def setAutoLanguage(self, value):
        self.LanguageGroup.setDisabled(value)
        LanguageManager.auto_language = value
        LanguageManager.set_language(self.LanguageGroup.checkedAction())

    def versionNotice(self, version):
        """
        Notifies the user that a newer version of OpenLP is available.
        Triggered by delay thread.
        """
        version_text = unicode(translate('OpenLP.MainWindow',
            'Version %s of OpenLP is now available for download (you are '
            'currently running version %s). \n\nYou can download the latest '
            'version from http://openlp.org/.'))
        QtGui.QMessageBox.question(self,
            translate('OpenLP.MainWindow', 'OpenLP Version Updated'),
            version_text % (version, self.applicationVersion[u'full']))

    def show(self):
        """
        Show the main form, as well as the display form
        """
        QtGui.QWidget.show(self)
        self.liveController.display.setup()
        self.previewController.display.setup()
        if self.liveController.display.isVisible():
            self.liveController.display.setFocus()
        self.activateWindow()
        if QtCore.QSettings().value(
            self.generalSettingsSection + u'/auto open',
            QtCore.QVariant(False)).toBool():
            #self.ServiceManagerContents.onLoadService(True)
            self.ServiceManagerContents.loadLastFile()
        view_mode = QtCore.QSettings().value(u'%s/view mode' % \
            self.generalSettingsSection, u'default')
        if view_mode == u'default':
            self.ModeDefaultItem.setChecked(True)
        elif view_mode == u'setup':
            self.setViewMode(True, True, False, True, False)
            self.ModeSetupItem.setChecked(True)
        elif view_mode == u'live':
            self.setViewMode(False, True, False, False, True)
            self.ModeLiveItem.setChecked(True)

    def blankCheck(self):
        """
        Check and display message if screen blank on setup.
        Triggered by delay thread.
        """
        settings = QtCore.QSettings()
        if settings.value(u'%s/screen blank' % self.generalSettingsSection,
            QtCore.QVariant(False)).toBool():
            self.liveController.mainDisplaySetBackground()
            if settings.value(u'blank warning',
                QtCore.QVariant(False)).toBool():
                QtGui.QMessageBox.question(self,
                    translate('OpenLP.MainWindow',
                        'OpenLP Main Display Blanked'),
                    translate('OpenLP.MainWindow',
                         'The Main Display has been blanked out'))

    def onErrorMessage(self, data):
        QtGui.QMessageBox.critical(self, data[u'title'], data[u'message'])

    def onWarningMessage(self, data):
        QtGui.QMessageBox.warning(self, data[u'title'], data[u'message'])

    def onInformationMessage(self, data):
        QtGui.QMessageBox.information(self, data[u'title'], data[u'message'])

    def onHelpWebSiteClicked(self):
        """
        Load the OpenLP website
        """
        import webbrowser
        webbrowser.open_new(u'http://openlp.org/')

    def onHelpAboutItemClicked(self):
        """
        Show the About form
        """
        self.aboutForm.applicationVersion = self.applicationVersion
        self.aboutForm.exec_()

    def onPluginItemClicked(self):
        """
        Show the Plugin form
        """
        self.pluginForm.load()
        self.pluginForm.exec_()

    def onSettingsConfigureItemClicked(self):
        """
        Show the Settings dialog
        """
        self.settingsForm.exec_()

    def paintEvent(self, event):
        """
        We need to make sure, that the SlidePreview's size is correct.
        """
        self.previewController.previewSizeChanged()
        self.liveController.previewSizeChanged()

    def onSettingsShortcutsItemClicked(self):
        """
        Show the shortcuts dialog
        """
        self.shortcutForm.exec_(self.actionList)

    def onModeDefaultItemClicked(self):
        """
        Put OpenLP into "Default" view mode.
        """
        settings = QtCore.QSettings()
        settings.setValue(u'%s/view mode' % self.generalSettingsSection,
            u'default')
        self.setViewMode(True, True, True, True, True)

    def onModeSetupItemClicked(self):
        """
        Put OpenLP into "Setup" view mode.
        """
        settings = QtCore.QSettings()
        settings.setValue(u'%s/view mode' % self.generalSettingsSection,
            u'setup')
        self.setViewMode(True, True, False, True, False)

    def onModeLiveItemClicked(self):
        """
        Put OpenLP into "Live" view mode.
        """
        settings = QtCore.QSettings()
        settings.setValue(u'%s/view mode' % self.generalSettingsSection,
            u'live')
        self.setViewMode(False, True, False, False, True)

    def setViewMode(self, media=True, service=True, theme=True, preview=True,
        live=True):
        """
        Set OpenLP to a different view mode.
        """
        self.MediaManagerDock.setVisible(media)
        self.ServiceManagerDock.setVisible(service)
        self.ThemeManagerDock.setVisible(theme)
        self.setPreviewPanelVisibility(preview)
        self.setLivePanelVisibility(live)

    def screenChanged(self):
        """
        The screen has changed to so tell the displays to update_display
        their locations
        """
        log.debug(u'screenChanged')
        self.renderManager.update_display()
        self.setFocus()
        self.activateWindow()

    def closeEvent(self, event):
        """
        Hook to close the main window and display windows on exit
        """
        if self.ServiceManagerContents.isModified():
            ret = QtGui.QMessageBox.question(self,
                translate('OpenLP.MainWindow', 'Save Changes to Service?'),
                translate('OpenLP.MainWindow', 'Your service has changed. '
                    'Do you want to save those changes?'),
                QtGui.QMessageBox.StandardButtons(
                    QtGui.QMessageBox.Cancel |
                    QtGui.QMessageBox.Discard |
                    QtGui.QMessageBox.Save),
                QtGui.QMessageBox.Save)
            if ret == QtGui.QMessageBox.Save:
                #self.ServiceManagerContents.onSaveService(True)
                if self.ServiceManagerContents.saveFile():
                    self.cleanUp()
                    event.accept()
                else:
                    event.ignore()
            elif ret == QtGui.QMessageBox.Discard:
                self.cleanUp()
                event.accept()
            else:
                event.ignore()
        else:
            ret = QtGui.QMessageBox.question(self,
                translate('OpenLP.MainWindow', 'Close OpenLP'),
                translate('OpenLP.MainWindow', 'Are you sure you want to close OpenLP?'),
                QtGui.QMessageBox.StandardButtons(
                    QtGui.QMessageBox.Yes |
                    QtGui.QMessageBox.No),
                QtGui.QMessageBox.Yes)
            if ret == QtGui.QMessageBox.Yes:
                self.cleanUp()
                event.accept()
            else:
                event.ignore()

    def cleanUp(self):
        """
        Runs all the cleanup code before OpenLP shuts down
        """
        # Clean temporary files used by services
        self.ServiceManagerContents.cleanUp()
        if QtCore.QSettings().value(u'advanced/save current plugin',
            QtCore.QVariant(False)).toBool():
            QtCore.QSettings().setValue(u'advanced/current media plugin',
                QtCore.QVariant(self.MediaToolBox.currentIndex()))
        # Call the cleanup method to shutdown plugins.
        log.info(u'cleanup plugins')
        self.pluginManager.finalise_plugins()
        # Save settings
        self.saveSettings()
        # Close down the display
        self.liveController.display.close()

    def serviceChanged(self, reset=False, serviceName=None):
        """
        Hook to change the main window title when the service changes

        ``reset``
            Shows if the service has been cleared or saved

        ``serviceName``
            The name of the service (if it has one)
        """
        if not serviceName:
            service_name = u'(unsaved service)'
        else:
            service_name = serviceName
        if reset:
            self.serviceNotSaved = False
            title = u'%s - %s' % (self.mainTitle, service_name)
        else:
            self.serviceNotSaved = True
            title = u'%s - %s*' % (self.mainTitle, service_name)
        self.setWindowTitle(title)

    def setServiceModified(self, modified, fileName):
        """
        This method is called from the ServiceManager to set the title of the
        main window.

        ``modified``
            Whether or not this service has been modified.

        ``fileName``
            The file name of the service file.
        """
        if modified:
            title = u'%s - %s*' % (self.mainTitle, fileName)
        else:
            title = u'%s - %s' % (self.mainTitle, fileName)
        self.setWindowTitle(title)

    def showStatusMessage(self, message):
        self.StatusBar.showMessage(message)

    def defaultThemeChanged(self, theme):
        self.DefaultThemeLabel.setText(
            unicode(translate('OpenLP.MainWindow', 'Default Theme: %s')) %
                theme)

    def toggleMediaManager(self, visible):
        if self.MediaManagerDock.isVisible() != visible:
            self.MediaManagerDock.setVisible(visible)

    def toggleServiceManager(self, visible):
        if self.ServiceManagerDock.isVisible() != visible:
            self.ServiceManagerDock.setVisible(visible)

    def toggleThemeManager(self, visible):
        if self.ThemeManagerDock.isVisible() != visible:
            self.ThemeManagerDock.setVisible(visible)

    def setPreviewPanelVisibility(self, visible):
        """
        Sets the visibility of the preview panel including saving the setting
        and updating the menu.

        ``visible``
            A bool giving the state to set the panel to
                True - Visible
                False - Hidden
        """
        self.previewController.Panel.setVisible(visible)
        QtCore.QSettings().setValue(u'user interface/preview panel',
            QtCore.QVariant(visible))
        self.ViewPreviewPanel.setChecked(visible)

    def setLivePanelVisibility(self, visible):
        """
        Sets the visibility of the live panel including saving the setting and
        updating the menu.

        ``visible``
            A bool giving the state to set the panel to
                True - Visible
                False - Hidden
        """
        self.liveController.Panel.setVisible(visible)
        QtCore.QSettings().setValue(u'user interface/live panel',
            QtCore.QVariant(visible))
        self.ViewLivePanel.setChecked(visible)

    def loadSettings(self):
        """
        Load the main window settings.
        """
        log.debug(u'Loading QSettings')
        settings = QtCore.QSettings()
        settings.beginGroup(self.generalSettingsSection)
        self.recentFiles = settings.value(u'recent files').toStringList()
        settings.endGroup()
        settings.beginGroup(self.uiSettingsSection)
        self.move(settings.value(u'main window position',
            QtCore.QVariant(QtCore.QPoint(0, 0))).toPoint())
        self.restoreGeometry(
            settings.value(u'main window geometry').toByteArray())
        self.restoreState(settings.value(u'main window state').toByteArray())
        settings.endGroup()

    def saveSettings(self):
        """
        Save the main window settings.
        """
        log.debug(u'Saving QSettings')
        settings = QtCore.QSettings()
        settings.beginGroup(self.generalSettingsSection)
        recentFiles = QtCore.QVariant(self.recentFiles) \
            if self.recentFiles else QtCore.QVariant()
        settings.setValue(u'recent files', recentFiles)
        settings.endGroup()
        settings.beginGroup(self.uiSettingsSection)
        settings.setValue(u'main window position',
            QtCore.QVariant(self.pos()))
        settings.setValue(u'main window state',
            QtCore.QVariant(self.saveState()))
        settings.setValue(u'main window geometry',
            QtCore.QVariant(self.saveGeometry()))
        settings.endGroup()

    def updateFileMenu(self):
        """
        Updates the file menu with the latest list of service files accessed.
        """
        recentFileCount = QtCore.QSettings().value(
            u'advanced/recent file count', QtCore.QVariant(4)).toInt()[0]
        self.FileMenu.clear()
        add_actions(self.FileMenu, self.FileMenuActions[:-1])
        existingRecentFiles = [file for file in self.recentFiles
            if QtCore.QFile.exists(file)]
        recentFilesToDisplay = existingRecentFiles[0:recentFileCount]
        if recentFilesToDisplay:
            self.FileMenu.addSeparator()
            for fileId, filename in enumerate(recentFilesToDisplay):
                log.debug('Recent file name: %s', filename)
                action = QtGui.QAction(u'&%d %s' % (fileId + 1,
                    QtCore.QFileInfo(filename).fileName()), self)
                action.setData(QtCore.QVariant(filename))
                self.connect(action, QtCore.SIGNAL(u'triggered()'),
                    self.ServiceManagerContents.onRecentServiceClicked)
                self.FileMenu.addAction(action)
        self.FileMenu.addSeparator()
        self.FileMenu.addAction(self.FileMenuActions[-1])

    def addRecentFile(self, filename):
        """
        Adds a service to the list of recently used files.

        ``filename``
            The service filename to add
        """
        # The maxRecentFiles value does not have an interface and so never gets
        # actually stored in the settings therefore the default value of 20 will
        # always be used.
        maxRecentFiles = QtCore.QSettings().value(u'advanced/max recent files',
            QtCore.QVariant(20)).toInt()[0]
        if filename:
            position = self.recentFiles.indexOf(filename)
            if position != -1:
                self.recentFiles.removeAt(position)
            self.recentFiles.insert(0, QtCore.QString(filename))
            while self.recentFiles.count() > maxRecentFiles:
                # Don't care what API says takeLast works, removeLast doesn't!
                self.recentFiles.takeLast()<|MERGE_RESOLUTION|>--- conflicted
+++ resolved
@@ -612,9 +612,7 @@
             QtCore.SIGNAL(u'config_screen_changed'), self.screenChanged)
         QtCore.QObject.connect(Receiver.get_receiver(),
             QtCore.SIGNAL(u'maindisplay_status_text'), self.showStatusMessage)
-<<<<<<< HEAD
         Receiver.send_message(u'cursor_busy')
-=======
         # Simple message boxes
         QtCore.QObject.connect(Receiver.get_receiver(),
             QtCore.SIGNAL(u'openlp_error_message'), self.onErrorMessage)
@@ -623,7 +621,6 @@
         QtCore.QObject.connect(Receiver.get_receiver(),
             QtCore.SIGNAL(u'openlp_information_message'),
             self.onInformationMessage)
->>>>>>> 3a50dfc5
         # warning cyclic dependency
         # RenderManager needs to call ThemeManager and
         # ThemeManager needs to call RenderManager
