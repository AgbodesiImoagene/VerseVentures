# -*- coding: utf-8 -*-
# vim: autoindent shiftwidth=4 expandtab textwidth=120 tabstop=4 softtabstop=4

###############################################################################
# OpenLP - Open Source Lyrics Projection                                      #
# --------------------------------------------------------------------------- #
# Copyright (c) 2008-2013 Raoul Snyman                                        #
# Portions copyright (c) 2008-2013 Tim Bentley, Gerald Britton, Jonathan      #
# Corwin, Samuel Findlay, Michael Gorven, Scott Guerrieri, Matthias Hub,      #
# Meinert Jordan, Armin Köhler, Erik Lundin, Edwin Lunando, Brian T. Meyer.   #
# Joshua Miller, Stevan Pettit, Andreas Preikschat, Mattias Põldaru,          #
# Christian Richter, Philip Ridout, Simon Scudder, Jeffrey Smith,             #
# Maikel Stuivenberg, Martin Thompson, Jon Tibble, Dave Warnock,              #
# Frode Woldsund, Martin Zibricky, Patrick Zimmermann                         #
# --------------------------------------------------------------------------- #
# This program is free software; you can redistribute it and/or modify it     #
# under the terms of the GNU General Public License as published by the Free  #
# Software Foundation; version 2 of the License.                              #
#                                                                             #
# This program is distributed in the hope that it will be useful, but WITHOUT #
# ANY WARRANTY; without even the implied warranty of MERCHANTABILITY or       #
# FITNESS FOR A PARTICULAR PURPOSE. See the GNU General Public License for    #
# more details.                                                               #
#                                                                             #
# You should have received a copy of the GNU General Public License along     #
# with this program; if not, write to the Free Software Foundation, Inc., 59  #
# Temple Place, Suite 330, Boston, MA 02111-1307 USA                          #
###############################################################################
"""
This is the main window, where all the action happens.
"""
import logging
import os
import sys
import shutil
from distutils import dir_util
from distutils.errors import DistutilsFileError
from tempfile import gettempdir
import time
from datetime import datetime

from PyQt4 import QtCore, QtGui

from openlp.core.lib import Renderer, OpenLPDockWidget, PluginManager, ImageManager, PluginStatus, Registry, \
    Settings, ScreenList, build_icon, check_directory_exists, translate
from openlp.core.lib.ui import UiStrings, create_action
from openlp.core.ui import AboutForm, SettingsForm, ServiceManager, ThemeManager, SlideController, PluginForm, \
    MediaDockManager, ShortcutListForm, FormattingTagForm
from openlp.core.ui.media import MediaController
from openlp.core.utils import AppLocation, LanguageManager, add_actions, get_application_version, \
    get_filesystem_encoding
from openlp.core.utils.actions import ActionList, CategoryOrder
from openlp.core.ui.firsttimeform import FirstTimeForm

log = logging.getLogger(__name__)

MEDIA_MANAGER_STYLE = """
  QToolBox {
    padding-bottom: 2px;
  }
  QToolBox::tab {
    background: qlineargradient(x1: 0, y1: 0, x2: 0, y2: 1,
        stop: 0 palette(button), stop: 0.5 palette(button),
        stop: 1.0 palette(mid));
    border: 1px groove palette(mid);
    border-radius: 5px;
  }
  QToolBox::tab:selected {
    background: qlineargradient(x1: 0, y1: 0, x2: 0, y2: 1,
        stop: 0 palette(light), stop: 0.5 palette(midlight),
        stop: 1.0 palette(dark));
    border: 1px groove palette(dark);
    font-weight: bold;
  }
"""

PROGRESSBAR_STYLE = """
    QProgressBar{
       height: 10px;
    }
"""


class Ui_MainWindow(object):
    """
    This is the UI part of the main window.
    """
    def setupUi(self, main_window):
        """
        Set up the user interface
        """
        main_window.setObjectName(u'MainWindow')
        main_window.setWindowIcon(build_icon(u':/icon/openlp-logo-64x64.png'))
        main_window.setDockNestingEnabled(True)
        # Set up the main container, which contains all the other form widgets.
        self.mainContent = QtGui.QWidget(main_window)
        self.mainContent.setObjectName(u'mainContent')
        self.mainContentLayout = QtGui.QHBoxLayout(self.mainContent)
        self.mainContentLayout.setSpacing(0)
        self.mainContentLayout.setMargin(0)
        self.mainContentLayout.setObjectName(u'mainContentLayout')
        main_window.setCentralWidget(self.mainContent)
        self.controlSplitter = QtGui.QSplitter(self.mainContent)
        self.controlSplitter.setOrientation(QtCore.Qt.Horizontal)
        self.controlSplitter.setObjectName(u'controlSplitter')
        self.mainContentLayout.addWidget(self.controlSplitter)
        # Create slide controllers
        self.previewController = SlideController(self)
        self.liveController = SlideController(self, True)
        previewVisible = Settings().value(u'user interface/preview panel')
        self.previewController.panel.setVisible(previewVisible)
        liveVisible = Settings().value(u'user interface/live panel')
        panelLocked = Settings().value(u'user interface/lock panel')
        self.liveController.panel.setVisible(liveVisible)
        # Create menu
        self.menuBar = QtGui.QMenuBar(main_window)
        self.menuBar.setObjectName(u'menuBar')
        self.fileMenu = QtGui.QMenu(self.menuBar)
        self.fileMenu.setObjectName(u'fileMenu')
        self.recentFilesMenu = QtGui.QMenu(self.fileMenu)
        self.recentFilesMenu.setObjectName(u'recentFilesMenu')
        self.fileImportMenu = QtGui.QMenu(self.fileMenu)
        self.fileImportMenu.setObjectName(u'fileImportMenu')
        self.fileExportMenu = QtGui.QMenu(self.fileMenu)
        self.fileExportMenu.setObjectName(u'fileExportMenu')
        # View Menu
        self.viewMenu = QtGui.QMenu(self.menuBar)
        self.viewMenu.setObjectName(u'viewMenu')
        self.viewModeMenu = QtGui.QMenu(self.viewMenu)
        self.viewModeMenu.setObjectName(u'viewModeMenu')
        # Tools Menu
        self.toolsMenu = QtGui.QMenu(self.menuBar)
        self.toolsMenu.setObjectName(u'toolsMenu')
        # Settings Menu
        self.settingsMenu = QtGui.QMenu(self.menuBar)
        self.settingsMenu.setObjectName(u'settingsMenu')
        self.settingsLanguageMenu = QtGui.QMenu(self.settingsMenu)
        self.settingsLanguageMenu.setObjectName(u'settingsLanguageMenu')
        # Help Menu
        self.helpMenu = QtGui.QMenu(self.menuBar)
        self.helpMenu.setObjectName(u'helpMenu')
        main_window.setMenuBar(self.menuBar)
        self.statusBar = QtGui.QStatusBar(main_window)
        self.statusBar.setObjectName(u'statusBar')
        main_window.setStatusBar(self.statusBar)
        self.loadProgressBar = QtGui.QProgressBar(self.statusBar)
        self.loadProgressBar.setObjectName(u'loadProgressBar')
        self.statusBar.addPermanentWidget(self.loadProgressBar)
        self.loadProgressBar.hide()
        self.loadProgressBar.setValue(0)
        self.loadProgressBar.setStyleSheet(PROGRESSBAR_STYLE)
        self.defaultThemeLabel = QtGui.QLabel(self.statusBar)
        self.defaultThemeLabel.setObjectName(u'defaultThemeLabel')
        self.statusBar.addPermanentWidget(self.defaultThemeLabel)
        # Create the MediaManager
        self.mediaManagerDock = OpenLPDockWidget(main_window, u'mediaManagerDock', u':/system/system_mediamanager.png')
        self.mediaManagerDock.setStyleSheet(MEDIA_MANAGER_STYLE)
        # Create the media toolbox
        self.mediaToolBox = QtGui.QToolBox(self.mediaManagerDock)
        self.mediaToolBox.setObjectName(u'mediaToolBox')
        self.mediaManagerDock.setWidget(self.mediaToolBox)
        main_window.addDockWidget(QtCore.Qt.LeftDockWidgetArea, self.mediaManagerDock)
        # Create the service manager
        self.serviceManagerDock = OpenLPDockWidget(main_window, u'serviceManagerDock',
            u':/system/system_servicemanager.png')
        self.serviceManagerContents = ServiceManager(self.serviceManagerDock)
        self.serviceManagerDock.setWidget(self.serviceManagerContents)
        main_window.addDockWidget(QtCore.Qt.RightDockWidgetArea, self.serviceManagerDock)
        # Create the theme manager
        self.themeManagerDock = OpenLPDockWidget(main_window, u'themeManagerDock', u':/system/system_thememanager.png')
        self.themeManagerContents = ThemeManager(self.themeManagerDock)
        self.themeManagerContents.setObjectName(u'themeManagerContents')
        self.themeManagerDock.setWidget(self.themeManagerContents)
        main_window.addDockWidget(QtCore.Qt.RightDockWidgetArea, self.themeManagerDock)
        # Create the menu items
        action_list = ActionList.get_instance()
        action_list.add_category(UiStrings().File, CategoryOrder.standardMenu)
        self.fileNewItem = create_action(main_window, u'fileNewItem',
            icon=u':/general/general_new.png',
            shortcuts=[QtGui.QKeySequence(u'Ctrl+N')],
            category=UiStrings().File,
            triggers=self.serviceManagerContents.on_new_service_clicked)
        self.fileOpenItem = create_action(main_window, u'fileOpenItem',
            icon=u':/general/general_open.png',
            shortcuts=[QtGui.QKeySequence(u'Ctrl+O')],
            category=UiStrings().File,
            triggers=self.serviceManagerContents.on_load_service_clicked)
        self.fileSaveItem = create_action(main_window, u'fileSaveItem',
            icon=u':/general/general_save.png',
            shortcuts=[QtGui.QKeySequence(u'Ctrl+S')],
            category=UiStrings().File,
            triggers=self.serviceManagerContents.save_file)
        self.fileSaveAsItem = create_action(main_window, u'fileSaveAsItem',
            shortcuts=[QtGui.QKeySequence(u'Ctrl+Shift+S')],
            category=UiStrings().File,
            triggers=self.serviceManagerContents.save_file_as)
        self.printServiceOrderItem = create_action(main_window,
            u'printServiceItem', shortcuts=[QtGui.QKeySequence(u'Ctrl+P')],
            category=UiStrings().File,
            triggers=self.serviceManagerContents.print_service_order)
        self.fileExitItem = create_action(main_window, u'fileExitItem',
            icon=u':/system/system_exit.png',
            shortcuts=[QtGui.QKeySequence(u'Alt+F4')],
            category=UiStrings().File, triggers=main_window.close)
        # Give QT Extra Hint that this is the Exit Menu Item
        self.fileExitItem.setMenuRole(QtGui.QAction.QuitRole)
        action_list.add_category(UiStrings().Import, CategoryOrder.standardMenu)
        self.importThemeItem = create_action(main_window, u'importThemeItem', category=UiStrings().Import)
        self.importLanguageItem = create_action(main_window, u'importLanguageItem')
        action_list.add_category(UiStrings().Export, CategoryOrder.standardMenu)
        self.exportThemeItem = create_action(main_window, u'exportThemeItem', category=UiStrings().Export)
        self.exportLanguageItem = create_action(main_window, u'exportLanguageItem')
        action_list.add_category(UiStrings().View, CategoryOrder.standardMenu)
        self.viewMediaManagerItem = create_action(main_window,
            u'viewMediaManagerItem', shortcuts=[QtGui.QKeySequence(u'F8')],
            icon=u':/system/system_mediamanager.png',
            checked=self.mediaManagerDock.isVisible(),
            category=UiStrings().View, triggers=self.toggleMediaManager)
        self.viewThemeManagerItem = create_action(main_window,
            u'viewThemeManagerItem', shortcuts=[QtGui.QKeySequence(u'F10')],
            icon=u':/system/system_thememanager.png',
            checked=self.themeManagerDock.isVisible(),
            category=UiStrings().View, triggers=self.toggleThemeManager)
        self.viewServiceManagerItem = create_action(main_window,
            u'viewServiceManagerItem', shortcuts=[QtGui.QKeySequence(u'F9')],
            icon=u':/system/system_servicemanager.png',
            checked=self.serviceManagerDock.isVisible(),
            category=UiStrings().View, triggers=self.toggleServiceManager)
        self.viewPreviewPanel = create_action(main_window, u'viewPreviewPanel',
            shortcuts=[QtGui.QKeySequence(u'F11')], checked=previewVisible,
            category=UiStrings().View, triggers=self.setPreviewPanelVisibility)
        self.viewLivePanel = create_action(main_window, u'viewLivePanel',
            shortcuts=[QtGui.QKeySequence(u'F12')], checked=liveVisible,
            category=UiStrings().View, triggers=self.setLivePanelVisibility)
        self.lockPanel = create_action(main_window, u'lockPanel',
            checked=panelLocked, triggers=self.setLockPanel)
        action_list.add_category(UiStrings().ViewMode,
            CategoryOrder.standardMenu)
        self.modeDefaultItem = create_action(main_window, u'modeDefaultItem', checked=False,
            category=UiStrings().ViewMode)
        self.modeSetupItem = create_action(main_window, u'modeSetupItem', checked=False, category=UiStrings().ViewMode)
        self.modeLiveItem = create_action(main_window, u'modeLiveItem', checked=True, category=UiStrings().ViewMode)
        self.modeGroup = QtGui.QActionGroup(main_window)
        self.modeGroup.addAction(self.modeDefaultItem)
        self.modeGroup.addAction(self.modeSetupItem)
        self.modeGroup.addAction(self.modeLiveItem)
        self.modeDefaultItem.setChecked(True)
        action_list.add_category(UiStrings().Tools, CategoryOrder.standardMenu)
        self.toolsAddToolItem = create_action(main_window,
            u'toolsAddToolItem', icon=u':/tools/tools_add.png',
            category=UiStrings().Tools)
        self.toolsOpenDataFolder = create_action(main_window,
            u'toolsOpenDataFolder', icon=u':/general/general_open.png',
            category=UiStrings().Tools)
        self.toolsFirstTimeWizard = create_action(main_window,
            u'toolsFirstTimeWizard', icon=u':/general/general_revert.png',
            category=UiStrings().Tools)
        self.updateThemeImages = create_action(main_window,
            u'updateThemeImages', category=UiStrings().Tools)
        action_list.add_category(UiStrings().Settings,
            CategoryOrder.standardMenu)
        self.settingsPluginListItem = create_action(main_window,
            u'settingsPluginListItem',
            icon=u':/system/settings_plugin_list.png',
            shortcuts=[QtGui.QKeySequence(u'Alt+F7')],
            category=UiStrings().Settings, triggers=self.onPluginItemClicked)
        # i18n Language Items
        self.autoLanguageItem = create_action(main_window, u'autoLanguageItem',
            checked=LanguageManager.auto_language)
        self.languageGroup = QtGui.QActionGroup(main_window)
        self.languageGroup.setExclusive(True)
        self.languageGroup.setObjectName(u'languageGroup')
        add_actions(self.languageGroup, [self.autoLanguageItem])
        qmList = LanguageManager.get_qm_list()
        savedLanguage = LanguageManager.get_language()
        for key in sorted(qmList.keys()):
            languageItem = create_action(main_window, key, checked=qmList[key] == savedLanguage)
            add_actions(self.languageGroup, [languageItem])
        self.settingsShortcutsItem = create_action(main_window, u'settingsShortcutsItem',
            icon=u':/system/system_configure_shortcuts.png', category=UiStrings().Settings)
        # Formatting Tags were also known as display tags.
        self.formattingTagItem = create_action(main_window, u'displayTagItem',
            icon=u':/system/tag_editor.png', category=UiStrings().Settings)
        self.settingsConfigureItem = create_action(main_window, u'settingsConfigureItem',
            icon=u':/system/system_settings.png', category=UiStrings().Settings)
        # Give QT Extra Hint that this is the Preferences Menu Item
        self.settingsConfigureItem.setMenuRole(QtGui.QAction.PreferencesRole)
        self.settingsImportItem = create_action(main_window, u'settingsImportItem', category=UiStrings().Settings)
        self.settingsExportItem = create_action(main_window, u'settingsExportItem', category=UiStrings().Settings)
        action_list.add_category(UiStrings().Help, CategoryOrder.standardMenu)
        self.aboutItem = create_action(main_window, u'aboutItem', icon=u':/system/system_about.png',
            shortcuts=[QtGui.QKeySequence(u'Ctrl+F1')],
            category=UiStrings().Help, triggers=self.onAboutItemClicked)
        # Give QT Extra Hint that this is an About Menu Item
        self.aboutItem.setMenuRole(QtGui.QAction.AboutRole)
        if os.name == u'nt':
            self.localHelpFile = os.path.join(
                AppLocation.get_directory(AppLocation.AppDir), 'OpenLP.chm')
            self.offlineHelpItem = create_action(main_window, u'offlineHelpItem',
                icon=u':/system/system_help_contents.png',
                shortcuts=[QtGui.QKeySequence(u'F1')],
                category=UiStrings().Help, triggers=self.onOfflineHelpClicked)
        self.onlineHelpItem = create_action(main_window, u'onlineHelpItem',
            icon=u':/system/system_online_help.png',
            shortcuts=[QtGui.QKeySequence(u'Alt+F1')],
            category=UiStrings().Help, triggers=self.onOnlineHelpClicked)
        self.webSiteItem = create_action(main_window, u'webSiteItem', category=UiStrings().Help)
        add_actions(self.fileImportMenu, (self.settingsImportItem, None, self.importThemeItem, self.importLanguageItem))
        add_actions(self.fileExportMenu, (self.settingsExportItem, None, self.exportThemeItem, self.exportLanguageItem))
        add_actions(self.fileMenu, (self.fileNewItem, self.fileOpenItem,
            self.fileSaveItem, self.fileSaveAsItem, self.recentFilesMenu.menuAction(), None,
            self.fileImportMenu.menuAction(), self.fileExportMenu.menuAction(), None, self.printServiceOrderItem,
            self.fileExitItem))
        add_actions(self.viewModeMenu, (self.modeDefaultItem, self.modeSetupItem, self.modeLiveItem))
        add_actions(self.viewMenu, (self.viewModeMenu.menuAction(), None, self.viewMediaManagerItem,
            self.viewServiceManagerItem, self.viewThemeManagerItem, None, self.viewPreviewPanel,
            self.viewLivePanel, None, self.lockPanel))
        # i18n add Language Actions
        add_actions(self.settingsLanguageMenu, (self.autoLanguageItem, None))
        add_actions(self.settingsLanguageMenu, self.languageGroup.actions())
        # Order things differently in OS X so that Preferences menu item in the
        # app menu is correct (this gets picked up automatically by Qt).
        if sys.platform == u'darwin':
            add_actions(self.settingsMenu, (self.settingsPluginListItem, self.settingsLanguageMenu.menuAction(), None,
                self.settingsConfigureItem, self.settingsShortcutsItem, self.formattingTagItem))
        else:
            add_actions(self.settingsMenu, (self.settingsPluginListItem, self.settingsLanguageMenu.menuAction(), None,
                self.formattingTagItem, self.settingsShortcutsItem, self.settingsConfigureItem))
        add_actions(self.toolsMenu, (self.toolsAddToolItem, None))
        add_actions(self.toolsMenu, (self.toolsOpenDataFolder, None))
        add_actions(self.toolsMenu, (self.toolsFirstTimeWizard, None))
        add_actions(self.toolsMenu, [self.updateThemeImages])
        if os.name == u'nt':
            add_actions(self.helpMenu, (self.offlineHelpItem, self.onlineHelpItem, None, self.webSiteItem,
                self.aboutItem))
        else:
            add_actions(self.helpMenu, (self.onlineHelpItem, None, self.webSiteItem, self.aboutItem))
        add_actions(self.menuBar, (self.fileMenu.menuAction(), self.viewMenu.menuAction(), self.toolsMenu.menuAction(),
            self.settingsMenu.menuAction(), self.helpMenu.menuAction()))
        # Initialise the translation
        self.retranslateUi(main_window)
        self.mediaToolBox.setCurrentIndex(0)
        # Connect up some signals and slots
        QtCore.QObject.connect(self.fileMenu, QtCore.SIGNAL(u'aboutToShow()'), self.updateRecentFilesMenu)
        # Hide the entry, as it does not have any functionality yet.
        self.toolsAddToolItem.setVisible(False)
        self.importLanguageItem.setVisible(False)
        self.exportLanguageItem.setVisible(False)
        self.setLockPanel(panelLocked)
        self.settingsImported = False

    def retranslateUi(self, mainWindow):
        """
        Set up the translation system
        """
        mainWindow.mainTitle = UiStrings().OLPV2x
        mainWindow.setWindowTitle(mainWindow.mainTitle)
        self.fileMenu.setTitle(translate('OpenLP.MainWindow', '&File'))
        self.fileImportMenu.setTitle(translate('OpenLP.MainWindow', '&Import'))
        self.fileExportMenu.setTitle(translate('OpenLP.MainWindow', '&Export'))
        self.recentFilesMenu.setTitle(translate('OpenLP.MainWindow', '&Recent Files'))
        self.viewMenu.setTitle(translate('OpenLP.MainWindow', '&View'))
        self.viewModeMenu.setTitle(translate('OpenLP.MainWindow', 'M&ode'))
        self.toolsMenu.setTitle(translate('OpenLP.MainWindow', '&Tools'))
        self.settingsMenu.setTitle(translate('OpenLP.MainWindow', '&Settings'))
        self.settingsLanguageMenu.setTitle(translate('OpenLP.MainWindow', '&Language'))
        self.helpMenu.setTitle(translate('OpenLP.MainWindow', '&Help'))
        self.mediaManagerDock.setWindowTitle(translate('OpenLP.MainWindow', 'Media Manager'))
        self.serviceManagerDock.setWindowTitle(translate('OpenLP.MainWindow', 'Service Manager'))
        self.themeManagerDock.setWindowTitle(translate('OpenLP.MainWindow', 'Theme Manager'))
        self.fileNewItem.setText(translate('OpenLP.MainWindow', '&New'))
        self.fileNewItem.setToolTip(UiStrings().NewService)
        self.fileNewItem.setStatusTip(UiStrings().CreateService)
        self.fileOpenItem.setText(translate('OpenLP.MainWindow', '&Open'))
        self.fileOpenItem.setToolTip(UiStrings().OpenService)
        self.fileOpenItem.setStatusTip(translate('OpenLP.MainWindow', 'Open an existing service.'))
        self.fileSaveItem.setText(translate('OpenLP.MainWindow', '&Save'))
        self.fileSaveItem.setToolTip(UiStrings().SaveService)
        self.fileSaveItem.setStatusTip(translate('OpenLP.MainWindow', 'Save the current service to disk.'))
        self.fileSaveAsItem.setText(translate('OpenLP.MainWindow', 'Save &As...'))
        self.fileSaveAsItem.setToolTip(translate('OpenLP.MainWindow', 'Save Service As'))
        self.fileSaveAsItem.setStatusTip(translate('OpenLP.MainWindow', 'Save the current service under a new name.'))
        self.printServiceOrderItem.setText(UiStrings().PrintService)
        self.printServiceOrderItem.setStatusTip(translate('OpenLP.MainWindow', 'Print the current service.'))
        self.fileExitItem.setText(translate('OpenLP.MainWindow', 'E&xit'))
        self.fileExitItem.setStatusTip(translate('OpenLP.MainWindow', 'Quit OpenLP'))
        self.importThemeItem.setText(translate('OpenLP.MainWindow', '&Theme'))
        self.importLanguageItem.setText(translate('OpenLP.MainWindow', '&Language'))
        self.exportThemeItem.setText(translate('OpenLP.MainWindow', '&Theme'))
        self.exportLanguageItem.setText(translate('OpenLP.MainWindow', '&Language'))
        self.settingsShortcutsItem.setText(translate('OpenLP.MainWindow', 'Configure &Shortcuts...'))
        self.formattingTagItem.setText(translate('OpenLP.MainWindow', 'Configure &Formatting Tags...'))
        self.settingsConfigureItem.setText(translate('OpenLP.MainWindow', '&Configure OpenLP...'))
        self.settingsExportItem.setStatusTip(translate('OpenLP.MainWindow',
            'Export OpenLP settings to a specified *.config file'))
        self.settingsExportItem.setText(translate('OpenLP.MainWindow', 'Settings'))
        self.settingsImportItem.setStatusTip(translate('OpenLP.MainWindow',
            'Import OpenLP settings from a specified *.config file previously exported on this or another machine'))
        self.settingsImportItem.setText(translate('OpenLP.MainWindow', 'Settings'))
        self.viewMediaManagerItem.setText(translate('OpenLP.MainWindow', '&Media Manager'))
        self.viewMediaManagerItem.setToolTip(translate('OpenLP.MainWindow', 'Toggle Media Manager'))
        self.viewMediaManagerItem.setStatusTip(translate('OpenLP.MainWindow',
            'Toggle the visibility of the media manager.'))
        self.viewThemeManagerItem.setText(translate('OpenLP.MainWindow', '&Theme Manager'))
        self.viewThemeManagerItem.setToolTip(translate('OpenLP.MainWindow', 'Toggle Theme Manager'))
        self.viewThemeManagerItem.setStatusTip(translate('OpenLP.MainWindow',
            'Toggle the visibility of the theme manager.'))
        self.viewServiceManagerItem.setText(translate('OpenLP.MainWindow', '&Service Manager'))
        self.viewServiceManagerItem.setToolTip(translate('OpenLP.MainWindow', 'Toggle Service Manager'))
        self.viewServiceManagerItem.setStatusTip(translate('OpenLP.MainWindow',
            'Toggle the visibility of the service manager.'))
        self.viewPreviewPanel.setText(translate('OpenLP.MainWindow', '&Preview Panel'))
        self.viewPreviewPanel.setToolTip(translate('OpenLP.MainWindow', 'Toggle Preview Panel'))
        self.viewPreviewPanel.setStatusTip(
            translate('OpenLP.MainWindow', 'Toggle the visibility of the preview panel.'))
        self.viewLivePanel.setText(translate('OpenLP.MainWindow', '&Live Panel'))
        self.viewLivePanel.setToolTip(translate('OpenLP.MainWindow', 'Toggle Live Panel'))
        self.lockPanel.setText(translate('OpenLP.MainWindow', 'L&ock Panels'))
        self.lockPanel.setStatusTip(translate('OpenLP.MainWindow', 'Prevent the panels being moved.'))
        self.viewLivePanel.setStatusTip(translate('OpenLP.MainWindow', 'Toggle the visibility of the live panel.'))
        self.settingsPluginListItem.setText(translate('OpenLP.MainWindow', '&Plugin List'))
        self.settingsPluginListItem.setStatusTip(translate('OpenLP.MainWindow', 'List the Plugins'))
        self.aboutItem.setText(translate('OpenLP.MainWindow', '&About'))
        self.aboutItem.setStatusTip(translate('OpenLP.MainWindow', 'More information about OpenLP'))
        if os.name == u'nt':
            self.offlineHelpItem.setText(translate('OpenLP.MainWindow', '&User Guide'))
        self.onlineHelpItem.setText(translate('OpenLP.MainWindow', '&Online Help'))
        self.webSiteItem.setText(translate('OpenLP.MainWindow', '&Web Site'))
        for item in self.languageGroup.actions():
            item.setText(item.objectName())
            item.setStatusTip(translate('OpenLP.MainWindow', 'Set the interface language to %s') % item.objectName())
        self.autoLanguageItem.setText(translate('OpenLP.MainWindow', '&Autodetect'))
        self.autoLanguageItem.setStatusTip(translate('OpenLP.MainWindow', 'Use the system language, if available.'))
        self.toolsAddToolItem.setText(translate('OpenLP.MainWindow', 'Add &Tool...'))
        self.toolsAddToolItem.setStatusTip(translate('OpenLP.MainWindow', 'Add an application to the list of tools.'))
        self.toolsOpenDataFolder.setText(translate('OpenLP.MainWindow', 'Open &Data Folder...'))
        self.toolsOpenDataFolder.setStatusTip(translate('OpenLP.MainWindow',
            'Open the folder where songs, bibles and other data resides.'))
        self.toolsFirstTimeWizard.setText(translate('OpenLP.MainWindow', 'Re-run First Time Wizard'))
        self.toolsFirstTimeWizard.setStatusTip(translate('OpenLP.MainWindow',
            'Re-run the First Time Wizard, importing songs, Bibles and themes.'))
        self.updateThemeImages.setText(translate('OpenLP.MainWindow', 'Update Theme Images'))
        self.updateThemeImages.setStatusTip(translate('OpenLP.MainWindow', 'Update the preview images for all themes.'))
        self.modeDefaultItem.setText(translate('OpenLP.MainWindow', '&Default'))
        self.modeDefaultItem.setStatusTip(translate('OpenLP.MainWindow', 'Set the view mode back to the default.'))
        self.modeSetupItem.setText(translate('OpenLP.MainWindow', '&Setup'))
        self.modeSetupItem.setStatusTip(translate('OpenLP.MainWindow', 'Set the view mode to Setup.'))
        self.modeLiveItem.setText(translate('OpenLP.MainWindow', '&Live'))
        self.modeLiveItem.setStatusTip(translate('OpenLP.MainWindow', 'Set the view mode to Live.'))


class MainWindow(QtGui.QMainWindow, Ui_MainWindow):
    """
    The main window.
    """
    log.info(u'MainWindow loaded')

    def __init__(self):
        """
        This constructor sets up the interface, the various managers, and the
        plugins.
        """
        QtGui.QMainWindow.__init__(self)
        Registry().register(u'main_window', self)
        self.clipboard = self.application.clipboard()
        self.arguments = self.application.args
        # Set up settings sections for the main application (not for use by plugins).
        self.uiSettingsSection = u'user interface'
        self.generalSettingsSection = u'general'
        self.advancedSettingsSection = u'advanced'
        self.shortcutsSettingsSection = u'shortcuts'
        self.serviceManagerSettingsSection = u'servicemanager'
        self.songsSettingsSection = u'songs'
        self.themesSettingsSection = u'themes'
        self.playersSettingsSection = u'players'
        self.displayTagsSection = u'displayTags'
        self.headerSection = u'SettingsImport'
        Settings().set_up_default_values()
        Settings().remove_obsolete_settings()
        self.serviceNotSaved = False
        self.aboutForm = AboutForm(self)
        self.mediaController = MediaController(self)
        self.settingsForm = SettingsForm(self)
        self.formattingTagForm = FormattingTagForm(self)
        self.shortcutForm = ShortcutListForm(self)
        self.recentFiles = []
        self.timer_id = 0
        self.timer_version_id = 0
        # Set up the path with plugins
        self.plugin_manager = PluginManager()
        self.imageManager = ImageManager()
        # Set up the interface
        self.setupUi(self)
        # Register the active media players and suffixes
        self.mediaController.check_available_media_players()
        # Load settings after setupUi so default UI sizes are overwritten
        self.loadSettings()
        # Once settings are loaded update the menu with the recent files.
        self.updateRecentFilesMenu()
        self.pluginForm = PluginForm(self)
        self.new_data_path = None
        self.copy_data = False
        # Set up signals and slots
        QtCore.QObject.connect(self.importThemeItem, QtCore.SIGNAL(u'triggered()'),
            self.themeManagerContents.on_import_theme)
        QtCore.QObject.connect(self.exportThemeItem, QtCore.SIGNAL(u'triggered()'),
            self.themeManagerContents.on_export_theme)
        QtCore.QObject.connect(self.mediaManagerDock, QtCore.SIGNAL(u'visibilityChanged(bool)'),
            self.viewMediaManagerItem.setChecked)
        QtCore.QObject.connect(self.serviceManagerDock, QtCore.SIGNAL(u'visibilityChanged(bool)'),
            self.viewServiceManagerItem.setChecked)
        QtCore.QObject.connect(self.themeManagerDock, QtCore.SIGNAL(u'visibilityChanged(bool)'),
            self.viewThemeManagerItem.setChecked)
        QtCore.QObject.connect(self.webSiteItem, QtCore.SIGNAL(u'triggered()'), self.onHelpWebSiteClicked)
        QtCore.QObject.connect(self.toolsOpenDataFolder, QtCore.SIGNAL(u'triggered()'),
            self.onToolsOpenDataFolderClicked)
        QtCore.QObject.connect(self.toolsFirstTimeWizard, QtCore.SIGNAL(u'triggered()'), self.onFirstTimeWizardClicked)
        QtCore.QObject.connect(self.updateThemeImages, QtCore.SIGNAL(u'triggered()'), self.onUpdateThemeImages)
        QtCore.QObject.connect(self.formattingTagItem, QtCore.SIGNAL(u'triggered()'), self.onFormattingTagItemClicked)
        QtCore.QObject.connect(self.settingsConfigureItem, QtCore.SIGNAL(u'triggered()'),
            self.onSettingsConfigureItemClicked)
        QtCore.QObject.connect(self.settingsShortcutsItem, QtCore.SIGNAL(u'triggered()'),
            self.onSettingsShortcutsItemClicked)
        QtCore.QObject.connect(self.settingsImportItem, QtCore.SIGNAL(u'triggered()'),
            self.onSettingsImportItemClicked)
        QtCore.QObject.connect(self.settingsExportItem, QtCore.SIGNAL(u'triggered()'), self.onSettingsExportItemClicked)
        # i18n set signals for languages
        self.languageGroup.triggered.connect(LanguageManager.set_language)
        QtCore.QObject.connect(self.modeDefaultItem, QtCore.SIGNAL(u'triggered()'), self.onModeDefaultItemClicked)
        QtCore.QObject.connect(self.modeSetupItem, QtCore.SIGNAL(u'triggered()'), self.onModeSetupItemClicked)
        QtCore.QObject.connect(self.modeLiveItem, QtCore.SIGNAL(u'triggered()'), self.onModeLiveItemClicked)
        # Media Manager
        QtCore.QObject.connect(self.mediaToolBox, QtCore.SIGNAL(u'currentChanged(int)'), self.onMediaToolBoxChanged)
        self.application.set_busy_cursor()
        # Simple message boxes
        Registry().register_function(u'theme_update_global', self.default_theme_changed)
        Registry().register_function(u'openlp_version_check', self.version_notice)
        Registry().register_function(u'config_screen_changed', self.screen_changed)
        self.renderer = Renderer()
        # Define the media Dock Manager
        self.mediaDockManager = MediaDockManager(self.mediaToolBox)
        log.info(u'Load Plugins')
        self.plugin_manager.find_plugins()
        # hook methods have to happen after find_plugins. Find plugins needs
        # the controllers hence the hooks have moved from setupUI() to here
        # Find and insert settings tabs
        log.info(u'hook settings')
        self.plugin_manager.hook_settings_tabs(self.settingsForm)
        # Find and insert media manager items
        log.info(u'hook media')
        self.plugin_manager.hook_media_manager()
        # Call the hook method to pull in import menus.
        log.info(u'hook menus')
        self.plugin_manager.hook_import_menu(self.fileImportMenu)
        # Call the hook method to pull in export menus.
        self.plugin_manager.hook_export_menu(self.fileExportMenu)
        # Call the hook method to pull in tools menus.
        self.plugin_manager.hook_tools_menu(self.toolsMenu)
        # Call the initialise method to setup plugins.
        log.info(u'initialise plugins')
        self.plugin_manager.initialise_plugins()
        # Create the displays as all necessary components are loaded.
        self.previewController.screenSizeChanged()
        self.liveController.screenSizeChanged()
        log.info(u'Load data from Settings')
        if Settings().value(u'advanced/save current plugin'):
            savedPlugin = Settings().value(u'advanced/current media plugin')
            if savedPlugin != -1:
                self.mediaToolBox.setCurrentIndex(savedPlugin)
        self.settingsForm.postSetUp()
        # Once all components are initialised load the Themes
        log.info(u'Load Themes')
        self.themeManagerContents.load_themes(True)
        # Reset the cursor
        self.application.set_normal_cursor()

    def setAutoLanguage(self, value):
        """
        Set the language to automatic.
        """
        self.languageGroup.setDisabled(value)
        LanguageManager.auto_language = value
        LanguageManager.set_language(self.languageGroup.checkedAction())

    def onMediaToolBoxChanged(self, index):
        """
        Focus a widget when the media toolbox changes.
        """
        widget = self.mediaToolBox.widget(index)
        if widget:
            widget.onFocus()

    def version_notice(self, version):
        """
        Notifies the user that a newer version of OpenLP is available.
        Triggered by delay thread and cannot display popup.
        """
        log.debug(u'version_notice')
        version_text = translate('OpenLP.MainWindow', 'Version %s of OpenLP is now available for download (you are '
            'currently running version %s). \n\nYou can download the latest version from http://openlp.org/.')
        self.version_text = version_text % (version, get_application_version()[u'full'])

    def show(self):
        """
        Show the main form, as well as the display form
        """
        QtGui.QWidget.show(self)
        if self.liveController.display.isVisible():
            self.liveController.display.setFocus()
        self.activateWindow()
        if self.arguments:
            args = []
            for a in self.arguments:
                args.extend([a])
            filename = args[0]
            if not isinstance(filename, unicode):
                filename = unicode(filename, sys.getfilesystemencoding())
            self.serviceManagerContents.load_file(filename)
        elif Settings().value(self.generalSettingsSection + u'/auto open'):
            self.serviceManagerContents.load_Last_file()
        self.timer_version_id = self.startTimer(1000)
        view_mode = Settings().value(u'%s/view mode' % self.generalSettingsSection)
        if view_mode == u'default':
            self.modeDefaultItem.setChecked(True)
        elif view_mode == u'setup':
            self.setViewMode(True, True, False, True, False)
            self.modeSetupItem.setChecked(True)
        elif view_mode == u'live':
            self.setViewMode(False, True, False, False, True)
            self.modeLiveItem.setChecked(True)

    def app_startup(self):
        """
        Give all the plugins a chance to perform some tasks at startup
        """
        self.application.process_events()
        for plugin in self.plugin_manager.plugins:
            if plugin.isActive():
                plugin.app_startup()
                self.application.process_events()

    def first_time(self):
        """
        Import themes if first time
        """
        self.application.process_events()
        for plugin in self.plugin_manager.plugins:
            if hasattr(plugin, u'first_time'):
                self.application.process_events()
                plugin.first_time()
        self.application.process_events()
        temp_dir = os.path.join(unicode(gettempdir()), u'openlp')
        shutil.rmtree(temp_dir, True)

    def onFirstTimeWizardClicked(self):
        """
        Re-run the first time wizard.  Prompts the user for run confirmation
        If wizard is run, songs, bibles and themes are imported.  The default
        theme is changed (if necessary).  The plugins in pluginmanager are
        set active/in-active to match the selection in the wizard.
        """
        answer = QtGui.QMessageBox.warning(self,
            translate('OpenLP.MainWindow', 'Re-run First Time Wizard?'),
            translate('OpenLP.MainWindow', 'Are you sure you want to re-run the First Time Wizard?\n\n'
                'Re-running this wizard may make changes to your current '
                'OpenLP configuration and possibly add songs to your '
                'existing songs list and change your default theme.'),
            QtGui.QMessageBox.StandardButtons(QtGui.QMessageBox.Yes | QtGui.QMessageBox.No),
                QtGui.QMessageBox.No)
        if answer == QtGui.QMessageBox.No:
            return
        screens = ScreenList()
        first_run_wizard = FirstTimeForm(screens, self)
        first_run_wizard.exec_()
        if first_run_wizard.was_download_cancelled:
            return
        self.application.set_busy_cursor()
        self.first_time()
        for plugin in self.plugin_manager.plugins:
            self.activePlugin = plugin
            oldStatus = self.activePlugin.status
            self.activePlugin.setStatus()
            if oldStatus != self.activePlugin.status:
                if self.activePlugin.status == PluginStatus.Active:
                    self.activePlugin.toggleStatus(PluginStatus.Active)
                    self.activePlugin.app_startup()
                else:
                    self.activePlugin.toggleStatus(PluginStatus.Inactive)
        self.themeManagerContents.config_updated()
        self.themeManagerContents.load_themes(True)
        Registry().execute(u'theme_update_global', self.themeManagerContents.global_theme)
        # Check if any Bibles downloaded.  If there are, they will be
        # processed.
        Registry().execute(u'bibles_load_list', True)
        self.application.set_normal_cursor()

    def is_display_blank(self):
        """
        Check and display message if screen blank on setup.
        """
        settings = Settings()
        self.liveController.mainDisplaySetBackground()
        if settings.value(u'%s/screen blank' % self.generalSettingsSection):
            if settings.value(u'%s/blank warning' % self.generalSettingsSection):
                QtGui.QMessageBox.question(self, translate('OpenLP.MainWindow', 'OpenLP Main Display Blanked'),
                    translate('OpenLP.MainWindow', 'The Main Display has been blanked out'))

    def error_message(self, title, message):
        """
        Display an error message

        ``title``
            The title of the warning box.

        ``message``
            The message to be displayed.
        """
        self.application.splash.close()
        QtGui.QMessageBox.critical(self, title, message)

    def warning_message(self, title, message):
        """
        Display a warning message

        ``title``
            The title of the warning box.

        ``message``
            The message to be displayed.
        """
        self.application.splash.close()
        QtGui.QMessageBox.warning(self, title, message)

    def information_message(self, title, message):
        """
        Display an informational message

        ``title``
            The title of the warning box.

        ``message``
            The message to be displayed.
        """
        self.application.splash.close()
        QtGui.QMessageBox.information(self, title, message)

    def onHelpWebSiteClicked(self):
        """
        Load the OpenLP website
        """
        import webbrowser
        webbrowser.open_new(u'http://openlp.org/')

    def onOfflineHelpClicked(self):
        """
        Load the local OpenLP help file
        """
        os.startfile(self.localHelpFile)

    def onOnlineHelpClicked(self):
        """
        Load the online OpenLP manual
        """
        import webbrowser
        webbrowser.open_new(u'http://manual.openlp.org/')

    def onAboutItemClicked(self):
        """
        Show the About form
        """
        self.aboutForm.exec_()

    def onPluginItemClicked(self):
        """
        Show the Plugin form
        """
        self.pluginForm.load()
        self.pluginForm.exec_()

    def onToolsOpenDataFolderClicked(self):
        """
        Open data folder
        """
        path = AppLocation.get_data_path()
        QtGui.QDesktopServices.openUrl(QtCore.QUrl("file:///" + path))

    def onUpdateThemeImages(self):
        """
        Updates the new theme preview images.
        """
        self.themeManagerContents.update_preview_images()

    def onFormattingTagItemClicked(self):
        """
        Show the Settings dialog
        """
        self.formattingTagForm.exec_()

    def onSettingsConfigureItemClicked(self):
        """
        Show the Settings dialog
        """
        self.settingsForm.exec_()

    def paintEvent(self, event):
        """
        We need to make sure, that the SlidePreview's size is correct.
        """
        self.previewController.previewSizeChanged()
        self.liveController.previewSizeChanged()

    def onSettingsShortcutsItemClicked(self):
        """
        Show the shortcuts dialog
        """
        if self.shortcutForm.exec_():
            self.shortcutForm.save()

    def onSettingsImportItemClicked(self):
        """
        Import settings from an export INI file
        """
        answer = QtGui.QMessageBox.critical(self, translate('OpenLP.MainWindow', 'Import settings?'),
            translate('OpenLP.MainWindow', 'Are you sure you want to import settings?\n\n'
                'Importing settings will make permanent changes to your current OpenLP configuration.\n\n'
                'Importing incorrect settings may cause erratic behaviour or OpenLP to terminate abnormally.'),
            QtGui.QMessageBox.StandardButtons(QtGui.QMessageBox.Yes | QtGui.QMessageBox.No),
                QtGui.QMessageBox.No)
        if answer == QtGui.QMessageBox.No:
            return
        import_file_name = QtGui.QFileDialog.getOpenFileName(self, translate('OpenLP.MainWindow', 'Open File'), '',
            translate('OpenLP.MainWindow', 'OpenLP Export Settings Files (*.conf)'))
        if not import_file_name:
            return
        setting_sections = []
        # Add main sections.
        setting_sections.extend([self.generalSettingsSection])
        setting_sections.extend([self.advancedSettingsSection])
        setting_sections.extend([self.uiSettingsSection])
        setting_sections.extend([self.shortcutsSettingsSection])
        setting_sections.extend([self.serviceManagerSettingsSection])
        setting_sections.extend([self.themesSettingsSection])
        setting_sections.extend([self.playersSettingsSection])
        setting_sections.extend([self.displayTagsSection])
        setting_sections.extend([self.headerSection])
        setting_sections.extend([u'crashreport'])
        # Add plugin sections.
        for plugin in self.plugin_manager.plugins:
            setting_sections.extend([plugin.name])
        # Copy the settings file to the tmp dir, because we do not want to change the original one.
        temp_directory = os.path.join(unicode(gettempdir()), u'openlp')
        check_directory_exists(temp_directory)
        temp_config = os.path.join(temp_directory, os.path.basename(import_file_name))
        shutil.copyfile(import_file_name, temp_config)
        settings = Settings()
        import_settings = Settings(temp_config, Settings.IniFormat)
        # Remove/rename old settings to prepare the import.
        import_settings.remove_obsolete_settings()
        # Lets do a basic sanity check. If it contains this string we can
        # assume it was created by OpenLP and so we'll load what we can
        # from it, and just silently ignore anything we don't recognise
        if import_settings.value(u'SettingsImport/type') != u'OpenLP_settings_export':
            QtGui.QMessageBox.critical(self, translate('OpenLP.MainWindow', 'Import settings'),
                translate('OpenLP.MainWindow', 'The file you have selected does not appear to be a valid OpenLP '
                    'settings file.\n\nProcessing has terminated and no changes have been made.'),
                QtGui.QMessageBox.StandardButtons(QtGui.QMessageBox.Ok))
            return
        import_keys = import_settings.allKeys()
        for section_key in import_keys:
            # We need to handle the really bad files.
            try:
                section, key = section_key.split(u'/')
            except ValueError:
                section = u'unknown'
                key = u''
            # Switch General back to lowercase.
            if section == u'General' or section == u'%General':
                section = u'general'
                section_key = section + "/" + key
            # Make sure it's a valid section for us.
            if not section in setting_sections:
                continue
        # We have a good file, import it.
        for section_key in import_keys:
            if u'eneral' in section_key:
                section_key = section_key.lower()
            value = import_settings.value(section_key)
            if value is not None:
                settings.setValue(u'%s' % (section_key), value)
        now = datetime.now()
        settings.beginGroup(self.headerSection)
        settings.setValue(u'file_imported', import_file_name)
        settings.setValue(u'file_date_imported', now.strftime("%Y-%m-%d %H:%M"))
        settings.endGroup()
        settings.sync()
        # We must do an immediate restart or current configuration will
        # overwrite what was just imported when application terminates
        # normally.   We need to exit without saving configuration.
        QtGui.QMessageBox.information(self, translate('OpenLP.MainWindow', 'Import settings'),
            translate('OpenLP.MainWindow', 'OpenLP will now close.  Imported settings will '
                'be applied the next time you start OpenLP.'),
            QtGui.QMessageBox.StandardButtons(QtGui.QMessageBox.Ok))
        self.settingsImported = True
        self.clean_up()
        QtCore.QCoreApplication.exit()

    def onSettingsExportItemClicked(self):
        """
        Export settings to a .conf file in INI format
        """
        export_file_name = QtGui.QFileDialog.getSaveFileName(self,
            translate('OpenLP.MainWindow', 'Export Settings File'), '',
            translate('OpenLP.MainWindow', 'OpenLP Export Settings File (*.conf)'))
        if not export_file_name:
            return
            # Make sure it's a .conf file.
        if not export_file_name.endswith(u'conf'):
            export_file_name += u'.conf'
        temp_file = os.path.join(unicode(gettempdir(),
            get_filesystem_encoding()), u'openlp', u'exportConf.tmp')
        self.save_settings()
        setting_sections = []
        # Add main sections.
        setting_sections.extend([self.generalSettingsSection])
        setting_sections.extend([self.advancedSettingsSection])
        setting_sections.extend([self.uiSettingsSection])
        setting_sections.extend([self.shortcutsSettingsSection])
        setting_sections.extend([self.serviceManagerSettingsSection])
        setting_sections.extend([self.themesSettingsSection])
        setting_sections.extend([self.displayTagsSection])
        # Add plugin sections.
        for plugin in self.plugin_manager.plugins:
            setting_sections.extend([plugin.name])
        # Delete old files if found.
        if os.path.exists(temp_file):
            os.remove(temp_file)
        if os.path.exists(export_file_name):
            os.remove(export_file_name)
        settings = Settings()
        settings.remove(self.headerSection)
        # Get the settings.
        keys = settings.allKeys()
        export_settings = Settings(temp_file, Settings.IniFormat)
        # Add a header section.
        # This is to insure it's our conf file for import.
        now = datetime.now()
        application_version = get_application_version()
        # Write INI format using Qsettings.
        # Write our header.
        export_settings.beginGroup(self.headerSection)
        export_settings.setValue(u'Make_Changes', u'At_Own_RISK')
        export_settings.setValue(u'type', u'OpenLP_settings_export')
        export_settings.setValue(u'file_date_created', now.strftime("%Y-%m-%d %H:%M"))
        export_settings.setValue(u'version', application_version[u'full'])
        export_settings.endGroup()
        # Write all the sections and keys.
        for section_key in keys:
            # FIXME: We are conflicting with the standard "General" section.
            if u'eneral' in section_key:
                section_key = section_key.lower()
            key_value = settings.value(section_key)
            if key_value is not None:
                export_settings.setValue(section_key, key_value)
        export_settings.sync()
        # Temp CONF file has been written.  Blanks in keys are now '%20'.
        # Read the  temp file and output the user's CONF file with blanks to
        # make it more readable.
        temp_conf = open(temp_file, u'r')
        export_conf = open(export_file_name, u'w')
        for file_record in temp_conf:
            # Get rid of any invalid entries.
            if file_record.find(u'@Invalid()') == -1:
                file_record = file_record.replace(u'%20', u' ')
                export_conf.write(file_record)
        temp_conf.close()
        export_conf.close()
        os.remove(temp_file)

    def onModeDefaultItemClicked(self):
        """
        Put OpenLP into "Default" view mode.
        """
        self.setViewMode(True, True, True, True, True, u'default')

    def onModeSetupItemClicked(self):
        """
        Put OpenLP into "Setup" view mode.
        """
        self.setViewMode(True, True, False, True, False, u'setup')

    def onModeLiveItemClicked(self):
        """
        Put OpenLP into "Live" view mode.
        """
        self.setViewMode(False, True, False, False, True, u'live')

    def setViewMode(self, media=True, service=True, theme=True, preview=True,
        live=True, mode=u''):
        """
        Set OpenLP to a different view mode.
        """
        if mode:
            settings = Settings()
            settings.setValue(u'%s/view mode' % self.generalSettingsSection, mode)
        self.mediaManagerDock.setVisible(media)
        self.serviceManagerDock.setVisible(service)
        self.themeManagerDock.setVisible(theme)
        self.setPreviewPanelVisibility(preview)
        self.setLivePanelVisibility(live)

    def screen_changed(self):
        """
        The screen has changed so we have to update components such as the
        renderer.
        """
        log.debug(u'screen_changed')
        self.application.set_busy_cursor()
        self.imageManager.update_display()
        self.renderer.update_display()
        self.previewController.screenSizeChanged()
        self.liveController.screenSizeChanged()
        self.setFocus()
        self.activateWindow()
        self.application.set_normal_cursor()

    def closeEvent(self, event):
        """
        Hook to close the main window and display windows on exit
        """
        # The MainApplication did not even enter the event loop (this happens
        # when OpenLP is not fully loaded). Just ignore the event.
        if not self.application.is_event_loop_active:
            event.ignore()
            return
        # If we just did a settings import, close without saving changes.
        if self.settingsImported:
            self.clean_up(False)
            event.accept()
        if self.serviceManagerContents.is_modified():
            ret = self.serviceManagerContents.save_modified_service()
            if ret == QtGui.QMessageBox.Save:
                if self.serviceManagerContents.decide_save_method():
                    self.clean_up()
                    event.accept()
                else:
                    event.ignore()
            elif ret == QtGui.QMessageBox.Discard:
                self.clean_up()
                event.accept()
            else:
                event.ignore()
        else:
            if Settings().value(u'advanced/enable exit confirmation'):
                ret = QtGui.QMessageBox.question(self, translate('OpenLP.MainWindow', 'Close OpenLP'),
                        translate('OpenLP.MainWindow', 'Are you sure you want to close OpenLP?'),
                    QtGui.QMessageBox.StandardButtons(QtGui.QMessageBox.Yes | QtGui.QMessageBox.No),
                    QtGui.QMessageBox.Yes)
                if ret == QtGui.QMessageBox.Yes:
                    self.clean_up()
                    event.accept()
                else:
                    event.ignore()
            else:
                self.clean_up()
                event.accept()

    def clean_up(self, save_settings=True):
        """
        Runs all the cleanup code before OpenLP shuts down.

        ``save_settings``
            Switch to prevent saving settings. Defaults to **True**.
        """
        self.imageManager.stop_manager = True
        while self.imageManager.image_thread.isRunning():
            time.sleep(0.1)
        # Clean temporary files used by services
        self.serviceManagerContents.clean_up()
        if save_settings:
            if Settings().value(u'advanced/save current plugin'):
                Settings().setValue(u'advanced/current media plugin', self.mediaToolBox.currentIndex())
        # Call the cleanup method to shutdown plugins.
        log.info(u'cleanup plugins')
        self.plugin_manager.finalise_plugins()
        if save_settings:
            # Save settings
            self.save_settings()
        # Check if we need to change the data directory
        if self.new_data_path:
            self.changeDataDirectory()
        # Close down the display
        if self.liveController.display:
            self.liveController.display.close()
            self.liveController.display = None
<<<<<<< HEAD
        # Allow the main process to exit
        #self.application = None
=======
>>>>>>> b7c43aa6

    def serviceChanged(self, reset=False, serviceName=None):
        """
        Hook to change the main window title when the service changes

        ``reset``
            Shows if the service has been cleared or saved

        ``serviceName``
            The name of the service (if it has one)
        """
        if not serviceName:
            service_name = u'(unsaved service)'
        else:
            service_name = serviceName
        if reset:
            self.serviceNotSaved = False
            title = u'%s - %s' % (self.mainTitle, service_name)
        else:
            self.serviceNotSaved = True
            title = u'%s - %s*' % (self.mainTitle, service_name)
        self.setWindowTitle(title)

    def setServiceModified(self, modified, fileName):
        """
        This method is called from the ServiceManager to set the title of the
        main window.

        ``modified``
            Whether or not this service has been modified.

        ``fileName``
            The file name of the service file.
        """
        if modified:
            title = u'%s - %s*' % (self.mainTitle, fileName)
        else:
            title = u'%s - %s' % (self.mainTitle, fileName)
        self.setWindowTitle(title)

    def show_status_message(self, message):
        """
        Show a message in the status bar
        """
        self.statusBar.showMessage(message)

    def default_theme_changed(self, theme):
        """
        Update the default theme indicator in the status bar
        """
        self.defaultThemeLabel.setText(translate('OpenLP.MainWindow', 'Default Theme: %s') % theme)

    def toggleMediaManager(self):
        """
        Toggle the visibility of the media manager
        """
        self.mediaManagerDock.setVisible(not self.mediaManagerDock.isVisible())

    def toggleServiceManager(self):
        """
        Toggle the visibility of the service manager
        """
        self.serviceManagerDock.setVisible(not self.serviceManagerDock.isVisible())

    def toggleThemeManager(self):
        """
        Toggle the visibility of the theme manager
        """
        self.themeManagerDock.setVisible(not self.themeManagerDock.isVisible())

    def setPreviewPanelVisibility(self, visible):
        """
        Sets the visibility of the preview panel including saving the setting
        and updating the menu.

        ``visible``
            A bool giving the state to set the panel to
                True - Visible
                False - Hidden
        """
        self.previewController.panel.setVisible(visible)
        Settings().setValue(u'user interface/preview panel', visible)
        self.viewPreviewPanel.setChecked(visible)

    def setLockPanel(self, lock):
        """
        Sets the ability to stop the toolbars being changed.
        """
        if lock:
            self.themeManagerDock.setFeatures(QtGui.QDockWidget.NoDockWidgetFeatures)
            self.serviceManagerDock.setFeatures(QtGui.QDockWidget.NoDockWidgetFeatures)
            self.mediaManagerDock.setFeatures(QtGui.QDockWidget.NoDockWidgetFeatures)
            self.viewMediaManagerItem.setEnabled(False)
            self.viewServiceManagerItem.setEnabled(False)
            self.viewThemeManagerItem.setEnabled(False)
            self.viewPreviewPanel.setEnabled(False)
            self.viewLivePanel.setEnabled(False)
        else:
            self.themeManagerDock.setFeatures(QtGui.QDockWidget.AllDockWidgetFeatures)
            self.serviceManagerDock.setFeatures(QtGui.QDockWidget.AllDockWidgetFeatures)
            self.mediaManagerDock.setFeatures(QtGui.QDockWidget.AllDockWidgetFeatures)
            self.viewMediaManagerItem.setEnabled(True)
            self.viewServiceManagerItem.setEnabled(True)
            self.viewThemeManagerItem.setEnabled(True)
            self.viewPreviewPanel.setEnabled(True)
            self.viewLivePanel.setEnabled(True)
        Settings().setValue(u'user interface/lock panel', lock)

    def setLivePanelVisibility(self, visible):
        """
        Sets the visibility of the live panel including saving the setting and
        updating the menu.

        ``visible``
            A bool giving the state to set the panel to
                True - Visible
                False - Hidden
        """
        self.liveController.panel.setVisible(visible)
        Settings().setValue(u'user interface/live panel', visible)
        self.viewLivePanel.setChecked(visible)

    def loadSettings(self):
        """
        Load the main window settings.
        """
        log.debug(u'Loading QSettings')
        settings = Settings()
        # Remove obsolete entries.
        settings.remove(u'custom slide')
        settings.remove(u'service')
        settings.beginGroup(self.generalSettingsSection)
        self.recentFiles = settings.value(u'recent files')
        settings.endGroup()
        settings.beginGroup(self.uiSettingsSection)
        self.move(settings.value(u'main window position'))
        self.restoreGeometry(settings.value(u'main window geometry'))
        self.restoreState(settings.value(u'main window state'))
        self.liveController.splitter.restoreState(settings.value(u'live splitter geometry'))
        self.previewController.splitter.restoreState(settings.value(u'preview splitter geometry'))
        self.controlSplitter.restoreState(settings.value(u'main window splitter geometry'))
        settings.endGroup()

    def save_settings(self):
        """
        Save the main window settings.
        """
        # Exit if we just did a settings import.
        if self.settingsImported:
            return
        log.debug(u'Saving QSettings')
        settings = Settings()
        settings.beginGroup(self.generalSettingsSection)
        settings.setValue(u'recent files', self.recentFiles)
        settings.endGroup()
        settings.beginGroup(self.uiSettingsSection)
        settings.setValue(u'main window position', self.pos())
        settings.setValue(u'main window state', self.saveState())
        settings.setValue(u'main window geometry', self.saveGeometry())
        settings.setValue(u'live splitter geometry', self.liveController.splitter.saveState())
        settings.setValue(u'preview splitter geometry', self.previewController.splitter.saveState())
        settings.setValue(u'main window splitter geometry', self.controlSplitter.saveState())
        settings.endGroup()

    def updateRecentFilesMenu(self):
        """
        Updates the recent file menu with the latest list of service files
        accessed.
        """
        recentFileCount = Settings().value(u'advanced/recent file count')
        existingRecentFiles = [recentFile for recentFile in self.recentFiles
            if os.path.isfile(unicode(recentFile))]
        recentFilesToDisplay = existingRecentFiles[0:recentFileCount]
        self.recentFilesMenu.clear()
        for fileId, filename in enumerate(recentFilesToDisplay):
            log.debug('Recent file name: %s', filename)
            action = create_action(self, u'',
                text=u'&%d %s' % (fileId + 1, os.path.splitext(os.path.basename(
                unicode(filename)))[0]), data=filename,
                triggers=self.serviceManagerContents.on_recent_service_clicked)
            self.recentFilesMenu.addAction(action)
        clearRecentFilesAction = create_action(self, u'',
            text=translate('OpenLP.MainWindow', 'Clear List', 'Clear List of recent files'),
            statustip=translate('OpenLP.MainWindow', 'Clear the list of recent files.'),
            enabled=bool(self.recentFiles),
            triggers=self.clearRecentFileMenu)
        add_actions(self.recentFilesMenu, (None, clearRecentFilesAction))
        clearRecentFilesAction.setEnabled(bool(self.recentFiles))

    def addRecentFile(self, filename):
        """
        Adds a service to the list of recently used files.

        ``filename``
            The service filename to add
        """
        # The maxRecentFiles value does not have an interface and so never gets
        # actually stored in the settings therefore the default value of 20 will
        # always be used.
        maxRecentFiles = Settings().value(u'advanced/max recent files')
        if filename:
            # Add some cleanup to reduce duplication in the recent file list
            filename = os.path.abspath(filename)
            # abspath() only capitalises the drive letter if it wasn't provided
            # in the given filename which then causes duplication.
            if filename[1:3] == ':\\':
                filename = filename[0].upper() + filename[1:]
            if filename in self.recentFiles:
                self.recentFiles.remove(filename)
            self.recentFiles.insert(0, filename)
            while len(self.recentFiles) > maxRecentFiles:
                self.recentFiles.pop()

    def clearRecentFileMenu(self):
        """
        Clears the recent files.
        """
        self.recentFiles = []

    def displayProgressBar(self, size):
        """
        Make Progress bar visible and set size
        """
        self.loadProgressBar.show()
        self.loadProgressBar.setMaximum(size)
        self.loadProgressBar.setValue(0)
        self.application.process_events()

    def incrementProgressBar(self):
        """
        Increase the Progress Bar value by 1
        """
        self.loadProgressBar.setValue(self.loadProgressBar.value() + 1)
        self.application.process_events()

    def finishedProgressBar(self):
        """
        Trigger it's removal after 2.5 second
        """
        self.timer_id = self.startTimer(2500)

    def timerEvent(self, event):
        """
        Remove the Progress bar from view.
        """
        if event.timerId() == self.timer_id:
            self.timer_id = 0
            self.loadProgressBar.hide()
            self.application.process_events()
        if event.timerId() == self.timer_version_id:
            self.timer_version_id = 0
            # Has the thread passed some data to be displayed so display it and stop all waiting
            if hasattr(self, u'version_text'):
                QtGui.QMessageBox.question(self, translate('OpenLP.MainWindow', 'OpenLP Version Updated'),
                    self.version_text)
            else:
                # the thread has not confirmed it is running or it has not yet sent any data so lets keep waiting
                if not hasattr(self,u'version_update_running') or self.version_update_running:
                    self.timer_version_id = self.startTimer(1000)
            self.application.process_events()

    def set_new_data_path(self, new_data_path):
        """
        Set the new data path
        """
        self.new_data_path = new_data_path

    def set_copy_data(self, copy_data):
        """
        Set the flag to copy the data
        """
        self.copy_data = copy_data

    def changeDataDirectory(self):
        """
        Change the data directory.
        """
        log.info(u'Changing data path to %s' % self.new_data_path)
        old_data_path = unicode(AppLocation.get_data_path())
        # Copy OpenLP data to new location if requested.
        self.application.set_busy_cursor()
        if self.copy_data:
            log.info(u'Copying data to new path')
            try:
                self.showStatusMessage(
                    translate('OpenLP.MainWindow', 'Copying OpenLP data to new data directory location - %s '
                    '- Please wait for copy to finish').replace('%s', self.new_data_path))
                dir_util.copy_tree(old_data_path, self.new_data_path)
                log.info(u'Copy sucessful')
            except (IOError, os.error, DistutilsFileError), why:
                self.application.set_normal_cursor()
                log.exception(u'Data copy failed %s' % unicode(why))
                QtGui.QMessageBox.critical(self, translate('OpenLP.MainWindow', 'New Data Directory Error'),
                    translate('OpenLP.MainWindow',
                        'OpenLP Data directory copy failed\n\n%s').replace('%s', unicode(why)),
                    QtGui.QMessageBox.StandardButtons(QtGui.QMessageBox.Ok))
                return False
        else:
            log.info(u'No data copy requested')
        # Change the location of data directory in config file.
        settings = QtCore.QSettings()
        settings.setValue(u'advanced/data path', self.new_data_path)
        # Check if the new data path is our default.
        if self.new_data_path == AppLocation.get_directory(AppLocation.DataDir):
            settings.remove(u'advanced/data path')
        self.application.set_normal_cursor()

    def _get_application(self):
        """
        Adds the openlp to the class dynamically
        """
        if not hasattr(self, u'_application'):
            self._application = Registry().get(u'application')
        return self._application

    application = property(_get_application)<|MERGE_RESOLUTION|>--- conflicted
+++ resolved
@@ -1092,11 +1092,6 @@
         if self.liveController.display:
             self.liveController.display.close()
             self.liveController.display = None
-<<<<<<< HEAD
-        # Allow the main process to exit
-        #self.application = None
-=======
->>>>>>> b7c43aa6
 
     def serviceChanged(self, reset=False, serviceName=None):
         """
