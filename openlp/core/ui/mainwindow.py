# -*- coding: utf-8 -*-
# vim: autoindent shiftwidth=4 expandtab textwidth=80 tabstop=4 softtabstop=4

###############################################################################
# OpenLP - Open Source Lyrics Projection                                      #
# --------------------------------------------------------------------------- #
# Copyright (c) 2008-2011 Raoul Snyman                                        #
# Portions copyright (c) 2008-2011 Tim Bentley, Jonathan Corwin, Michael      #
# Gorven, Scott Guerrieri, Meinert Jordan, Andreas Preikschat, Christian      #
# Richter, Philip Ridout, Maikel Stuivenberg, Martin Thompson, Jon Tibble,    #
# Carsten Tinggaard, Frode Woldsund                                           #
# --------------------------------------------------------------------------- #
# This program is free software; you can redistribute it and/or modify it     #
# under the terms of the GNU General Public License as published by the Free  #
# Software Foundation; version 2 of the License.                              #
#                                                                             #
# This program is distributed in the hope that it will be useful, but WITHOUT #
# ANY WARRANTY; without even the implied warranty of MERCHANTABILITY or       #
# FITNESS FOR A PARTICULAR PURPOSE. See the GNU General Public License for    #
# more details.                                                               #
#                                                                             #
# You should have received a copy of the GNU General Public License along     #
# with this program; if not, write to the Free Software Foundation, Inc., 59  #
# Temple Place, Suite 330, Boston, MA 02111-1307 USA                          #
###############################################################################

import logging

from PyQt4 import QtCore, QtGui

from openlp.core.ui import AboutForm, SettingsForm, ServiceManager, \
    ThemeManager, SlideController, PluginForm, MediaDockManager, \
    ShortcutListForm
from openlp.core.lib import RenderManager, build_icon, OpenLPDockWidget, \
    SettingsManager, PluginManager, Receiver, translate
from openlp.core.utils import AppLocation, add_actions, LanguageManager, \
    ActionList

log = logging.getLogger(__name__)

MEDIA_MANAGER_STYLE = """
  QToolBox {
    padding-bottom: 2px;
  }
  QToolBox::tab {
    background: qlineargradient(x1: 0, y1: 0, x2: 0, y2: 1,
        stop: 0 palette(button), stop: 0.5 palette(button),
        stop: 1.0 palette(mid));
    border: 1px groove palette(mid);
    border-radius: 5px;
  }
  QToolBox::tab:selected {
    background: qlineargradient(x1: 0, y1: 0, x2: 0, y2: 1,
        stop: 0 palette(light), stop: 0.5 palette(midlight),
        stop: 1.0 palette(dark));
    border: 1px groove palette(dark);
    font-weight: bold;
  }
"""

class Ui_MainWindow(object):
    def setupUi(self, MainWindow):
        """
        Set up the user interface
        """
        MainWindow.setObjectName(u'MainWindow')
        MainWindow.resize(self.settingsmanager.width,
            self.settingsmanager.height)
        MainWindow.setWindowIcon(build_icon(u':/icon/openlp-logo-16x16.png'))
        MainWindow.setDockNestingEnabled(True)
        # Set up the main container, which contains all the other form widgets.
        self.MainContent = QtGui.QWidget(MainWindow)
        self.MainContent.setObjectName(u'MainContent')
        self.MainContentLayout = QtGui.QHBoxLayout(self.MainContent)
        self.MainContentLayout.setSpacing(0)
        self.MainContentLayout.setMargin(0)
        self.MainContentLayout.setObjectName(u'MainContentLayout')
        MainWindow.setCentralWidget(self.MainContent)
        self.ControlSplitter = QtGui.QSplitter(self.MainContent)
        self.ControlSplitter.setOrientation(QtCore.Qt.Horizontal)
        self.ControlSplitter.setObjectName(u'ControlSplitter')
        self.MainContentLayout.addWidget(self.ControlSplitter)
        # Create slide controllers
        self.previewController = SlideController(self, self.settingsmanager,
            self.screens)
        self.liveController = SlideController(self, self.settingsmanager,
            self.screens, True)
        previewVisible = QtCore.QSettings().value(
            u'user interface/preview panel', QtCore.QVariant(True)).toBool()
        self.previewController.Panel.setVisible(previewVisible)
        liveVisible = QtCore.QSettings().value(u'user interface/live panel',
            QtCore.QVariant(True)).toBool()
        self.liveController.Panel.setVisible(liveVisible)
        # Create menu
        self.MenuBar = QtGui.QMenuBar(MainWindow)
        self.MenuBar.setObjectName(u'MenuBar')
        self.FileMenu = QtGui.QMenu(self.MenuBar)
        self.FileMenu.setObjectName(u'FileMenu')
        self.FileImportMenu = QtGui.QMenu(self.FileMenu)
        self.FileImportMenu.setObjectName(u'FileImportMenu')
        self.FileExportMenu = QtGui.QMenu(self.FileMenu)
        self.FileExportMenu.setObjectName(u'FileExportMenu')
        # View Menu
        self.ViewMenu = QtGui.QMenu(self.MenuBar)
        self.ViewMenu.setObjectName(u'ViewMenu')
        self.ViewModeMenu = QtGui.QMenu(self.ViewMenu)
        self.ViewModeMenu.setObjectName(u'ViewModeMenu')
        # Tools Menu
        self.ToolsMenu = QtGui.QMenu(self.MenuBar)
        self.ToolsMenu.setObjectName(u'ToolsMenu')
        # Settings Menu
        self.SettingsMenu = QtGui.QMenu(self.MenuBar)
        self.SettingsMenu.setObjectName(u'SettingsMenu')
        self.SettingsLanguageMenu = QtGui.QMenu(self.SettingsMenu)
        self.SettingsLanguageMenu.setObjectName(u'SettingsLanguageMenu')
        # Help Menu
        self.HelpMenu = QtGui.QMenu(self.MenuBar)
        self.HelpMenu.setObjectName(u'HelpMenu')
        MainWindow.setMenuBar(self.MenuBar)
        self.StatusBar = QtGui.QStatusBar(MainWindow)
        self.StatusBar.setObjectName(u'StatusBar')
        MainWindow.setStatusBar(self.StatusBar)
        self.DefaultThemeLabel = QtGui.QLabel(self.StatusBar)
        self.DefaultThemeLabel.setObjectName(u'DefaultThemeLabel')
        self.StatusBar.addPermanentWidget(self.DefaultThemeLabel)
        # Create the MediaManager
        self.MediaManagerDock = OpenLPDockWidget(
            MainWindow, u'MediaManagerDock',
            build_icon(u':/system/system_mediamanager.png'))
        self.MediaManagerDock.setStyleSheet(MEDIA_MANAGER_STYLE)
        self.MediaManagerDock.setMinimumWidth(
            self.settingsmanager.mainwindow_left)
        # Create the media toolbox
        self.MediaToolBox = QtGui.QToolBox(self.MediaManagerDock)
        self.MediaToolBox.setObjectName(u'MediaToolBox')
        self.MediaManagerDock.setWidget(self.MediaToolBox)
        MainWindow.addDockWidget(QtCore.Qt.LeftDockWidgetArea,
            self.MediaManagerDock)
        # Create the service manager
        self.ServiceManagerDock = OpenLPDockWidget(
            MainWindow, u'ServiceManagerDock',
            build_icon(u':/system/system_servicemanager.png'))
        self.ServiceManagerDock.setMinimumWidth(
            self.settingsmanager.mainwindow_right)
        self.ServiceManagerContents = ServiceManager(MainWindow)
        self.ServiceManagerDock.setWidget(self.ServiceManagerContents)
        MainWindow.addDockWidget(QtCore.Qt.RightDockWidgetArea,
            self.ServiceManagerDock)
        # Create the theme manager
        self.ThemeManagerDock = OpenLPDockWidget(
            MainWindow, u'ThemeManagerDock',
            build_icon(u':/system/system_thememanager.png'))
        self.ThemeManagerDock.setMinimumWidth(
            self.settingsmanager.mainwindow_right)
        self.ThemeManagerContents = ThemeManager(MainWindow)
        self.ThemeManagerContents.setObjectName(u'ThemeManagerContents')
        self.ThemeManagerDock.setWidget(self.ThemeManagerContents)
        MainWindow.addDockWidget(QtCore.Qt.RightDockWidgetArea,
            self.ThemeManagerDock)
        # Create the menu items
        self.FileNewItem = QtGui.QAction(MainWindow)
        self.FileNewItem.setIcon(build_icon(u':/general/general_new.png'))
        self.FileNewItem.setObjectName(u'FileNewItem')
        MainWindow.actionList.add_action(self.FileNewItem, u'File')
        self.FileOpenItem = QtGui.QAction(MainWindow)
        self.FileOpenItem.setIcon(build_icon(u':/general/general_open.png'))
        self.FileOpenItem.setObjectName(u'FileOpenItem')
        MainWindow.actionList.add_action(self.FileOpenItem, u'File')
        self.FileSaveItem = QtGui.QAction(MainWindow)
        self.FileSaveItem.setIcon(build_icon(u':/general/general_save.png'))
        self.FileSaveItem.setObjectName(u'FileSaveItem')
        MainWindow.actionList.add_action(self.FileSaveItem, u'File')
        self.FileSaveAsItem = QtGui.QAction(MainWindow)
        self.FileSaveAsItem.setObjectName(u'FileSaveAsItem')
        MainWindow.actionList.add_action(self.FileSaveAsItem, u'File')
        self.FileExitItem = QtGui.QAction(MainWindow)
        self.FileExitItem.setIcon(build_icon(u':/system/system_exit.png'))
        self.FileExitItem.setObjectName(u'FileExitItem')
        MainWindow.actionList.add_action(self.FileExitItem, u'File')
        self.ImportThemeItem = QtGui.QAction(MainWindow)
        self.ImportThemeItem.setObjectName(u'ImportThemeItem')
        MainWindow.actionList.add_action(self.ImportThemeItem, u'Import')
        self.ImportLanguageItem = QtGui.QAction(MainWindow)
        self.ImportLanguageItem.setObjectName(u'ImportLanguageItem')
        MainWindow.actionList.add_action(self.ImportLanguageItem, u'Import')
        self.ExportThemeItem = QtGui.QAction(MainWindow)
        self.ExportThemeItem.setObjectName(u'ExportThemeItem')
        MainWindow.actionList.add_action(self.ExportThemeItem, u'Export')
        self.ExportLanguageItem = QtGui.QAction(MainWindow)
        self.ExportLanguageItem.setObjectName(u'ExportLanguageItem')
        MainWindow.actionList.add_action(self.ExportLanguageItem, u'Export')
        self.ViewMediaManagerItem = QtGui.QAction(MainWindow)
        self.ViewMediaManagerItem.setCheckable(True)
        self.ViewMediaManagerItem.setChecked(self.MediaManagerDock.isVisible())
        self.ViewMediaManagerItem.setIcon(
            build_icon(u':/system/system_mediamanager.png'))
        self.ViewMediaManagerItem.setObjectName(u'ViewMediaManagerItem')
        self.ViewThemeManagerItem = QtGui.QAction(MainWindow)
        self.ViewThemeManagerItem.setCheckable(True)
        self.ViewThemeManagerItem.setChecked(self.ThemeManagerDock.isVisible())
        self.ViewThemeManagerItem.setIcon(
            build_icon(u':/system/system_thememanager.png'))
        self.ViewThemeManagerItem.setObjectName(u'ViewThemeManagerItem')
        MainWindow.actionList.add_action(self.ViewMediaManagerItem, u'View')
        self.ViewServiceManagerItem = QtGui.QAction(MainWindow)
        self.ViewServiceManagerItem.setCheckable(True)
        self.ViewServiceManagerItem.setChecked(
            self.ServiceManagerDock.isVisible())
        self.ViewServiceManagerItem.setIcon(
            build_icon(u':/system/system_servicemanager.png'))
        self.ViewServiceManagerItem.setObjectName(u'ViewServiceManagerItem')
        MainWindow.actionList.add_action(self.ViewServiceManagerItem, u'View')
        self.ViewPreviewPanel = QtGui.QAction(MainWindow)
        self.ViewPreviewPanel.setCheckable(True)
        self.ViewPreviewPanel.setChecked(previewVisible)
        self.ViewPreviewPanel.setObjectName(u'ViewPreviewPanel')
        MainWindow.actionList.add_action(self.ViewPreviewPanel, u'View')
        self.ViewLivePanel = QtGui.QAction(MainWindow)
        self.ViewLivePanel.setCheckable(True)
        self.ViewLivePanel.setChecked(liveVisible)
        self.ViewLivePanel.setObjectName(u'ViewLivePanel')
        MainWindow.actionList.add_action(self.ViewLivePanel, u'View')
        self.ModeDefaultItem = QtGui.QAction(MainWindow)
        self.ModeDefaultItem.setCheckable(True)
        self.ModeDefaultItem.setObjectName(u'ModeDefaultItem')
        MainWindow.actionList.add_action(self.ModeDefaultItem, u'View Mode')
        self.ModeSetupItem = QtGui.QAction(MainWindow)
        self.ModeSetupItem.setCheckable(True)
        self.ModeSetupItem.setObjectName(u'ModeLiveItem')
        MainWindow.actionList.add_action(self.ModeSetupItem, u'View Mode')
        self.ModeLiveItem = QtGui.QAction(MainWindow)
        self.ModeLiveItem.setCheckable(True)
        self.ModeLiveItem.setObjectName(u'ModeLiveItem')
        MainWindow.actionList.add_action(self.ModeLiveItem, u'View Mode')
        self.ModeGroup = QtGui.QActionGroup(MainWindow)
        self.ModeGroup.addAction(self.ModeDefaultItem)
        self.ModeGroup.addAction(self.ModeSetupItem)
        self.ModeGroup.addAction(self.ModeLiveItem)
        self.ModeDefaultItem.setChecked(True)
        self.ToolsAddToolItem = QtGui.QAction(MainWindow)
        self.ToolsAddToolItem.setIcon(build_icon(u':/tools/tools_add.png'))
        self.ToolsAddToolItem.setObjectName(u'ToolsAddToolItem')
        MainWindow.actionList.add_action(self.ToolsAddToolItem, u'Tools')
        self.SettingsPluginListItem = QtGui.QAction(MainWindow)
        self.SettingsPluginListItem.setIcon(
            build_icon(u':/system/settings_plugin_list.png'))
        self.SettingsPluginListItem.setObjectName(u'SettingsPluginListItem')
        MainWindow.actionList.add_action(self.SettingsPluginListItem,
            u'Settings')
        # i18n Language Items
        self.AutoLanguageItem = QtGui.QAction(MainWindow)
        self.AutoLanguageItem.setObjectName(u'AutoLanguageItem')
        self.AutoLanguageItem.setCheckable(True)
        MainWindow.actionList.add_action(self.AutoLanguageItem, u'Settings')
        self.LanguageGroup = QtGui.QActionGroup(MainWindow)
        self.LanguageGroup.setExclusive(True)
        self.LanguageGroup.setObjectName(u'LanguageGroup')
        self.AutoLanguageItem.setChecked(LanguageManager.auto_language)
        self.LanguageGroup.setDisabled(LanguageManager.auto_language)
        qmList = LanguageManager.get_qm_list()
        savedLanguage = LanguageManager.get_language()
        for key in sorted(qmList.keys()):
            languageItem = QtGui.QAction(MainWindow)
            languageItem.setObjectName(key)
            languageItem.setCheckable(True)
            if qmList[key] == savedLanguage:
                languageItem.setChecked(True)
            add_actions(self.LanguageGroup, [languageItem])
        self.SettingsShortcutsItem = QtGui.QAction(MainWindow)
        self.SettingsShortcutsItem.setIcon(
            build_icon(u':/system/system_configure_shortcuts.png'))
        self.SettingsShortcutsItem.setObjectName(u'SettingsShortcutsItem')
        self.SettingsConfigureItem = QtGui.QAction(MainWindow)
        self.SettingsConfigureItem.setIcon(
            build_icon(u':/system/system_settings.png'))
        self.SettingsConfigureItem.setObjectName(u'SettingsConfigureItem')
        MainWindow.actionList.add_action(self.SettingsShortcutsItem,
            u'Settings')
        self.HelpDocumentationItem = QtGui.QAction(MainWindow)
        self.HelpDocumentationItem.setIcon(
            build_icon(u':/system/system_help_contents.png'))
        self.HelpDocumentationItem.setObjectName(u'HelpDocumentationItem')
        self.HelpDocumentationItem.setEnabled(False)
        MainWindow.actionList.add_action(self.HelpDocumentationItem, u'Help')
        self.HelpAboutItem = QtGui.QAction(MainWindow)
        self.HelpAboutItem.setIcon(
            build_icon(u':/system/system_about.png'))
        self.HelpAboutItem.setObjectName(u'HelpAboutItem')
        MainWindow.actionList.add_action(self.HelpAboutItem, u'Help')
        self.HelpOnlineHelpItem = QtGui.QAction(MainWindow)
        self.HelpOnlineHelpItem.setObjectName(u'HelpOnlineHelpItem')
        self.HelpOnlineHelpItem.setEnabled(False)
        MainWindow.actionList.add_action(self.HelpOnlineHelpItem, u'Help')
        self.HelpWebSiteItem = QtGui.QAction(MainWindow)
        self.HelpWebSiteItem.setObjectName(u'HelpWebSiteItem')
        MainWindow.actionList.add_action(self.HelpWebSiteItem, u'Help')
        add_actions(self.FileImportMenu,
            (self.ImportThemeItem, self.ImportLanguageItem))
        add_actions(self.FileExportMenu,
            (self.ExportThemeItem, self.ExportLanguageItem))
        self.FileMenuActions = (self.FileNewItem, self.FileOpenItem,
            self.FileSaveItem, self.FileSaveAsItem, None,
            self.FileImportMenu.menuAction(), self.FileExportMenu.menuAction(),
            self.FileExitItem)
        add_actions(self.ViewModeMenu, (self.ModeDefaultItem,
            self.ModeSetupItem, self.ModeLiveItem))
        add_actions(self.ViewMenu, (self.ViewModeMenu.menuAction(),
            None, self.ViewMediaManagerItem, self.ViewServiceManagerItem,
            self.ViewThemeManagerItem, None, self.ViewPreviewPanel,
            self.ViewLivePanel))
        # i18n add Language Actions
        add_actions(self.SettingsLanguageMenu, (self.AutoLanguageItem, None))
        add_actions(self.SettingsLanguageMenu, self.LanguageGroup.actions())
        add_actions(self.SettingsMenu, (self.SettingsPluginListItem,
            self.SettingsLanguageMenu.menuAction(), None,
            self.SettingsShortcutsItem, self.SettingsConfigureItem))
        add_actions(self.ToolsMenu, (self.ToolsAddToolItem, None))
        add_actions(self.HelpMenu, (self.HelpDocumentationItem,
            self.HelpOnlineHelpItem, None, self.HelpWebSiteItem,
            self.HelpAboutItem))
        add_actions(self.MenuBar, (self.FileMenu.menuAction(),
            self.ViewMenu.menuAction(), self.ToolsMenu.menuAction(),
            self.SettingsMenu.menuAction(), self.HelpMenu.menuAction()))
        # Initialise the translation
        self.retranslateUi(MainWindow)
        self.MediaToolBox.setCurrentIndex(0)
        # Connect up some signals and slots
        QtCore.QObject.connect(self.FileMenu,
            QtCore.SIGNAL(u'aboutToShow()'), self.updateFileMenu)
        QtCore.QObject.connect(self.FileExitItem,
            QtCore.SIGNAL(u'triggered()'), MainWindow.close)
        QtCore.QMetaObject.connectSlotsByName(MainWindow)

    def retranslateUi(self, MainWindow):
        """
        Set up the translation system
        """
        MainWindow.mainTitle = translate('OpenLP.MainWindow', 'OpenLP 2.0')
        MainWindow.setWindowTitle(MainWindow.mainTitle)
        self.FileMenu.setTitle(translate('OpenLP.MainWindow', '&File'))
        self.FileImportMenu.setTitle(translate('OpenLP.MainWindow', '&Import'))
        self.FileExportMenu.setTitle(translate('OpenLP.MainWindow', '&Export'))
        self.ViewMenu.setTitle(translate('OpenLP.MainWindow', '&View'))
        self.ViewModeMenu.setTitle(translate('OpenLP.MainWindow', 'M&ode'))
        self.ToolsMenu.setTitle(translate('OpenLP.MainWindow', '&Tools'))
        self.SettingsMenu.setTitle(translate('OpenLP.MainWindow', '&Settings'))
        self.SettingsLanguageMenu.setTitle(translate('OpenLP.MainWindow',
            '&Language'))
        self.HelpMenu.setTitle(translate('OpenLP.MainWindow', '&Help'))
        self.MediaManagerDock.setWindowTitle(
            translate('OpenLP.MainWindow', 'Media Manager'))
        self.ServiceManagerDock.setWindowTitle(
            translate('OpenLP.MainWindow', 'Service Manager'))
        self.ThemeManagerDock.setWindowTitle(
            translate('OpenLP.MainWindow', 'Theme Manager'))
        self.FileNewItem.setText(translate('OpenLP.MainWindow', '&New'))
        self.FileNewItem.setToolTip(
            translate('OpenLP.MainWindow', 'New Service'))
        self.FileNewItem.setStatusTip(
            translate('OpenLP.MainWindow', 'Create a new service.'))
        self.FileNewItem.setShortcut(translate('OpenLP.MainWindow', 'Ctrl+N'))
        self.FileOpenItem.setText(translate('OpenLP.MainWindow', '&Open'))
        self.FileOpenItem.setToolTip(
            translate('OpenLP.MainWindow', 'Open Service'))
        self.FileOpenItem.setStatusTip(
            translate('OpenLP.MainWindow', 'Open an existing service.'))
        self.FileOpenItem.setShortcut(translate('OpenLP.MainWindow', 'Ctrl+O'))
        self.FileSaveItem.setText(translate('OpenLP.MainWindow', '&Save'))
        self.FileSaveItem.setToolTip(
            translate('OpenLP.MainWindow', 'Save Service'))
        self.FileSaveItem.setStatusTip(
            translate('OpenLP.MainWindow', 'Save the current service to disk.'))
        self.FileSaveItem.setShortcut(translate('OpenLP.MainWindow', 'Ctrl+S'))
        self.FileSaveAsItem.setText(
            translate('OpenLP.MainWindow', 'Save &As...'))
        self.FileSaveAsItem.setToolTip(
            translate('OpenLP.MainWindow', 'Save Service As'))
        self.FileSaveAsItem.setStatusTip(translate('OpenLP.MainWindow',
            'Save the current service under a new name.'))
        self.FileSaveAsItem.setShortcut(
            translate('OpenLP.MainWindow', 'Ctrl+Shift+S'))
        self.FileExitItem.setText(
            translate('OpenLP.MainWindow', 'E&xit'))
        self.FileExitItem.setStatusTip(
            translate('OpenLP.MainWindow', 'Quit OpenLP'))
        self.FileExitItem.setShortcut(
            translate('OpenLP.MainWindow', 'Alt+F4'))
        self.ImportThemeItem.setText(
            translate('OpenLP.MainWindow', '&Theme'))
        self.ImportLanguageItem.setText(
            translate('OpenLP.MainWindow', '&Language'))
        self.ExportThemeItem.setText(
            translate('OpenLP.MainWindow', '&Theme'))
        self.ExportLanguageItem.setText(
            translate('OpenLP.MainWindow', '&Language'))
        self.SettingsShortcutsItem.setText(
            translate('OpenLP.MainWindow', 'Configure &Shortcuts...'))
        self.SettingsConfigureItem.setText(
            translate('OpenLP.MainWindow', '&Configure OpenLP...'))
        self.ViewMediaManagerItem.setText(
            translate('OpenLP.MainWindow', '&Media Manager'))
        self.ViewMediaManagerItem.setToolTip(
            translate('OpenLP.MainWindow', 'Toggle Media Manager'))
        self.ViewMediaManagerItem.setStatusTip(translate('OpenLP.MainWindow',
            'Toggle the visibility of the media manager.'))
        self.ViewMediaManagerItem.setShortcut(
            translate('OpenLP.MainWindow', 'F8'))
        self.ViewThemeManagerItem.setText(
            translate('OpenLP.MainWindow', '&Theme Manager'))
        self.ViewThemeManagerItem.setToolTip(
            translate('OpenLP.MainWindow', 'Toggle Theme Manager'))
        self.ViewThemeManagerItem.setStatusTip(translate('OpenLP.MainWindow',
            'Toggle the visibility of the theme manager.'))
        self.ViewThemeManagerItem.setShortcut(
            translate('OpenLP.MainWindow', 'F10'))
        self.ViewServiceManagerItem.setText(
            translate('OpenLP.MainWindow', '&Service Manager'))
        self.ViewServiceManagerItem.setToolTip(
            translate('OpenLP.MainWindow', 'Toggle Service Manager'))
        self.ViewServiceManagerItem.setStatusTip(translate('OpenLP.MainWindow',
            'Toggle the visibility of the service manager.'))
        self.ViewServiceManagerItem.setShortcut(
            translate('OpenLP.MainWindow', 'F9'))
        self.ViewPreviewPanel.setText(
            translate('OpenLP.MainWindow', '&Preview Panel'))
        self.ViewPreviewPanel.setToolTip(
            translate('OpenLP.MainWindow', 'Toggle Preview Panel'))
        self.ViewPreviewPanel.setStatusTip(translate('OpenLP.MainWindow',
            'Toggle the visibility of the preview panel.'))
        self.ViewPreviewPanel.setShortcut(
            translate('OpenLP.MainWindow', 'F11'))
        self.ViewLivePanel.setText(
            translate('OpenLP.MainWindow', '&Live Panel'))
        self.ViewLivePanel.setToolTip(
            translate('OpenLP.MainWindow', 'Toggle Live Panel'))
        self.ViewLivePanel.setStatusTip(translate('OpenLP.MainWindow',
            'Toggle the visibility of the live panel.'))
        self.ViewLivePanel.setShortcut(
            translate('OpenLP.MainWindow', 'F12'))
        self.SettingsPluginListItem.setText(translate('OpenLP.MainWindow',
            '&Plugin List'))
        self.SettingsPluginListItem.setStatusTip(
            translate('OpenLP.MainWindow', 'List the Plugins'))
        self.SettingsPluginListItem.setShortcut(
            translate('OpenLP.MainWindow', 'Alt+F7'))
        self.HelpDocumentationItem.setText(
            translate('OpenLP.MainWindow', '&User Guide'))
        self.HelpAboutItem.setText(translate('OpenLP.MainWindow', '&About'))
        self.HelpAboutItem.setStatusTip(
            translate('OpenLP.MainWindow', 'More information about OpenLP'))
        self.HelpAboutItem.setShortcut(translate('OpenLP.MainWindow',
            'Ctrl+F1'))
        self.HelpOnlineHelpItem.setText(
            translate('OpenLP.MainWindow', '&Online Help'))
        self.HelpWebSiteItem.setText(
            translate('OpenLP.MainWindow', '&Web Site'))
        self.AutoLanguageItem.setText(
            translate('OpenLP.MainWindow', '&Auto Detect'))
        self.AutoLanguageItem.setStatusTip(
            translate('OpenLP.MainWindow',
                'Use the system language, if available.'))
        for item in self.LanguageGroup.actions():
            item.setText(item.objectName())
            item.setStatusTip(unicode(translate('OpenLP.MainWindow',
                'Set the interface language to %s')) % item.objectName())
        self.ToolsAddToolItem.setText(
            translate('OpenLP.MainWindow', 'Add &Tool...'))
        self.ToolsAddToolItem.setStatusTip(
            translate('OpenLP.MainWindow',
                'Add an application to the list of tools.'))
        self.ModeDefaultItem.setText(
            translate('OpenLP.MainWindow', '&Default'))
        self.ModeDefaultItem.setStatusTip(
            translate('OpenLP.MainWindow',
                'Set the view mode back to the default.'))
        self.ModeSetupItem.setText(translate('OpenLP.MainWindow', '&Setup'))
        self.ModeSetupItem.setStatusTip(
            translate('OpenLP.MainWindow',
                'Set the view mode to Setup.'))
        self.ModeLiveItem.setText(translate('OpenLP.MainWindow', '&Live'))
        self.ModeLiveItem.setStatusTip(
            translate('OpenLP.MainWindow',
                'Set the view mode to Live.'))


class MainWindow(QtGui.QMainWindow, Ui_MainWindow):
    """
    The main window.
    """
    log.info(u'MainWindow loaded')

    actionList = ActionList()

    def __init__(self, screens, applicationVersion):
        """
        This constructor sets up the interface, the various managers, and the
        plugins.
        """
        QtGui.QMainWindow.__init__(self)
        self.screens = screens
        self.actionList = ActionList()
        self.applicationVersion = applicationVersion
        # Set up settings sections for the main application
        # (not for use by plugins)
        self.uiSettingsSection = u'user interface'
        self.generalSettingsSection = u'general'
        self.serviceSettingsSection = u'servicemanager'
        self.songsSettingsSection = u'songs'
        self.serviceNotSaved = False
        self.settingsmanager = SettingsManager(screens)
        self.aboutForm = AboutForm(self, applicationVersion)
        self.settingsForm = SettingsForm(self.screens, self, self)
        self.shortcutForm = ShortcutListForm(self)
        self.recentFiles = QtCore.QStringList()
        # Set up the path with plugins
        pluginpath = AppLocation.get_directory(AppLocation.PluginsDir)
        self.pluginManager = PluginManager(pluginpath)
        self.pluginHelpers = {}
        # Set up the interface
        self.setupUi(self)
        # Load settings after setupUi so default UI sizes are overwritten
        self.loadSettings()
        # Once settings are loaded update FileMenu with recentFiles
        self.updateFileMenu()
        self.pluginForm = PluginForm(self)
        # Set up signals and slots
        QtCore.QObject.connect(self.ImportThemeItem,
            QtCore.SIGNAL(u'triggered()'),
            self.ThemeManagerContents.onImportTheme)
        QtCore.QObject.connect(self.ExportThemeItem,
            QtCore.SIGNAL(u'triggered()'),
            self.ThemeManagerContents.onExportTheme)
        QtCore.QObject.connect(self.ViewMediaManagerItem,
            QtCore.SIGNAL(u'triggered(bool)'), self.toggleMediaManager)
        QtCore.QObject.connect(self.ViewServiceManagerItem,
            QtCore.SIGNAL(u'triggered(bool)'), self.toggleServiceManager)
        QtCore.QObject.connect(self.ViewThemeManagerItem,
            QtCore.SIGNAL(u'triggered(bool)'), self.toggleThemeManager)
        QtCore.QObject.connect(self.ViewPreviewPanel,
            QtCore.SIGNAL(u'toggled(bool)'), self.setPreviewPanelVisibility)
        QtCore.QObject.connect(self.ViewLivePanel,
            QtCore.SIGNAL(u'toggled(bool)'), self.setLivePanelVisibility)
        QtCore.QObject.connect(self.MediaManagerDock,
            QtCore.SIGNAL(u'visibilityChanged(bool)'),
            self.ViewMediaManagerItem.setChecked)
        QtCore.QObject.connect(self.ServiceManagerDock,
            QtCore.SIGNAL(u'visibilityChanged(bool)'),
            self.ViewServiceManagerItem.setChecked)
        QtCore.QObject.connect(self.ThemeManagerDock,
            QtCore.SIGNAL(u'visibilityChanged(bool)'),
            self.ViewThemeManagerItem.setChecked)
        QtCore.QObject.connect(self.HelpWebSiteItem,
            QtCore.SIGNAL(u'triggered()'), self.onHelpWebSiteClicked)
        QtCore.QObject.connect(self.HelpAboutItem,
            QtCore.SIGNAL(u'triggered()'), self.onHelpAboutItemClicked)
        QtCore.QObject.connect(self.SettingsPluginListItem,
            QtCore.SIGNAL(u'triggered()'), self.onPluginItemClicked)
        QtCore.QObject.connect(self.SettingsConfigureItem,
            QtCore.SIGNAL(u'triggered()'), self.onSettingsConfigureItemClicked)
        QtCore.QObject.connect(self.SettingsShortcutsItem,
            QtCore.SIGNAL(u'triggered()'), self.onSettingsShortcutsItemClicked)
        QtCore.QObject.connect(self.FileNewItem, QtCore.SIGNAL(u'triggered()'),
            self.ServiceManagerContents.onNewServiceClicked)
        QtCore.QObject.connect(self.FileOpenItem,
            QtCore.SIGNAL(u'triggered()'),
            self.ServiceManagerContents.onLoadServiceClicked)
        QtCore.QObject.connect(self.FileSaveItem,
            QtCore.SIGNAL(u'triggered()'),
            self.ServiceManagerContents.onSaveServiceClicked)
        QtCore.QObject.connect(self.FileSaveAsItem,
            QtCore.SIGNAL(u'triggered()'),
            self.ServiceManagerContents.onSaveServiceAsClicked)
        # i18n set signals for languages
        QtCore.QObject.connect(self.AutoLanguageItem,
            QtCore.SIGNAL(u'toggled(bool)'), self.setAutoLanguage)
        self.LanguageGroup.triggered.connect(LanguageManager.set_language)
        QtCore.QObject.connect(self.ModeDefaultItem,
            QtCore.SIGNAL(u'triggered()'), self.onModeDefaultItemClicked)
        QtCore.QObject.connect(self.ModeSetupItem,
            QtCore.SIGNAL(u'triggered()'), self.onModeSetupItemClicked)
        QtCore.QObject.connect(self.ModeLiveItem,
            QtCore.SIGNAL(u'triggered()'), self.onModeLiveItemClicked)
        QtCore.QObject.connect(Receiver.get_receiver(),
            QtCore.SIGNAL(u'theme_update_global'), self.defaultThemeChanged)
        QtCore.QObject.connect(Receiver.get_receiver(),
            QtCore.SIGNAL(u'openlp_version_check'), self.versionNotice)
        QtCore.QObject.connect(Receiver.get_receiver(),
            QtCore.SIGNAL(u'maindisplay_blank_check'), self.blankCheck)
        QtCore.QObject.connect(Receiver.get_receiver(),
            QtCore.SIGNAL(u'config_screen_changed'), self.screenChanged)
        QtCore.QObject.connect(Receiver.get_receiver(),
            QtCore.SIGNAL(u'maindisplay_status_text'), self.showStatusMessage)
        Receiver.send_message(u'cursor_busy')
        # Simple message boxes
        QtCore.QObject.connect(Receiver.get_receiver(),
            QtCore.SIGNAL(u'openlp_error_message'), self.onErrorMessage)
        QtCore.QObject.connect(Receiver.get_receiver(),
            QtCore.SIGNAL(u'openlp_warning_message'), self.onWarningMessage)
        QtCore.QObject.connect(Receiver.get_receiver(),
            QtCore.SIGNAL(u'openlp_information_message'),
            self.onInformationMessage)
        # warning cyclic dependency
        # RenderManager needs to call ThemeManager and
        # ThemeManager needs to call RenderManager
        self.renderManager = RenderManager(
            self.ThemeManagerContents, self.screens)
        # Define the media Dock Manager
        self.mediaDockManager = MediaDockManager(self.MediaToolBox)
        log.info(u'Load Plugins')
        # make the controllers available to the plugins
        self.pluginHelpers[u'preview'] = self.previewController
        self.pluginHelpers[u'live'] = self.liveController
        self.pluginHelpers[u'render'] = self.renderManager
        self.pluginHelpers[u'service'] = self.ServiceManagerContents
        self.pluginHelpers[u'settings form'] = self.settingsForm
        self.pluginHelpers[u'toolbox'] = self.mediaDockManager
        self.pluginHelpers[u'pluginmanager'] = self.pluginManager
        self.pluginHelpers[u'formparent'] = self
        self.pluginManager.find_plugins(pluginpath, self.pluginHelpers)
        # hook methods have to happen after find_plugins. Find plugins needs
        # the controllers hence the hooks have moved from setupUI() to here
        # Find and insert settings tabs
        log.info(u'hook settings')
        self.pluginManager.hook_settings_tabs(self.settingsForm)
        # Find and insert media manager items
        log.info(u'hook media')
        self.pluginManager.hook_media_manager(self.mediaDockManager)
        # Call the hook method to pull in import menus.
        log.info(u'hook menus')
        self.pluginManager.hook_import_menu(self.FileImportMenu)
        # Call the hook method to pull in export menus.
        self.pluginManager.hook_export_menu(self.FileExportMenu)
        # Call the hook method to pull in tools menus.
        self.pluginManager.hook_tools_menu(self.ToolsMenu)
        # Call the initialise method to setup plugins.
        log.info(u'initialise plugins')
        self.pluginManager.initialise_plugins()
        # Once all components are initialised load the Themes
        log.info(u'Load Themes')
        self.ThemeManagerContents.loadThemes()
        log.info(u'Load data from Settings')
        if QtCore.QSettings().value(u'advanced/save current plugin',
            QtCore.QVariant(False)).toBool():
            savedPlugin = QtCore.QSettings().value(
                u'advanced/current media plugin', QtCore.QVariant()).toInt()[0]
            if savedPlugin != -1:
                self.MediaToolBox.setCurrentIndex(savedPlugin)
        self.settingsForm.postSetUp()
<<<<<<< HEAD
        
=======
        Receiver.send_message(u'cursor_normal')

>>>>>>> c75e69fe
    def setAutoLanguage(self, value):
        self.LanguageGroup.setDisabled(value)
        LanguageManager.auto_language = value
        LanguageManager.set_language(self.LanguageGroup.checkedAction())

    def versionNotice(self, version):
        """
        Notifies the user that a newer version of OpenLP is available.
        Triggered by delay thread.
        """
        version_text = unicode(translate('OpenLP.MainWindow',
            'Version %s of OpenLP is now available for download (you are '
            'currently running version %s). \n\nYou can download the latest '
            'version from http://openlp.org/.'))
        QtGui.QMessageBox.question(self,
            translate('OpenLP.MainWindow', 'OpenLP Version Updated'),
            version_text % (version, self.applicationVersion[u'full']))

    def show(self):
        """
        Show the main form, as well as the display form
        """
        QtGui.QWidget.show(self)
        self.liveController.display.setup()
        self.previewController.display.setup()
        if self.liveController.display.isVisible():
            self.liveController.display.setFocus()
        self.activateWindow()
        if QtCore.QSettings().value(
            self.generalSettingsSection + u'/auto open',
            QtCore.QVariant(False)).toBool():
            self.ServiceManagerContents.loadLastFile()
        view_mode = QtCore.QSettings().value(u'%s/view mode' % \
            self.generalSettingsSection, u'default')
        if view_mode == u'default':
            self.ModeDefaultItem.setChecked(True)
        elif view_mode == u'setup':
            self.setViewMode(True, True, False, True, False)
            self.ModeSetupItem.setChecked(True)
        elif view_mode == u'live':
            self.setViewMode(False, True, False, False, True)
            self.ModeLiveItem.setChecked(True)

    def blankCheck(self):
        """
        Check and display message if screen blank on setup.
        Triggered by delay thread.
        """
        settings = QtCore.QSettings()
        if settings.value(u'%s/screen blank' % self.generalSettingsSection,
            QtCore.QVariant(False)).toBool():
            self.liveController.mainDisplaySetBackground()
            if settings.value(u'blank warning',
                QtCore.QVariant(False)).toBool():
                QtGui.QMessageBox.question(self,
                    translate('OpenLP.MainWindow',
                        'OpenLP Main Display Blanked'),
                    translate('OpenLP.MainWindow',
                         'The Main Display has been blanked out'))

    def onErrorMessage(self, data):
        QtGui.QMessageBox.critical(self, data[u'title'], data[u'message'])

    def onWarningMessage(self, data):
        QtGui.QMessageBox.warning(self, data[u'title'], data[u'message'])

    def onInformationMessage(self, data):
        QtGui.QMessageBox.information(self, data[u'title'], data[u'message'])

    def onHelpWebSiteClicked(self):
        """
        Load the OpenLP website
        """
        import webbrowser
        webbrowser.open_new(u'http://openlp.org/')

    def onHelpAboutItemClicked(self):
        """
        Show the About form
        """
        self.aboutForm.applicationVersion = self.applicationVersion
        self.aboutForm.exec_()

    def onPluginItemClicked(self):
        """
        Show the Plugin form
        """
        self.pluginForm.load()
        self.pluginForm.exec_()

    def onSettingsConfigureItemClicked(self):
        """
        Show the Settings dialog
        """
        self.settingsForm.exec_()

    def paintEvent(self, event):
        """
        We need to make sure, that the SlidePreview's size is correct.
        """
        self.previewController.previewSizeChanged()
        self.liveController.previewSizeChanged()

    def onSettingsShortcutsItemClicked(self):
        """
        Show the shortcuts dialog
        """
        self.shortcutForm.exec_(self)

    def onModeDefaultItemClicked(self):
        """
        Put OpenLP into "Default" view mode.
        """
        settings = QtCore.QSettings()
        settings.setValue(u'%s/view mode' % self.generalSettingsSection,
            u'default')
        self.setViewMode(True, True, True, True, True)

    def onModeSetupItemClicked(self):
        """
        Put OpenLP into "Setup" view mode.
        """
        settings = QtCore.QSettings()
        settings.setValue(u'%s/view mode' % self.generalSettingsSection,
            u'setup')
        self.setViewMode(True, True, False, True, False)

    def onModeLiveItemClicked(self):
        """
        Put OpenLP into "Live" view mode.
        """
        settings = QtCore.QSettings()
        settings.setValue(u'%s/view mode' % self.generalSettingsSection,
            u'live')
        self.setViewMode(False, True, False, False, True)

    def setViewMode(self, media=True, service=True, theme=True, preview=True,
        live=True):
        """
        Set OpenLP to a different view mode.
        """
        self.MediaManagerDock.setVisible(media)
        self.ServiceManagerDock.setVisible(service)
        self.ThemeManagerDock.setVisible(theme)
        self.setPreviewPanelVisibility(preview)
        self.setLivePanelVisibility(live)

    def screenChanged(self):
        """
        The screen has changed to so tell the displays to update_display
        their locations
        """
        log.debug(u'screenChanged')
        self.renderManager.update_display()
        self.setFocus()
        self.activateWindow()

    def closeEvent(self, event):
        """
        Hook to close the main window and display windows on exit
        """
        if self.ServiceManagerContents.isModified():
            ret = QtGui.QMessageBox.question(self,
                translate('OpenLP.MainWindow', 'Save Changes to Service?'),
                translate('OpenLP.MainWindow', 'Your service has changed. '
                    'Do you want to save those changes?'),
                QtGui.QMessageBox.StandardButtons(
                    QtGui.QMessageBox.Cancel |
                    QtGui.QMessageBox.Discard |
                    QtGui.QMessageBox.Save),
                QtGui.QMessageBox.Save)
            if ret == QtGui.QMessageBox.Save:
                if self.ServiceManagerContents.saveFile():
                    self.cleanUp()
                    event.accept()
                else:
                    event.ignore()
            elif ret == QtGui.QMessageBox.Discard:
                self.cleanUp()
                event.accept()
            else:
                event.ignore()
        else:
            if QtCore.QSettings().value(u'advanced/enable exit confirmation',
                QtCore.QVariant(True)).toBool():
                ret = QtGui.QMessageBox.question(self,
                    translate('OpenLP.MainWindow', 'Close OpenLP'),
                    translate('OpenLP.MainWindow',
                        'Are you sure you want to close OpenLP?'),
                    QtGui.QMessageBox.StandardButtons(
                        QtGui.QMessageBox.Yes |
                        QtGui.QMessageBox.No),
                    QtGui.QMessageBox.Yes)
                if ret == QtGui.QMessageBox.Yes:
                    self.cleanUp()
                    event.accept()
                else:
                    event.ignore()
            else:
                self.cleanUp()
                event.accept()


    def cleanUp(self):
        """
        Runs all the cleanup code before OpenLP shuts down
        """
        # Clean temporary files used by services
        self.ServiceManagerContents.cleanUp()
        if QtCore.QSettings().value(u'advanced/save current plugin',
            QtCore.QVariant(False)).toBool():
            QtCore.QSettings().setValue(u'advanced/current media plugin',
                QtCore.QVariant(self.MediaToolBox.currentIndex()))
        # Call the cleanup method to shutdown plugins.
        log.info(u'cleanup plugins')
        self.pluginManager.finalise_plugins()
        # Save settings
        self.saveSettings()
        # Close down the display
        self.liveController.display.close()

    def serviceChanged(self, reset=False, serviceName=None):
        """
        Hook to change the main window title when the service changes

        ``reset``
            Shows if the service has been cleared or saved

        ``serviceName``
            The name of the service (if it has one)
        """
        if not serviceName:
            service_name = u'(unsaved service)'
        else:
            service_name = serviceName
        if reset:
            self.serviceNotSaved = False
            title = u'%s - %s' % (self.mainTitle, service_name)
        else:
            self.serviceNotSaved = True
            title = u'%s - %s*' % (self.mainTitle, service_name)
        self.setWindowTitle(title)

    def setServiceModified(self, modified, fileName):
        """
        This method is called from the ServiceManager to set the title of the
        main window.

        ``modified``
            Whether or not this service has been modified.

        ``fileName``
            The file name of the service file.
        """
        if modified:
            title = u'%s - %s*' % (self.mainTitle, fileName)
        else:
            title = u'%s - %s' % (self.mainTitle, fileName)
        self.setWindowTitle(title)

    def showStatusMessage(self, message):
        self.StatusBar.showMessage(message)

    def defaultThemeChanged(self, theme):
        self.DefaultThemeLabel.setText(
            unicode(translate('OpenLP.MainWindow', 'Default Theme: %s')) %
                theme)

    def toggleMediaManager(self, visible):
        if self.MediaManagerDock.isVisible() != visible:
            self.MediaManagerDock.setVisible(visible)

    def toggleServiceManager(self, visible):
        if self.ServiceManagerDock.isVisible() != visible:
            self.ServiceManagerDock.setVisible(visible)

    def toggleThemeManager(self, visible):
        if self.ThemeManagerDock.isVisible() != visible:
            self.ThemeManagerDock.setVisible(visible)

    def setPreviewPanelVisibility(self, visible):
        """
        Sets the visibility of the preview panel including saving the setting
        and updating the menu.

        ``visible``
            A bool giving the state to set the panel to
                True - Visible
                False - Hidden
        """
        self.previewController.Panel.setVisible(visible)
        QtCore.QSettings().setValue(u'user interface/preview panel',
            QtCore.QVariant(visible))
        self.ViewPreviewPanel.setChecked(visible)

    def setLivePanelVisibility(self, visible):
        """
        Sets the visibility of the live panel including saving the setting and
        updating the menu.

        ``visible``
            A bool giving the state to set the panel to
                True - Visible
                False - Hidden
        """
        self.liveController.Panel.setVisible(visible)
        QtCore.QSettings().setValue(u'user interface/live panel',
            QtCore.QVariant(visible))
        self.ViewLivePanel.setChecked(visible)

    def loadSettings(self):
        """
        Load the main window settings.
        """
        log.debug(u'Loading QSettings')
        settings = QtCore.QSettings()
        settings.beginGroup(self.generalSettingsSection)
        self.recentFiles = settings.value(u'recent files').toStringList()
        settings.endGroup()
        settings.beginGroup(self.uiSettingsSection)
        self.move(settings.value(u'main window position',
            QtCore.QVariant(QtCore.QPoint(0, 0))).toPoint())
        self.restoreGeometry(
            settings.value(u'main window geometry').toByteArray())
        self.restoreState(settings.value(u'main window state').toByteArray())
        settings.endGroup()

    def saveSettings(self):
        """
        Save the main window settings.
        """
        log.debug(u'Saving QSettings')
        settings = QtCore.QSettings()
        settings.beginGroup(self.generalSettingsSection)
        recentFiles = QtCore.QVariant(self.recentFiles) \
            if self.recentFiles else QtCore.QVariant()
        settings.setValue(u'recent files', recentFiles)
        settings.endGroup()
        settings.beginGroup(self.uiSettingsSection)
        settings.setValue(u'main window position',
            QtCore.QVariant(self.pos()))
        settings.setValue(u'main window state',
            QtCore.QVariant(self.saveState()))
        settings.setValue(u'main window geometry',
            QtCore.QVariant(self.saveGeometry()))
        settings.endGroup()

    def updateFileMenu(self):
        """
        Updates the file menu with the latest list of service files accessed.
        """
        recentFileCount = QtCore.QSettings().value(
            u'advanced/recent file count', QtCore.QVariant(4)).toInt()[0]
        self.FileMenu.clear()
        add_actions(self.FileMenu, self.FileMenuActions[:-1])
        existingRecentFiles = [file for file in self.recentFiles
            if QtCore.QFile.exists(file)]
        recentFilesToDisplay = existingRecentFiles[0:recentFileCount]
        if recentFilesToDisplay:
            self.FileMenu.addSeparator()
            for fileId, filename in enumerate(recentFilesToDisplay):
                log.debug('Recent file name: %s', filename)
                action = QtGui.QAction(u'&%d %s' % (fileId + 1,
                    QtCore.QFileInfo(filename).fileName()), self)
                action.setData(QtCore.QVariant(filename))
                self.connect(action, QtCore.SIGNAL(u'triggered()'),
                    self.ServiceManagerContents.onRecentServiceClicked)
                self.FileMenu.addAction(action)
        self.FileMenu.addSeparator()
        self.FileMenu.addAction(self.FileMenuActions[-1])

    def addRecentFile(self, filename):
        """
        Adds a service to the list of recently used files.

        ``filename``
            The service filename to add
        """
        # The maxRecentFiles value does not have an interface and so never gets
        # actually stored in the settings therefore the default value of 20 will
        # always be used.
        maxRecentFiles = QtCore.QSettings().value(u'advanced/max recent files',
            QtCore.QVariant(20)).toInt()[0]
        if filename:
            position = self.recentFiles.indexOf(filename)
            if position != -1:
                self.recentFiles.removeAt(position)
            self.recentFiles.insert(0, QtCore.QString(filename))
            while self.recentFiles.count() > maxRecentFiles:
                # Don't care what API says takeLast works, removeLast doesn't!
                self.recentFiles.takeLast()<|MERGE_RESOLUTION|>--- conflicted
+++ resolved
@@ -646,12 +646,8 @@
             if savedPlugin != -1:
                 self.MediaToolBox.setCurrentIndex(savedPlugin)
         self.settingsForm.postSetUp()
-<<<<<<< HEAD
-        
-=======
         Receiver.send_message(u'cursor_normal')
 
->>>>>>> c75e69fe
     def setAutoLanguage(self, value):
         self.LanguageGroup.setDisabled(value)
         LanguageManager.auto_language = value
@@ -759,7 +755,7 @@
         """
         Show the shortcuts dialog
         """
-        self.shortcutForm.exec_(self)
+        self.shortcutForm.exec_(self.actionList)
 
     def onModeDefaultItemClicked(self):
         """
