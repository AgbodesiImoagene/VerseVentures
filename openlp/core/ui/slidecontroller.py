--- conflicted
+++ resolved
@@ -89,12 +89,8 @@
             u'loopSeparator',
             u'delaySpinBox'
         ]
-<<<<<<< HEAD
         self.audio_list = [
             u'song_menu',
-=======
-        self.audioList = [
->>>>>>> 3b9fe00e
             u'audioPauseItem',
             u'audioTimeLabel'
         ]
@@ -234,13 +230,8 @@
             self.play_slides_once = create_action(self, u'playSlidesOnce', text=UiStrings().PlaySlidesToEnd,
                 icon=u':/media/media_time.png', checked=False, shortcuts=[],
                 category=self.category, triggers=self.onPlaySlidesOnce)
-<<<<<<< HEAD
-            if Settings().value(self.parent().advancedSettingsSection + u'/slide limits') == SlideLimits.Wrap:
+            if Settings().value(self.main_window.advancedSettingsSection + u'/slide limits') == SlideLimits.Wrap:
                 self.play_slides_menu.setDefaultAction(self.play_slides_loop)
-=======
-            if Settings().value(self.main_window.advancedSettingsSection + u'/slide limits') == SlideLimits.Wrap:
-                self.playSlidesMenu.setDefaultAction(self.playSlidesLoop)
->>>>>>> 3b9fe00e
             else:
                 self.play_slides_menu.setDefaultAction(self.play_slides_once)
             self.play_slides_menu.menu().addAction(self.play_slides_loop)
@@ -301,12 +292,8 @@
             )
             self.audioTimeLabel.setObjectName(u'audioTimeLabel')
             self.toolbar.addToolbarWidget(self.audioTimeLabel)
-<<<<<<< HEAD
             self.toolbar.setWidgetVisible(self.audio_list, False)
-=======
-            self.toolbar.setWidgetVisible(self.audioList, False)
             self.toolbar.setWidgetVisible([u'songMenu'], False)
->>>>>>> 3b9fe00e
         # Screen preview area
         self.preview_frame = QtGui.QFrame(self.splitter)
         self.preview_frame.setGeometry(QtCore.QRect(0, 0, 300, 300 * self.ratio))
@@ -595,42 +582,26 @@
                 self.preview_list_widget.resizeRowsToContents()
             else:
                 # Sort out image heights.
-<<<<<<< HEAD
-                width = self.parent().controlSplitter.sizes()[self.split]
+                width = self.main_window.controlSplitter.sizes()[self.split]
                 for framenumber in range(len(self.service_item.get_frames())):
                     self.preview_list_widget.setRowHeight(framenumber, width / self.ratio)
-=======
-                width = self.main_window.controlSplitter.sizes()[self.split]
-                for framenumber in range(len(self.serviceItem.get_frames())):
-                    self.previewListWidget.setRowHeight(framenumber, width / self.ratio)
->>>>>>> 3b9fe00e
         self.onControllerSizeChanged(self.controller.width(), self.controller.height())
 
     def onControllerSizeChanged(self, width, height):
         """
         Change layout of display control buttons on controller size change
         """
-<<<<<<< HEAD
         if self.is_live:
-            if width > 300 and self.hide_menu.isVisible():
+            # Space used by the toolbar.
+            used_space = self.toolbar.size().width() + self.hide_menu.size().width()
+            # The + 40 is needed to prevent flickering. This can be considered a "buffer".
+            if width > used_space + 40 and self.hide_menu.isVisible():
                 self.toolbar.setWidgetVisible(self.hide_menu_list, False)
                 self.toolbar.setWidgetVisible(self.wide_menu)
-            elif width < 300 and not self.hide_menu.isVisible():
+            # The - 40 is needed to prevent flickering. This can be considered a "buffer".
+            elif width < used_space - 40 and not self.hide_menu.isVisible():
                 self.toolbar.setWidgetVisible(self.wide_menu, False)
                 self.toolbar.setWidgetVisible(self.hide_menu_list)
-=======
-        if self.isLive:
-            # Space used by the toolbar.
-            used_space = self.toolbar.size().width() + self.hideMenu.size().width()
-            # The + 40 is needed to prevent flickering. This can be considered a "buffer".
-            if width > used_space + 40 and self.hideMenu.isVisible():
-                self.toolbar.setWidgetVisible(self.hideMenuList, False)
-                self.toolbar.setWidgetVisible(self.wideMenu)
-            # The - 40 is needed to prevent flickering. This can be considered a "buffer".
-            elif width < used_space - 40 and not self.hideMenu.isVisible():
-                self.toolbar.setWidgetVisible(self.wideMenu, False)
-                self.toolbar.setWidgetVisible(self.hideMenuList)
->>>>>>> 3b9fe00e
 
     def onSongBarHandler(self):
         """
@@ -671,27 +642,17 @@
         # See bug #791050
         self.toolbar.hide()
         self.mediabar.hide()
-<<<<<<< HEAD
         self.song_menu.hide()
         self.toolbar.setWidgetVisible(self.loop_list, False)
-=======
-        self.songMenu.hide()
-        self.toolbar.setWidgetVisible(self.loopList, False)
         self.toolbar.setWidgetVisible([u'songMenu'], False)
->>>>>>> 3b9fe00e
         # Reset the button
         self.play_slides_once.setChecked(False)
         self.play_slides_once.setIcon(build_icon(u':/media/media_time.png'))
         self.play_slides_loop.setChecked(False)
         self.play_slides_loop.setIcon(build_icon(u':/media/media_time.png'))
         if item.is_text():
-<<<<<<< HEAD
-            if Settings().value(self.parent().songsSettingsSection + u'/display songbar') and self.slideList:
-                self.song_menu.show()
-=======
             if Settings().value(self.main_window.songsSettingsSection + u'/display songbar') and self.slideList:
                 self.toolbar.setWidgetVisible([u'songMenu'], True)
->>>>>>> 3b9fe00e
         if item.is_capable(ItemCapabilities.CanLoop) and len(item.get_frames()) > 1:
             self.toolbar.setWidgetVisible(self.loop_list)
         if item.is_media():
@@ -792,21 +753,12 @@
             self._resetBlank()
         Registry().execute(u'%s_start' % service_item.name.lower(), [service_item, self.is_live, self.hide_mode(), slideno])
         self.slideList = {}
-<<<<<<< HEAD
-        width = self.parent().controlSplitter.sizes()[self.split]
+        width = self.main_window.controlSplitter.sizes()[self.split]
         self.preview_list_widget.clear()
         self.preview_list_widget.setRowCount(0)
         self.preview_list_widget.setColumnWidth(0, width)
         if self.is_live:
             self.song_menu.menu().clear()
-=======
-        width = self.main_window.controlSplitter.sizes()[self.split]
-        self.previewListWidget.clear()
-        self.previewListWidget.setRowCount(0)
-        self.previewListWidget.setColumnWidth(0, width)
-        if self.isLive:
-            self.songMenu.menu().clear()
->>>>>>> 3b9fe00e
             self.display.audioPlayer.reset()
             self.setAudioItemsVisibility(False)
             self.audioPauseItem.setChecked(False)
@@ -928,13 +880,8 @@
         """
         Allow the main display to blank the main display at startup time
         """
-<<<<<<< HEAD
         log.debug(u'mainDisplaySetBackground live = %s' % self.is_live)
-        display_type = Settings().value(self.parent().generalSettingsSection + u'/screen blank')
-=======
-        log.debug(u'mainDisplaySetBackground live = %s' % self.isLive)
         display_type = Settings().value(self.main_window.generalSettingsSection + u'/screen blank')
->>>>>>> 3b9fe00e
         if self.screens.which_screen(self.window()) != self.screens.which_screen(self.display):
             # Order done to handle initial conversion
             if display_type == u'themed':
