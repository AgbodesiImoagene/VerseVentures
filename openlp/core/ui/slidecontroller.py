# -*- coding: utf-8 -*-
# vim: autoindent shiftwidth=4 expandtab textwidth=120 tabstop=4 softtabstop=4

###############################################################################
# OpenLP - Open Source Lyrics Projection                                      #
# --------------------------------------------------------------------------- #
# Copyright (c) 2008-2013 Raoul Snyman                                        #
# Portions copyright (c) 2008-2013 Tim Bentley, Gerald Britton, Jonathan      #
# Corwin, Samuel Findlay, Michael Gorven, Scott Guerrieri, Matthias Hub,      #
# Meinert Jordan, Armin Köhler, Erik Lundin, Edwin Lunando, Brian T. Meyer.   #
# Joshua Miller, Stevan Pettit, Andreas Preikschat, Mattias Põldaru,          #
# Christian Richter, Philip Ridout, Simon Scudder, Jeffrey Smith,             #
# Maikel Stuivenberg, Martin Thompson, Jon Tibble, Dave Warnock,              #
# Frode Woldsund, Martin Zibricky, Patrick Zimmermann                         #
# --------------------------------------------------------------------------- #
# This program is free software; you can redistribute it and/or modify it     #
# under the terms of the GNU General Public License as published by the Free  #
# Software Foundation; version 2 of the License.                              #
#                                                                             #
# This program is distributed in the hope that it will be useful, but WITHOUT #
# ANY WARRANTY; without even the implied warranty of MERCHANTABILITY or       #
# FITNESS FOR A PARTICULAR PURPOSE. See the GNU General Public License for    #
# more details.                                                               #
#                                                                             #
# You should have received a copy of the GNU General Public License along     #
# with this program; if not, write to the Free Software Foundation, Inc., 59  #
# Temple Place, Suite 330, Boston, MA 02111-1307 USA                          #
###############################################################################
"""
The :mod:`slidecontroller` module contains the most important part of OpenLP - the slide controller
"""
import os
import logging
import copy
from collections import deque

from PyQt4 import QtCore, QtGui

from openlp.core.lib import OpenLPToolbar, ItemCapabilities, ServiceItem, ImageSource, SlideLimits, \
    ServiceItemAction, Settings, Registry, UiStrings, ScreenList, build_icon, build_html, translate
from openlp.core.ui import HideMode, MainDisplay, Display, DisplayControllerType
from openlp.core.lib.ui import create_action
from openlp.core.utils.actions import ActionList, CategoryOrder

log = logging.getLogger(__name__)

AUDIO_TIME_LABEL_STYLESHEET = u'background-color: palette(background); ' \
    u'border-top-color: palette(shadow); ' \
    u'border-left-color: palette(shadow); ' \
    u'border-bottom-color: palette(light); ' \
    u'border-right-color: palette(light); ' \
    u'border-radius: 3px; border-style: inset; ' \
    u'border-width: 1; font-family: monospace; margin: 2px;'


class DisplayController(QtGui.QWidget):
    """
    Controller is a general display controller widget.
    """
    def __init__(self, parent, is_live=False):
        """
        Set up the general Controller.
        """
        QtGui.QWidget.__init__(self, parent)
        self.is_live = is_live
        self.display = None
        self.controller_type = DisplayControllerType.Plugin

    def send_to_plugins(self, *args):
        """
        This is the generic function to send signal for control widgets,
        created from within other plugins
        This function is needed to catch the current controller
        """
        sender = self.sender().objectName() if self.sender().objectName() else self.sender().text()
        controller = self
        Registry().execute('%s' % sender, [controller, args])


class SlideController(DisplayController):
    """
    SlideController is the slide controller widget. This widget is what the
    user uses to control the displaying of verses/slides/etc on the screen.
    """
    def __init__(self, parent, is_live=False):
        """
        Set up the Slide Controller.
        """
        DisplayController.__init__(self, parent, is_live)
        Registry().register_function(u'bootstrap_post_set_up', self.screenSizeChanged)
        self.screens = ScreenList()
        try:
            self.ratio = float(self.screens.current[u'size'].width()) / float(self.screens.current[u'size'].height())
        except ZeroDivisionError:
            self.ratio = 1
        self.loop_list = [
            u'play_slides_menu',
            u'loop_separator',
            u'delay_spin_box'
        ]
        self.audio_list = [
            u'audio_pause_item',
            u'audio_time_label'
        ]
        self.wide_menu = [
            u'blank_screen_button',
            u'theme_screen_button',
            u'desktop_screen_button'
        ]
        self.narrow_menu = [
            u'hide_menu'
        ]
        self.timer_id = 0
        self.song_edit = False
        self.selected_row = 0
        self.service_item = None
        self.slide_limits = None
        self.update_slide_limits()
        self.panel = QtGui.QWidget(parent.controlSplitter)
        self.slideList = {}
        # Layout for holding panel
        self.panel_layout = QtGui.QVBoxLayout(self.panel)
        self.panel_layout.setSpacing(0)
        self.panel_layout.setMargin(0)
        # Type label for the top of the slide controller
        self.type_label = QtGui.QLabel(self.panel)
        if self.is_live:
            Registry().register(u'live_controller', self)
            self.type_label.setText(UiStrings().Live)
            self.split = 1
            self.type_prefix = u'live'
            self.keypress_queue = deque()
            self.keypress_loop = False
            self.category = UiStrings().LiveToolbar
            ActionList.get_instance().add_category(unicode(self.category), CategoryOrder.standard_toolbar)
        else:
            Registry().register(u'preview_controller', self)
            self.type_label.setText(UiStrings().Preview)
            self.split = 0
            self.type_prefix = u'preview'
            self.category = None
        self.type_label.setStyleSheet(u'font-weight: bold; font-size: 12pt;')
        self.type_label.setAlignment(QtCore.Qt.AlignCenter)
        self.panel_layout.addWidget(self.type_label)
        # Splitter
        self.splitter = QtGui.QSplitter(self.panel)
        self.splitter.setOrientation(QtCore.Qt.Vertical)
        self.panel_layout.addWidget(self.splitter)
        # Actual controller section
        self.controller = QtGui.QWidget(self.splitter)
        self.controller.setGeometry(QtCore.QRect(0, 0, 100, 536))
        self.controller.setSizePolicy(QtGui.QSizePolicy(QtGui.QSizePolicy.Preferred, QtGui.QSizePolicy.Maximum))
        self.controller_layout = QtGui.QVBoxLayout(self.controller)
        self.controller_layout.setSpacing(0)
        self.controller_layout.setMargin(0)
        # Controller list view
        self.preview_list_widget = QtGui.QTableWidget(self.controller)
        self.preview_list_widget.setColumnCount(1)
        self.preview_list_widget.horizontalHeader().setVisible(False)
        self.preview_list_widget.setColumnWidth(0, self.controller.width())
        self.preview_list_widget.is_live = self.is_live
        self.preview_list_widget.setObjectName(u'preview_list_widget')
        self.preview_list_widget.setSelectionBehavior(QtGui.QAbstractItemView.SelectRows)
        self.preview_list_widget.setSelectionMode(QtGui.QAbstractItemView.SingleSelection)
        self.preview_list_widget.setEditTriggers(QtGui.QAbstractItemView.NoEditTriggers)
        self.preview_list_widget.setHorizontalScrollBarPolicy(QtCore.Qt.ScrollBarAlwaysOff)
        self.preview_list_widget.setAlternatingRowColors(True)
        self.controller_layout.addWidget(self.preview_list_widget)
        # Build the full toolbar
        self.toolbar = OpenLPToolbar(self)
        size_toolbar_policy = QtGui.QSizePolicy(QtGui.QSizePolicy.Fixed, QtGui.QSizePolicy.Fixed)
        size_toolbar_policy.setHorizontalStretch(0)
        size_toolbar_policy.setVerticalStretch(0)
        size_toolbar_policy.setHeightForWidth(self.toolbar.sizePolicy().hasHeightForWidth())
        self.toolbar.setSizePolicy(size_toolbar_policy)
        self.previous_item = create_action(self, u'previousItem_' + self.type_prefix,
            text=translate('OpenLP.SlideController', 'Previous Slide'), icon=u':/slides/slide_previous.png',
            tooltip=translate('OpenLP.SlideController', 'Move to previous.'),
            can_shortcuts=True, context=QtCore.Qt.WidgetWithChildrenShortcut,
            category=self.category, triggers=self.on_slide_selected_previous)
        self.toolbar.addAction(self.previous_item)
        self.nextItem = create_action(self, u'nextItem_' + self.type_prefix,
            text=translate('OpenLP.SlideController', 'Next Slide'), icon=u':/slides/slide_next.png',
            tooltip=translate('OpenLP.SlideController', 'Move to next.'),
            can_shortcuts=True, context=QtCore.Qt.WidgetWithChildrenShortcut,
            category=self.category, triggers=self.on_slide_selected_next_action)
        self.toolbar.addAction(self.nextItem)
        self.toolbar.addSeparator()
        self.controller_type = DisplayControllerType.Preview
        if self.is_live:
            self.controller_type = DisplayControllerType.Live
            # Hide Menu
            self.hide_menu = QtGui.QToolButton(self.toolbar)
            self.hide_menu.setObjectName(u'hide_menu')
            self.hide_menu.setText(translate('OpenLP.SlideController', 'Hide'))
            self.hide_menu.setPopupMode(QtGui.QToolButton.MenuButtonPopup)
            self.hide_menu.setMenu(QtGui.QMenu(translate('OpenLP.SlideController', 'Hide'), self.toolbar))
            self.toolbar.addToolbarWidget(self.hide_menu)
            self.blank_screen = create_action(self, u'blankScreen',
                text=translate('OpenLP.SlideController', 'Blank Screen'), icon=u':/slides/slide_blank.png',
                checked=False, can_shortcuts=True, category=self.category, triggers=self.onBlankDisplay)
            self.theme_screen = create_action(self, u'themeScreen',
                text=translate('OpenLP.SlideController', 'Blank to Theme'), icon=u':/slides/slide_theme.png',
                checked=False, can_shortcuts=True, category=self.category,
                triggers=self.onThemeDisplay)
            self.desktop_screen = create_action(self, u'desktopScreen',
                text=translate('OpenLP.SlideController', 'Show Desktop'), icon=u':/slides/slide_desktop.png',
                checked=False, can_shortcuts=True, category=self.category,
                triggers=self.onHideDisplay)
            self.hide_menu.setDefaultAction(self.blank_screen)
            self.hide_menu.menu().addAction(self.blank_screen)
            self.hide_menu.menu().addAction(self.theme_screen)
            self.hide_menu.menu().addAction(self.desktop_screen)
            # Wide menu of display control buttons.
            self.blank_screen_button = QtGui.QToolButton(self.toolbar)
            self.blank_screen_button.setObjectName(u'blank_screen_button')
            self.toolbar.addToolbarWidget(self.blank_screen_button)
            self.blank_screen_button.setDefaultAction(self.blank_screen)
            self.theme_screen_button = QtGui.QToolButton(self.toolbar)
            self.theme_screen_button.setObjectName(u'theme_screen_button')
            self.toolbar.addToolbarWidget(self.theme_screen_button)
            self.theme_screen_button.setDefaultAction(self.theme_screen)
            self.desktop_screen_button = QtGui.QToolButton(self.toolbar)
            self.desktop_screen_button.setObjectName(u'desktop_screen_button')
            self.toolbar.addToolbarWidget(self.desktop_screen_button)
            self.desktop_screen_button.setDefaultAction(self.desktop_screen)
            self.toolbar.addToolbarAction(u'loop_separator', separator=True)
            # Play Slides Menu
            self.play_slides_menu = QtGui.QToolButton(self.toolbar)
            self.play_slides_menu.setObjectName(u'play_slides_menu')
            self.play_slides_menu.setText(translate('OpenLP.SlideController', 'Play Slides'))
            self.play_slides_menu.setPopupMode(QtGui.QToolButton.MenuButtonPopup)
            self.play_slides_menu.setMenu(QtGui.QMenu(translate('OpenLP.SlideController', 'Play Slides'), self.toolbar))
            self.toolbar.addToolbarWidget(self.play_slides_menu)
            self.play_slides_loop = create_action(self, u'playSlidesLoop', text=UiStrings().PlaySlidesInLoop,
                icon=u':/media/media_time.png', checked=False, can_shortcuts=True,
                category=self.category, triggers=self.onPlaySlidesLoop)
            self.play_slides_once = create_action(self, u'playSlidesOnce', text=UiStrings().PlaySlidesToEnd,
                icon=u':/media/media_time.png', checked=False, can_shortcuts=True,
                category=self.category, triggers=self.onPlaySlidesOnce)
            if Settings().value(self.main_window.advancedSettingsSection + u'/slide limits') == SlideLimits.Wrap:
                self.play_slides_menu.setDefaultAction(self.play_slides_loop)
            else:
                self.play_slides_menu.setDefaultAction(self.play_slides_once)
            self.play_slides_menu.menu().addAction(self.play_slides_loop)
            self.play_slides_menu.menu().addAction(self.play_slides_once)
            # Loop Delay Spinbox
            self.delay_spin_box = QtGui.QSpinBox()
            self.delay_spin_box.setObjectName(u'delay_spin_box')
            self.delay_spin_box.setRange(1, 180)
            self.delay_spin_box.setSuffix(UiStrings().Seconds)
            self.delay_spin_box.setToolTip(translate('OpenLP.SlideController', 'Delay between slides in seconds.'))
            self.toolbar.addToolbarWidget(self.delay_spin_box)
        else:
            self.toolbar.addToolbarAction(u'goLive', icon=u':/general/general_live.png',
                tooltip=translate('OpenLP.SlideController', 'Move to live.'), triggers=self.onGoLive)
            self.toolbar.addToolbarAction(u'addToService', icon=u':/general/general_add.png',
                tooltip=translate('OpenLP.SlideController', 'Add to Service.'), triggers=self.onPreviewAddToService)
            self.toolbar.addSeparator()
            self.toolbar.addToolbarAction(u'editSong', icon=u':/general/general_edit.png',
                tooltip=translate('OpenLP.SlideController', 'Edit and reload song preview.'), triggers=self.onEditSong)
        self.controller_layout.addWidget(self.toolbar)
        # Build the Media Toolbar
        self.media_controller.register_controller(self)
        if self.is_live:
            # Build the Song Toolbar
            self.song_menu = QtGui.QToolButton(self.toolbar)
            self.song_menu.setObjectName(u'song_menu')
            self.song_menu.setText(translate('OpenLP.SlideController', 'Go To'))
            self.song_menu.setPopupMode(QtGui.QToolButton.InstantPopup)
            self.song_menu.setMenu(QtGui.QMenu(translate('OpenLP.SlideController', 'Go To'), self.toolbar))
            self.toolbar.addToolbarWidget(self.song_menu)
            # Stuff for items with background audio.
            self.audio_pause_item = self.toolbar.addToolbarAction(u'audioPauseItem',
                icon=u':/slides/media_playback_pause.png', text=translate('OpenLP.SlideController', 'Pause Audio'),
                tooltip=translate('OpenLP.SlideController', 'Pause audio.'),
                checked=False, visible=False, category=self.category, context=QtCore.Qt.WindowShortcut,
                can_shortcuts=True, triggers=self.onAudioPauseClicked)
            self.audioMenu = QtGui.QMenu(translate('OpenLP.SlideController', 'Background Audio'), self.toolbar)
            self.audio_pause_item.setMenu(self.audioMenu)
            self.audio_pause_item.setParent(self.toolbar)
            self.toolbar.widgetForAction(self.audio_pause_item).setPopupMode(
                QtGui.QToolButton.MenuButtonPopup)
            self.nextTrackItem = create_action(self, u'nextTrackItem', text=UiStrings().NextTrack,
                icon=u':/slides/media_playback_next.png',
                tooltip=translate('OpenLP.SlideController', 'Go to next audio track.'),
                category=self.category, can_shortcuts=True, triggers=self.onNextTrackClicked)
            self.audioMenu.addAction(self.nextTrackItem)
            self.trackMenu = self.audioMenu.addMenu(translate('OpenLP.SlideController', 'Tracks'))
            self.audio_time_label = QtGui.QLabel(u' 00:00 ', self.toolbar)
            self.audio_time_label.setAlignment(QtCore.Qt.AlignCenter | QtCore.Qt.AlignHCenter)
            self.audio_time_label.setStyleSheet(AUDIO_TIME_LABEL_STYLESHEET)
            self.audio_time_label.setObjectName(u'audio_time_label')
            self.toolbar.addToolbarWidget(self.audio_time_label)
            self.toolbar.setWidgetVisible(self.audio_list, False)
            self.toolbar.setWidgetVisible([u'songMenu'], False)
        # Screen preview area
        self.preview_frame = QtGui.QFrame(self.splitter)
        self.preview_frame.setGeometry(QtCore.QRect(0, 0, 300, 300 * self.ratio))
        self.preview_frame.setMinimumHeight(100)
        self.preview_frame.setSizePolicy(QtGui.QSizePolicy(QtGui.QSizePolicy.Ignored, QtGui.QSizePolicy.Ignored,
            QtGui.QSizePolicy.Label))
        self.preview_frame.setFrameShape(QtGui.QFrame.StyledPanel)
        self.preview_frame.setFrameShadow(QtGui.QFrame.Sunken)
        self.preview_frame.setObjectName(u'preview_frame')
        self.grid = QtGui.QGridLayout(self.preview_frame)
        self.grid.setMargin(8)
        self.grid.setObjectName(u'grid')
        self.slide_layout = QtGui.QVBoxLayout()
        self.slide_layout.setSpacing(0)
        self.slide_layout.setMargin(0)
        self.slide_layout.setObjectName(u'SlideLayout')
        self.preview_display = Display(self, self.is_live, self)
        self.preview_display.setGeometry(QtCore.QRect(0, 0, 300, 300))
        self.preview_display.screen = {u'size': self.preview_display.geometry()}
        self.preview_display.setup()
        self.slide_layout.insertWidget(0, self.preview_display)
        self.preview_display.hide()
        # Actual preview screen
        self.slidePreview = QtGui.QLabel(self)
        sizePolicy = QtGui.QSizePolicy(QtGui.QSizePolicy.Fixed, QtGui.QSizePolicy.Fixed)
        sizePolicy.setHorizontalStretch(0)
        sizePolicy.setVerticalStretch(0)
        sizePolicy.setHeightForWidth(self.slidePreview.sizePolicy().hasHeightForWidth())
        self.slidePreview.setSizePolicy(sizePolicy)
        self.slidePreview.setFrameShape(QtGui.QFrame.Box)
        self.slidePreview.setFrameShadow(QtGui.QFrame.Plain)
        self.slidePreview.setLineWidth(1)
        self.slidePreview.setScaledContents(True)
        self.slidePreview.setObjectName(u'slidePreview')
        self.slide_layout.insertWidget(0, self.slidePreview)
        self.grid.addLayout(self.slide_layout, 0, 0, 1, 1)
        if self.is_live:
            self.current_shortcut = u''
            self.shortcutTimer = QtCore.QTimer()
            self.shortcutTimer.setObjectName(u'shortcutTimer')
            self.shortcutTimer.setSingleShot(True)
            shortcuts = [
                {u'key': u'V', u'configurable': True, u'text': translate('OpenLP.SlideController', 'Go to "Verse"')},
                {u'key': u'C', u'configurable': True, u'text': translate('OpenLP.SlideController', 'Go to "Chorus"')},
                {u'key': u'B', u'configurable': True, u'text': translate('OpenLP.SlideController', 'Go to "Bridge"')},
                {u'key': u'P', u'configurable': True,
                    u'text': translate('OpenLP.SlideController', 'Go to "Pre-Chorus"')},
                {u'key': u'I', u'configurable': True, u'text': translate('OpenLP.SlideController', 'Go to "Intro"')},
                {u'key': u'E', u'configurable': True, u'text': translate('OpenLP.SlideController', 'Go to "Ending"')},
                {u'key': u'O', u'configurable': True, u'text': translate('OpenLP.SlideController', 'Go to "Other"')}
            ]
            shortcuts.extend([{u'key': unicode(number)} for number in range(10)])
            self.preview_list_widget.addActions([create_action(self,
                u'shortcutAction_%s' % s[u'key'], text=s.get(u'text'),
                can_shortcuts=True,
                context=QtCore.Qt.WidgetWithChildrenShortcut,
                category=self.category if s.get(u'configurable') else None,
                triggers=self._slideShortcutActivated) for s in shortcuts])
            QtCore.QObject.connect(
                self.shortcutTimer, QtCore.SIGNAL(u'timeout()'),
                self._slideShortcutActivated)
        # Signals
<<<<<<< HEAD
        QtCore.QObject.connect(self.previewListWidget, QtCore.SIGNAL(u'clicked(QModelIndex)'), self.onSlideSelected)
        if self.isLive:
            # Need to use event as called across threads and UI is updated
            QtCore.QObject.connect(self, QtCore.SIGNAL(u'slidecontroller_toggle_display'), self.toggle_display)
            Registry().register_function(u'slidecontroller_live_spin_delay', self.receive_spin_delay)
            self.toolbar.setWidgetVisible(self.loopList, False)
            self.toolbar.setWidgetVisible(self.wideMenu, False)
=======
        QtCore.QObject.connect(self.preview_list_widget, QtCore.SIGNAL(u'clicked(QModelIndex)'), self.onSlideSelected)
        if self.is_live:
            Registry().register_function(u'slidecontroller_live_spin_delay', self.receive_spin_delay)
            Registry().register_function(u'slidecontroller_toggle_display', self.toggle_display)
            self.toolbar.setWidgetVisible(self.loop_list, False)
            self.toolbar.setWidgetVisible(self.wide_menu, False)
>>>>>>> 8a368c58
        else:
            QtCore.QObject.connect(self.preview_list_widget,
                QtCore.SIGNAL(u'doubleClicked(QModelIndex)'), self.onGoLiveClick)
            self.toolbar.setWidgetVisible([u'editSong'], False)
        if self.is_live:
            self.setLiveHotkeys(self)
            self.__addActionsToWidget(self.preview_list_widget)
        else:
            self.preview_list_widget.addActions([self.nextItem, self.previous_item])
        Registry().register_function(u'slidecontroller_%s_stop_loop' % self.type_prefix, self.on_stop_loop)
        Registry().register_function(u'slidecontroller_%s_next' % self.type_prefix, self.on_slide_selected_next)
        Registry().register_function(u'slidecontroller_%s_previous' % self.type_prefix, self.on_slide_selected_previous)
        Registry().register_function(u'slidecontroller_%s_change' % self.type_prefix, self.on_slide_change)
        Registry().register_function(u'slidecontroller_%s_set' % self.type_prefix, self.on_slide_selected_index)
        Registry().register_function(u'slidecontroller_%s_blank' % self.type_prefix, self.on_slide_blank)
        Registry().register_function(u'slidecontroller_%s_unblank' % self.type_prefix, self.on_slide_unblank)
        Registry().register_function(u'slidecontroller_update_slide_limits', self.update_slide_limits)

    def _slideShortcutActivated(self):
        """
        Called, when a shortcut has been activated to jump to a chorus, verse,
        etc.

        **Note**: This implementation is based on shortcuts. But it rather works
        like "key sequenes". You have to press one key after the other and
        **not** at the same time.
        For example to jump to "V3" you have to press "V" and afterwards but
        within a time frame of 350ms you have to press "3".
        """
        try:
            from openlp.plugins.songs.lib import VerseType
            SONGS_PLUGIN_AVAILABLE = True
        except ImportError:
            SONGS_PLUGIN_AVAILABLE = False
        sender_name = self.sender().objectName()
        verse_type = sender_name[15:] if sender_name[:15] == u'shortcutAction_' else u''
        if SONGS_PLUGIN_AVAILABLE:
            if verse_type == u'V':
                self.current_shortcut = VerseType.translated_tags[VerseType.Verse]
            elif verse_type == u'C':
                self.current_shortcut = VerseType.translated_tags[VerseType.Chorus]
            elif verse_type == u'B':
                self.current_shortcut = VerseType.translated_tags[VerseType.Bridge]
            elif verse_type == u'P':
                self.current_shortcut = VerseType.translated_tags[VerseType.PreChorus]
            elif verse_type == u'I':
                self.current_shortcut = VerseType.translated_tags[VerseType.Intro]
            elif verse_type == u'E':
                self.current_shortcut = VerseType.translated_tags[VerseType.Ending]
            elif verse_type == u'O':
                self.current_shortcut = VerseType.translated_tags[VerseType.Other]
            elif verse_type.isnumeric():
                self.current_shortcut += verse_type
            self.current_shortcut = self.current_shortcut.upper()
        elif verse_type.isnumeric():
            self.current_shortcut += verse_type
        elif verse_type:
            self.current_shortcut = verse_type
        keys = self.slideList.keys()
        matches = [match for match in keys
            if match.startswith(self.current_shortcut)]
        if len(matches) == 1:
            self.shortcutTimer.stop()
            self.current_shortcut = u''
            self.__checkUpdateSelectedSlide(self.slideList[matches[0]])
            self.slideSelected()
        elif sender_name != u'shortcutTimer':
            # Start the time as we did not have any match.
            self.shortcutTimer.start(350)
        else:
            # The timer timed out.
            if self.current_shortcut in keys:
                # We had more than one match for example "V1" and "V10", but
                # "V1" was the slide we wanted to go.
                self.__checkUpdateSelectedSlide(self.slideList[self.current_shortcut])
                self.slideSelected()
           # Reset the shortcut.
            self.current_shortcut = u''

    def setLiveHotkeys(self, parent=None):
        """
        Set the live hotkeys
        """
        self.previousService = create_action(parent, u'previousService',
            text=translate('OpenLP.SlideController', 'Previous Service'),
            can_shortcuts=True, context=QtCore.Qt.WidgetWithChildrenShortcut, category=self.category,
            triggers=self.servicePrevious)
        self.nextService = create_action(parent, 'nextService',
            text=translate('OpenLP.SlideController', 'Next Service'),
            can_shortcuts=True, context=QtCore.Qt.WidgetWithChildrenShortcut, category=self.category,
            triggers=self.serviceNext)
        self.escapeItem = create_action(parent, 'escapeItem',
            text=translate('OpenLP.SlideController', 'Escape Item'),
            can_shortcuts=True, context=QtCore.Qt.WidgetWithChildrenShortcut, category=self.category,
            triggers=self.liveEscape)

    def liveEscape(self):
        """
        If you press ESC on the live screen it should close the display temporarily.
        """
        self.display.setVisible(False)
        self.media_controller.media_stop(self)

    def toggle_display(self, action):
        """
        Toggle the display settings triggered from remote messages.
        """
        if action == u'blank' or action == u'hide':
            self.onBlankDisplay(True)
        elif action == u'theme':
            self.onThemeDisplay(True)
        elif action == u'desktop':
            self.onHideDisplay(True)
        elif action == u'show':
            self.onBlankDisplay(False)
            self.onThemeDisplay(False)
            self.onHideDisplay(False)

    def servicePrevious(self):
        """
        Live event to select the previous service item from the service manager.
        """
        self.keypress_queue.append(ServiceItemAction.Previous)
        self._process_queue()

    def serviceNext(self):
        """
        Live event to select the next service item from the service manager.
        """
        self.keypress_queue.append(ServiceItemAction.Next)
        self._process_queue()

    def _process_queue(self):
        """
        Process the service item request queue.  The key presses can arrive
        faster than the processing so implement a FIFO queue.
        """
        if self.keypress_queue:
            while len(self.keypress_queue) and not self.keypress_loop:
                self.keypress_loop = True
                keypressCommand = self.keypress_queue.popleft()
                if keypressCommand == ServiceItemAction.Previous:
                    self.service_manager.previous_item()
                elif keypressCommand == ServiceItemAction.PreviousLastSlide:
                    # Go to the last slide of the previous item
                    self.service_manager.previous_item(last_slide=True)
                else:
                    self.service_manager.next_item()
            self.keypress_loop = False

    def screenSizeChanged(self):
        """
        Settings dialog has changed the screen size of adjust output and
        screen previews.
        """
        # rebuild display as screen size changed
        if self.display:
            self.display.close()
        self.display = MainDisplay(self, self.is_live, self)
        self.display.setup()
        if self.is_live:
            self.__addActionsToWidget(self.display)
            self.display.audioPlayer.connectSlot(QtCore.SIGNAL(u'tick(qint64)'), self.on_audio_time_remaining)
        # The SlidePreview's ratio.
        try:
            self.ratio = float(self.screens.current[u'size'].width()) / float(self.screens.current[u'size'].height())
        except ZeroDivisionError:
            self.ratio = 1
        self.media_controller.setup_display(self.display, False)
        self.previewSizeChanged()
        self.preview_display.setup()
        service_item = ServiceItem()
        self.preview_display.web_view.setHtml(build_html(service_item, self.preview_display.screen, None, self.is_live,
            plugins=self.plugin_manager.plugins))
        self.media_controller.setup_display(self.preview_display, True)
        if self.service_item:
            self.refreshServiceItem()

    def __addActionsToWidget(self, widget):
        """
        Add actions to the widget specified by `widget`
        """
        widget.addActions([
            self.previous_item, self.nextItem,
            self.previousService, self.nextService,
            self.escapeItem])

    def previewSizeChanged(self):
        """
        Takes care of the SlidePreview's size. Is called when one of the the
        splitters is moved or when the screen size is changed. Note, that this
        method is (also) called frequently from the mainwindow *paintEvent*.
        """
        if self.ratio < float(self.preview_frame.width()) / float(self.preview_frame.height()):
            # We have to take the height as limit.
            max_height = self.preview_frame.height() - self.grid.margin() * 2
            self.slidePreview.setFixedSize(QtCore.QSize(max_height * self.ratio, max_height))
            self.preview_display.setFixedSize(QtCore.QSize(max_height * self.ratio, max_height))
            self.preview_display.screen = {
                u'size': self.preview_display.geometry()}
        else:
            # We have to take the width as limit.
            max_width = self.preview_frame.width() - self.grid.margin() * 2
            self.slidePreview.setFixedSize(QtCore.QSize(max_width, max_width / self.ratio))
            self.preview_display.setFixedSize(QtCore.QSize(max_width, max_width / self.ratio))
            self.preview_display.screen = {
                u'size': self.preview_display.geometry()}
        # Make sure that the frames have the correct size.
        self.preview_list_widget.setColumnWidth(0, self.preview_list_widget.viewport().size().width())
        if self.service_item:
            # Sort out songs, bibles, etc.
            if self.service_item.is_text():
                self.preview_list_widget.resizeRowsToContents()
            else:
                # Sort out image heights.
                width = self.main_window.controlSplitter.sizes()[self.split]
                for framenumber in range(len(self.service_item.get_frames())):
                    self.preview_list_widget.setRowHeight(framenumber, width / self.ratio)
        self.onControllerSizeChanged(self.controller.width(), self.controller.height())

    def onControllerSizeChanged(self, width, height):
        """
        Change layout of display control buttons on controller size change
        """
        if self.is_live:
            # Space used by the toolbar.
            used_space = self.toolbar.size().width() + self.hide_menu.size().width()
            # The + 40 is needed to prevent flickering. This can be considered a "buffer".
            if width > used_space + 40 and self.hide_menu.isVisible():
                self.toolbar.setWidgetVisible(self.narrow_menu, False)
                self.toolbar.setWidgetVisible(self.wide_menu)
            # The - 40 is needed to prevent flickering. This can be considered a "buffer".
            elif width < used_space - 40 and not self.hide_menu.isVisible():
                self.toolbar.setWidgetVisible(self.wide_menu, False)
                self.toolbar.setWidgetVisible(self.narrow_menu)

    def onSongBarHandler(self):
        """
        Some song handler
        """
        request = self.sender().text()
        slide_no = self.slideList[request]
        self.__updatePreviewSelection(slide_no)
        self.slideSelected()

    def receive_spin_delay(self, value):
        """
        Adjusts the value of the ``delay_spin_box`` to the given one.
        """
        self.delay_spin_box.setValue(int(value))

    def update_slide_limits(self):
        """
        Updates the Slide Limits variable from the settings.
        """
        self.slide_limits = Settings().value(self.main_window.advancedSettingsSection + u'/slide limits')

    def enableToolBar(self, item):
        """
        Allows the toolbars to be reconfigured based on Controller Type
        and ServiceItem Type
        """
        if self.is_live:
            self.enableLiveToolBar(item)
        else:
            self.enablePreviewToolBar(item)

    def enableLiveToolBar(self, item):
        """
        Allows the live toolbar to be customised
        """
        # Work-around for OS X, hide and then show the toolbar
        # See bug #791050
        self.toolbar.hide()
        self.mediabar.hide()
        self.song_menu.hide()
        self.toolbar.setWidgetVisible(self.loop_list, False)
        self.toolbar.setWidgetVisible([u'songMenu'], False)
        # Reset the button
        self.play_slides_once.setChecked(False)
        self.play_slides_once.setIcon(build_icon(u':/media/media_time.png'))
        self.play_slides_loop.setChecked(False)
        self.play_slides_loop.setIcon(build_icon(u':/media/media_time.png'))
        if item.is_text():
            if Settings().value(self.main_window.songsSettingsSection + u'/display songbar') and self.slideList:
                self.toolbar.setWidgetVisible([u'songMenu'], True)
        if item.is_capable(ItemCapabilities.CanLoop) and len(item.get_frames()) > 1:
            self.toolbar.setWidgetVisible(self.loop_list)
        if item.is_media():
            self.mediabar.show()
        self.previous_item.setVisible(not item.is_media())
        self.nextItem.setVisible(not item.is_media())
        # Work-around for OS X, hide and then show the toolbar
        # See bug #791050
        self.toolbar.show()

    def enablePreviewToolBar(self, item):
        """
        Allows the Preview toolbar to be customised
        """
        # Work-around for OS X, hide and then show the toolbar
        # See bug #791050
        self.toolbar.hide()
        self.mediabar.hide()
        self.toolbar.setWidgetVisible([u'editSong'], False)
        if item.is_capable(ItemCapabilities.CanEdit) and item.from_plugin:
            self.toolbar.setWidgetVisible([u'editSong'])
        elif item.is_media():
            self.mediabar.show()
        self.previous_item.setVisible(not item.is_media())
        self.nextItem.setVisible(not item.is_media())
        # Work-around for OS X, hide and then show the toolbar
        # See bug #791050
        self.toolbar.show()

    def refreshServiceItem(self):
        """
        Method to update the service item if the screen has changed
        """
        log.debug(u'refreshServiceItem live = %s' % self.is_live)
        if self.service_item.is_text() or self.service_item.is_image():
            item = self.service_item
            item.render()
            self._processItem(item, self.selected_row)

    def add_service_item(self, item):
        """
        Method to install the service item into the controller
        Called by plugins
        """
        log.debug(u'add_service_item live = %s' % self.is_live)
        item.render()
        slideno = 0
        if self.song_edit:
            slideno = self.selected_row
        self.song_edit = False
        self._processItem(item, slideno)

    def replaceServiceManagerItem(self, item):
        """
        Replacement item following a remote edit
        """
        if item == self.service_item:
            self._processItem(item, self.preview_list_widget.currentRow())

    def addServiceManagerItem(self, item, slideno):
        """
        Method to install the service item into the controller and
        request the correct toolbar for the plugin.
        Called by ServiceManager
        """
        log.debug(u'addServiceManagerItem live = %s' % self.is_live)
        # If no valid slide number is specified we take the first one, but we
        # remember the initial value to see if we should reload the song or not
        slidenum = slideno
        if slideno == -1:
            slidenum = 0
        # If service item is the same as the current one, only change slide
        if slideno >= 0 and item == self.service_item:
            self.__checkUpdateSelectedSlide(slidenum)
            self.slideSelected()
        else:
            self._processItem(item, slidenum)
            if self.is_live and item.auto_play_slides_loop and item.timed_slide_interval > 0:
                self.play_slides_loop.setChecked(item.auto_play_slides_loop)
                self.delay_spin_box.setValue(int(item.timed_slide_interval))
                self.onPlaySlidesLoop()
            elif self.is_live and item.auto_play_slides_once and item.timed_slide_interval > 0:
                self.play_slides_once.setChecked(item.auto_play_slides_once)
                self.delay_spin_box.setValue(int(item.timed_slide_interval))
                self.onPlaySlidesOnce()

    def _processItem(self, service_item, slideno):
        """
        Loads a ServiceItem into the system from ServiceManager
        Display the slide number passed
        """
        log.debug(u'processManagerItem live = %s' % self.is_live)
        self.on_stop_loop()
        old_item = self.service_item
        # take a copy not a link to the servicemanager copy.
        self.service_item = copy.copy(service_item)
        if old_item and self.is_live and old_item.is_capable(ItemCapabilities.ProvidesOwnDisplay):
            self._resetBlank()
        Registry().execute(u'%s_start' % service_item.name.lower(), [service_item, self.is_live, self.hide_mode(), slideno])
        self.slideList = {}
        width = self.main_window.controlSplitter.sizes()[self.split]
        self.preview_list_widget.clear()
        self.preview_list_widget.setRowCount(0)
        self.preview_list_widget.setColumnWidth(0, width)
        if self.is_live:
            self.song_menu.menu().clear()
            self.display.audioPlayer.reset()
            self.setAudioItemsVisibility(False)
            self.audio_pause_item.setChecked(False)
            # If the current item has background audio
            if self.service_item.is_capable(ItemCapabilities.HasBackgroundAudio):
                log.debug(u'Starting to play...')
                self.display.audioPlayer.add_to_playlist(self.service_item.background_audio)
                self.trackMenu.clear()
                for counter in range(len(self.service_item.background_audio)):
                    action = self.trackMenu.addAction(os.path.basename(self.service_item.background_audio[counter]))
                    action.setData(counter)
                    QtCore.QObject.connect(action, QtCore.SIGNAL(u'triggered(bool)'), self.onTrackTriggered)
                self.display.audioPlayer.repeat = Settings().value(
                    self.main_window.generalSettingsSection + u'/audio repeat list')
                if Settings().value(self.main_window.generalSettingsSection + u'/audio start paused'):
                    self.audio_pause_item.setChecked(True)
                    self.display.audioPlayer.pause()
                else:
                    self.display.audioPlayer.play()
                self.setAudioItemsVisibility(True)
        row = 0
        text = []
        for framenumber, frame in enumerate(self.service_item.get_frames()):
            self.preview_list_widget.setRowCount(self.preview_list_widget.rowCount() + 1)
            item = QtGui.QTableWidgetItem()
            slideHeight = 0
            if self.service_item.is_text():
                if frame[u'verseTag']:
                    # These tags are already translated.
                    verse_def = frame[u'verseTag']
                    verse_def = u'%s%s' % (verse_def[0], verse_def[1:])
                    two_line_def = u'%s\n%s' % (verse_def[0], verse_def[1:])
                    row = two_line_def
                    if verse_def not in self.slideList:
                        self.slideList[verse_def] = framenumber
                        if self.is_live:
                            self.song_menu.menu().addAction(verse_def, self.onSongBarHandler)
                else:
                    row += 1
                    self.slideList[unicode(row)] = row - 1
                item.setText(frame[u'text'])
            else:
                label = QtGui.QLabel()
                label.setMargin(4)
                if service_item.is_media():
                    label.setAlignment(QtCore.Qt.AlignHCenter | QtCore.Qt.AlignVCenter)
                else:
                    label.setScaledContents(True)
                if self.service_item.is_command():
                    label.setPixmap(QtGui.QPixmap(frame[u'image']))
                else:
                    # If current slide set background to image
                    if framenumber == slideno:
                        self.service_item.bg_image_bytes = self.image_manager.get_image_bytes(frame[u'path'],
                            ImageSource.ImagePlugin)
                    image = self.image_manager.get_image(frame[u'path'], ImageSource.ImagePlugin)
                    label.setPixmap(QtGui.QPixmap.fromImage(image))
                self.preview_list_widget.setCellWidget(framenumber, 0, label)
                slideHeight = width * (1 / self.ratio)
                row += 1
                self.slideList[unicode(row)] = row - 1
            text.append(unicode(row))
            self.preview_list_widget.setItem(framenumber, 0, item)
            if slideHeight:
                self.preview_list_widget.setRowHeight(framenumber, slideHeight)
        self.preview_list_widget.setVerticalHeaderLabels(text)
        if self.service_item.is_text():
            self.preview_list_widget.resizeRowsToContents()
        self.preview_list_widget.setColumnWidth(0,
            self.preview_list_widget.viewport().size().width())
        self.__updatePreviewSelection(slideno)
        self.enableToolBar(service_item)
        # Pass to display for viewing.
        # Postpone image build, we need to do this later to avoid the theme
        # flashing on the screen
        if not self.service_item.is_image():
            self.display.build_html(self.service_item)
        if service_item.is_media():
            self.onMediaStart(service_item)
        self.slideSelected(True)
        self.preview_list_widget.setFocus()
        if old_item:
            # Close the old item after the new one is opened
            # This avoids the service theme/desktop flashing on screen
            # However opening a new item of the same type will automatically
            # close the previous, so make sure we don't close the new one.
            if old_item.is_command() and not service_item.is_command():
                Registry().execute(u'%s_stop' % old_item.name.lower(), [old_item, self.is_live])
            if old_item.is_media() and not service_item.is_media():
                self.onMediaClose()
        Registry().execute(u'slidecontroller_%s_started' % self.type_prefix, [service_item])

    def __updatePreviewSelection(self, slideno):
        """
        Utility method to update the selected slide in the list.
        """
        if slideno > self.preview_list_widget.rowCount():
            self.preview_list_widget.selectRow(
                self.preview_list_widget.rowCount() - 1)
        else:
            self.__checkUpdateSelectedSlide(slideno)

    # Screen event methods
    def on_slide_selected_index(self, message):
        """
        Go to the requested slide
        """
<<<<<<< HEAD
        if not self.serviceItem or not message[0]:
            return
        index = int(message[0])
        if self.serviceItem.is_command():
            Registry().execute(u'%s_slide' % self.serviceItem.name.lower(), [self.serviceItem, self.isLive, index])
=======
        index = int(message[0])
        if not self.service_item:
            return
        if self.service_item.is_command():
            Registry().execute(u'%s_slide' % self.service_item.name.lower(), [self.service_item, self.is_live, index])
>>>>>>> 8a368c58
            self.updatePreview()
        else:
            self.__checkUpdateSelectedSlide(index)
            self.slideSelected()

    def mainDisplaySetBackground(self):
        """
        Allow the main display to blank the main display at startup time
        """
        log.debug(u'mainDisplaySetBackground live = %s' % self.is_live)
        display_type = Settings().value(self.main_window.generalSettingsSection + u'/screen blank')
        if self.screens.which_screen(self.window()) != self.screens.which_screen(self.display):
            # Order done to handle initial conversion
            if display_type == u'themed':
                self.onThemeDisplay(True)
            elif display_type == u'hidden':
                self.onHideDisplay(True)
            elif display_type == u'blanked':
                self.onBlankDisplay(True)
            else:
                Registry().execute(u'live_display_show')
        else:
            self.liveEscape()

    def on_slide_blank(self):
        """
        Handle the slidecontroller blank event
        """
        self.onBlankDisplay(True)

    def on_slide_unblank(self):
        """
        Handle the slidecontroller unblank event
        """
        self.onBlankDisplay(False)

    def onBlankDisplay(self, checked=None):
        """
        Handle the blank screen button actions
        """
        if checked is None:
            checked = self.blank_screen.isChecked()
        log.debug(u'onBlankDisplay %s' % checked)
        self.hide_menu.setDefaultAction(self.blank_screen)
        self.blank_screen.setChecked(checked)
        self.theme_screen.setChecked(False)
        self.desktop_screen.setChecked(False)
        if checked:
            Settings().setValue(self.main_window.generalSettingsSection + u'/screen blank', u'blanked')
        else:
            Settings().remove(self.main_window.generalSettingsSection + u'/screen blank')
        self.blankPlugin()
        self.updatePreview()
        self.onToggleLoop()

    def onThemeDisplay(self, checked=None):
        """
        Handle the Theme screen button
        """
        if checked is None:
            checked = self.theme_screen.isChecked()
        log.debug(u'onThemeDisplay %s' % checked)
        self.hide_menu.setDefaultAction(self.theme_screen)
        self.blank_screen.setChecked(False)
        self.theme_screen.setChecked(checked)
        self.desktop_screen.setChecked(False)
        if checked:
            Settings().setValue(self.main_window.generalSettingsSection + u'/screen blank', u'themed')
        else:
            Settings().remove(self.main_window.generalSettingsSection + u'/screen blank')
        self.blankPlugin()
        self.updatePreview()
        self.onToggleLoop()

    def onHideDisplay(self, checked=None):
        """
        Handle the Hide screen button
        """
        if checked is None:
            checked = self.desktop_screen.isChecked()
        log.debug(u'onHideDisplay %s' % checked)
        self.hide_menu.setDefaultAction(self.desktop_screen)
        self.blank_screen.setChecked(False)
        self.theme_screen.setChecked(False)
        self.desktop_screen.setChecked(checked)
        if checked:
            Settings().setValue(self.main_window.generalSettingsSection + u'/screen blank', u'hidden')
        else:
            Settings().remove(self.main_window.generalSettingsSection + u'/screen blank')
        self.hidePlugin(checked)
        self.updatePreview()
        self.onToggleLoop()

    def blankPlugin(self):
        """
        Blank/Hide the display screen within a plugin if required.
        """
        hide_mode = self.hide_mode()
        log.debug(u'blankPlugin %s ', hide_mode)
        if self.service_item is not None:
            if hide_mode:
                if not self.service_item.is_command():
                    Registry().execute(u'live_display_hide', hide_mode)
                Registry().execute(u'%s_blank' % self.service_item.name.lower(),
                    [self.service_item, self.is_live, hide_mode])
            else:
                if not self.service_item.is_command():
                    Registry().execute(u'live_display_show')
                Registry().execute(u'%s_unblank' % self.service_item.name.lower(), [self.service_item, self.is_live])
        else:
            if hide_mode:
                Registry().execute(u'live_display_hide', hide_mode)
            else:
                Registry().execute(u'live_display_show')

    def hidePlugin(self, hide):
        """
        Tell the plugin to hide the display screen.
        """
        log.debug(u'hidePlugin %s ', hide)
        if self.service_item is not None:
            if hide:
                Registry().execute(u'live_display_hide', HideMode.Screen)
                Registry().execute(u'%s_hide' % self.service_item.name.lower(), [self.service_item, self.is_live])
            else:
                if not self.service_item.is_command():
                    Registry().execute(u'live_display_show')
                Registry().execute(u'%s_unblank' % self.service_item.name.lower(), [self.service_item, self.is_live])
        else:
            if hide:
                Registry().execute(u'live_display_hide', HideMode.Screen)
            else:
                Registry().execute(u'live_display_show')

    def onSlideSelected(self):
        """
        Slide selected in controller
        """
        self.slideSelected()

    def slideSelected(self, start=False):
        """
        Generate the preview when you click on a slide.
        if this is the Live Controller also display on the screen
        """
        row = self.preview_list_widget.currentRow()
        self.selected_row = 0
        if -1 < row < self.preview_list_widget.rowCount():
            if self.service_item.is_command():
                if self.is_live and not start:
                    Registry().execute(u'%s_slide' % self.service_item.name.lower(),
                        [self.service_item, self.is_live, row])
            else:
                to_display = self.service_item.get_rendered_frame(row)
                if self.service_item.is_text():
                    self.display.text(to_display)
                else:
                    if start:
                        self.display.build_html(self.service_item, to_display)
                    else:
                        self.display.image(to_display)
                    # reset the store used to display first image
                    self.service_item.bg_image_bytes = None
            self.updatePreview()
            self.selected_row = row
            self.__checkUpdateSelectedSlide(row)
        Registry().execute(u'slidecontroller_%s_changed' % self.type_prefix, row)
        self.display.setFocus()

    def on_slide_change(self, row):
        """
        The slide has been changed. Update the slidecontroller accordingly
        """
        self.__checkUpdateSelectedSlide(row)
        self.updatePreview()
        Registry().execute(u'slidecontroller_%s_changed' % self.type_prefix, row)

    def updatePreview(self):
        """
        This updates the preview frame, for example after changing a slide or
        using *Blank to Theme*.
        """
        log.debug(u'updatePreview %s ' % self.screens.current[u'primary'])
        if not self.screens.current[u'primary'] and self.service_item and \
                self.service_item.is_capable(ItemCapabilities.ProvidesOwnDisplay):
            # Grab now, but try again in a couple of seconds if slide change
            # is slow
            QtCore.QTimer.singleShot(0.5, self.grabMainDisplay)
            QtCore.QTimer.singleShot(2.5, self.grabMainDisplay)
        else:
            self.slidePreview.setPixmap(self.display.preview())

    def grabMainDisplay(self):
        """
        Creates an image of the current screen and updates the preview frame.
        """
        winid = QtGui.QApplication.desktop().winId()
        rect = self.screens.current[u'size']
        winimg = QtGui.QPixmap.grabWindow(winid, rect.x(), rect.y(), rect.width(), rect.height())
        self.slidePreview.setPixmap(winimg)

    def on_slide_selected_next_action(self, checked):
        """
        Wrapper function from create_action so we can throw away the
        incorrect parameter
        """
        self.on_slide_selected_next()

    def on_slide_selected_next(self, wrap=None):
        """
        Go to the next slide.
        """
        if not self.service_item:
            return
        Registry().execute(u'%s_next' % self.service_item.name.lower(), [self.service_item, self.is_live])
        if self.service_item.is_command() and self.is_live:
            self.updatePreview()
        else:
            row = self.preview_list_widget.currentRow() + 1
            if row == self.preview_list_widget.rowCount():
                if wrap is None:
                    if self.slide_limits == SlideLimits.Wrap:
                        row = 0
                    elif self.is_live and self.slide_limits == SlideLimits.Next:
                        self.serviceNext()
                        return
                    else:
                        row = self.preview_list_widget.rowCount() - 1
                elif wrap:
                    row = 0
                else:
                    row = self.preview_list_widget.rowCount() - 1
            self.__checkUpdateSelectedSlide(row)
            self.slideSelected()

    def on_slide_selected_previous(self):
        """
        Go to the previous slide.
        """
        if not self.service_item:
            return
        Registry().execute(u'%s_previous' % self.service_item.name.lower(), [self.service_item, self.is_live])
        if self.service_item.is_command() and self.is_live:
            self.updatePreview()
        else:
            row = self.preview_list_widget.currentRow() - 1
            if row == -1:
                if self.slide_limits == SlideLimits.Wrap:
                    row = self.preview_list_widget.rowCount() - 1
                elif self.is_live and self.slide_limits == SlideLimits.Next:
                    self.keypress_queue.append(ServiceItemAction.PreviousLastSlide)
                    self._process_queue()
                    return
                else:
                    row = 0
            self.__checkUpdateSelectedSlide(row)
            self.slideSelected()

    def __checkUpdateSelectedSlide(self, row):
        """
        Check if this slide has been updated
        """
        if row + 1 < self.preview_list_widget.rowCount():
            self.preview_list_widget.scrollToItem(self.preview_list_widget.item(row + 1, 0))
        self.preview_list_widget.selectRow(row)

    def onToggleLoop(self):
        """
        Toggles the loop state.
        """
        hide_mode = self.hide_mode()
        if hide_mode is None and (self.play_slides_loop.isChecked() or self.play_slides_once.isChecked()):
            self.onStartLoop()
        else:
            self.on_stop_loop()

    def onStartLoop(self):
        """
        Start the timer loop running and store the timer id
        """
        if self.preview_list_widget.rowCount() > 1:
            self.timer_id = self.startTimer(int(self.delay_spin_box.value()) * 1000)

    def on_stop_loop(self):
        """
        Stop the timer loop running
        """
        if self.timer_id:
            self.killTimer(self.timer_id)
            self.timer_id = 0

    def onPlaySlidesLoop(self, checked=None):
        """
        Start or stop 'Play Slides in Loop'
        """
        if checked is None:
            checked = self.play_slides_loop.isChecked()
        else:
            self.play_slides_loop.setChecked(checked)
        log.debug(u'onPlaySlidesLoop %s' % checked)
        if checked:
            self.play_slides_loop.setIcon(build_icon(u':/media/media_stop.png'))
            self.play_slides_loop.setText(UiStrings().StopPlaySlidesInLoop)
            self.play_slides_once.setIcon(build_icon(u':/media/media_time.png'))
            self.play_slides_once.setText(UiStrings().PlaySlidesToEnd)
            self.play_slides_menu.setDefaultAction(self.play_slides_loop)
            self.play_slides_once.setChecked(False)
        else:
            self.play_slides_loop.setIcon(build_icon(u':/media/media_time.png'))
            self.play_slides_loop.setText(UiStrings().PlaySlidesInLoop)
        self.onToggleLoop()

    def onPlaySlidesOnce(self, checked=None):
        """
        Start or stop 'Play Slides to End'
        """
        if checked is None:
            checked = self.play_slides_once.isChecked()
        else:
            self.play_slides_once.setChecked(checked)
        log.debug(u'onPlaySlidesOnce %s' % checked)
        if checked:
            self.play_slides_once.setIcon(build_icon(u':/media/media_stop.png'))
            self.play_slides_once.setText(UiStrings().StopPlaySlidesToEnd)
            self.play_slides_loop.setIcon(build_icon(u':/media/media_time.png'))
            self.play_slides_loop.setText(UiStrings().PlaySlidesInLoop)
            self.play_slides_menu.setDefaultAction(self.play_slides_once)
            self.play_slides_loop.setChecked(False)
        else:
            self.play_slides_once.setIcon(build_icon(u':/media/media_time'))
            self.play_slides_once.setText(UiStrings().PlaySlidesToEnd)
        self.onToggleLoop()

    def setAudioItemsVisibility(self, visible):
        """
        Set the visibility of the audio stuff
        """
        self.toolbar.setWidgetVisible(self.audio_list, visible)

    def onAudioPauseClicked(self, checked):
        """
        Pause the audio player
        """
        if not self.audio_pause_item.isVisible():
            return
        if checked:
            self.display.audioPlayer.pause()
        else:
            self.display.audioPlayer.play()

    def timerEvent(self, event):
        """
        If the timer event is for this window select next slide
        """
        if event.timerId() == self.timer_id:
            self.on_slide_selected_next(self.play_slides_loop.isChecked())

    def onEditSong(self):
        """
        From the preview display requires the service Item to be editied
        """
        self.song_edit = True
        new_item = Registry().get(self.service_item.name).onRemoteEdit(self.service_item.edit_id, True)
        if new_item:
            self.add_service_item(new_item)

    def onPreviewAddToService(self):
        """
        From the preview display request the Item to be added to service
        """
        if self.service_item:
            self.service_manager.add_service_item(self.service_item)

    def onGoLiveClick(self):
        """
        triggered by clicking the Preview slide items
        """
        if Settings().value(u'advanced/double click live'):
            # Live and Preview have issues if we have video or presentations
            # playing in both at the same time.
            if self.service_item.is_command():
                Registry().execute(u'%s_stop' % self.service_item.name.lower(), [self.service_item, self.is_live])
            if self.service_item.is_media():
                self.onMediaClose()
            self.onGoLive()

    def onGoLive(self):
        """
        If preview copy slide item to live controller from Preview Controller
        """
        row = self.preview_list_widget.currentRow()
        if -1 < row < self.preview_list_widget.rowCount():
            if self.service_item.from_service:
                self.service_manager.preview_live(self.service_item.unique_identifier, row)
            else:
                self.live_controller.addServiceManagerItem(self.service_item, row)

    def onMediaStart(self, item):
        """
        Respond to the arrival of a media service item
        """
        log.debug(u'SlideController onMediaStart')
        self.media_controller.video(self.controller_type, item, self.hide_mode())
        if not self.is_live:
            self.preview_display.show()
            self.slidePreview.hide()

    def onMediaClose(self):
        """
        Respond to a request to close the Video
        """
        log.debug(u'SlideController onMediaClose')
        self.media_controller.media_reset(self)
        self.preview_display.hide()
        self.slidePreview.show()

    def _resetBlank(self):
        """
        Used by command items which provide their own displays to reset the
        screen hide attributes
        """
        hide_mode = self.hide_mode()
        if hide_mode == HideMode.Blank:
            self.onBlankDisplay(True)
        elif hide_mode == HideMode.Theme:
            self.onThemeDisplay(True)
        elif hide_mode == HideMode.Screen:
            self.onHideDisplay(True)
        else:
            self.hidePlugin(False)

    def hide_mode(self):
        """
        Determine what the hide mode should be according to the blank button
        """
        if not self.is_live:
            return None
        elif self.blank_screen.isChecked():
            return HideMode.Blank
        elif self.theme_screen.isChecked():
            return HideMode.Theme
        elif self.desktop_screen.isChecked():
            return HideMode.Screen
        else:
            return None

    def onNextTrackClicked(self):
        """
        Go to the next track when next is clicked
        """
        self.display.audioPlayer.next()

    def on_audio_time_remaining(self, time):
        """
        Update how much time is remaining
        """
        seconds = self.display.audioPlayer.mediaObject.remainingTime() // 1000
        minutes = seconds // 60
        seconds %= 60
        self.audio_time_label.setText(u' %02d:%02d ' % (minutes, seconds))

    def onTrackTriggered(self):
        """
        Start playing a track
        """
        action = self.sender()
        self.display.audioPlayer.go_to(action.data())

    def _get_plugin_manager(self):
        """
        Adds the plugin manager to the class dynamically
        """
        if not hasattr(self, u'_plugin_manager'):
            self._plugin_manager = Registry().get(u'plugin_manager')
        return self._plugin_manager

    plugin_manager = property(_get_plugin_manager)

    def _get_image_manager(self):
        """
        Adds the image manager to the class dynamically
        """
        if not hasattr(self, u'_image_manager'):
            self._image_manager = Registry().get(u'image_manager')
        return self._image_manager

    image_manager = property(_get_image_manager)

    def _get_media_controller(self):
        """
        Adds the media controller to the class dynamically
        """
        if not hasattr(self, u'_media_controller'):
            self._media_controller = Registry().get(u'media_controller')
        return self._media_controller

    media_controller = property(_get_media_controller)

    def _get_service_manager(self):
        """
        Adds the service manager to the class dynamically
        """
        if not hasattr(self, u'_service_manager'):
            self._service_manager = Registry().get(u'service_manager')
        return self._service_manager

    service_manager = property(_get_service_manager)

    def _get_live_controller(self):
        """
        Adds the live controller to the class dynamically
        """
        if not hasattr(self, u'_live_controller'):
            self._live_controller = Registry().get(u'live_controller')
        return self._live_controller

    live_controller = property(_get_live_controller)

    def _get_main_window(self):
        """
        Adds the main window to the class dynamically
        """
        if not hasattr(self, u'_main_window'):
            self._main_window = Registry().get(u'main_window')
        return self._main_window

    main_window = property(_get_main_window)
<|MERGE_RESOLUTION|>--- conflicted
+++ resolved
@@ -356,22 +356,13 @@
                 self.shortcutTimer, QtCore.SIGNAL(u'timeout()'),
                 self._slideShortcutActivated)
         # Signals
-<<<<<<< HEAD
-        QtCore.QObject.connect(self.previewListWidget, QtCore.SIGNAL(u'clicked(QModelIndex)'), self.onSlideSelected)
-        if self.isLive:
+        QtCore.QObject.connect(self.preview_list_widget, QtCore.SIGNAL(u'clicked(QModelIndex)'), self.onSlideSelected)
+        if self.is_live:
             # Need to use event as called across threads and UI is updated
             QtCore.QObject.connect(self, QtCore.SIGNAL(u'slidecontroller_toggle_display'), self.toggle_display)
             Registry().register_function(u'slidecontroller_live_spin_delay', self.receive_spin_delay)
-            self.toolbar.setWidgetVisible(self.loopList, False)
-            self.toolbar.setWidgetVisible(self.wideMenu, False)
-=======
-        QtCore.QObject.connect(self.preview_list_widget, QtCore.SIGNAL(u'clicked(QModelIndex)'), self.onSlideSelected)
-        if self.is_live:
-            Registry().register_function(u'slidecontroller_live_spin_delay', self.receive_spin_delay)
-            Registry().register_function(u'slidecontroller_toggle_display', self.toggle_display)
             self.toolbar.setWidgetVisible(self.loop_list, False)
             self.toolbar.setWidgetVisible(self.wide_menu, False)
->>>>>>> 8a368c58
         else:
             QtCore.QObject.connect(self.preview_list_widget,
                 QtCore.SIGNAL(u'doubleClicked(QModelIndex)'), self.onGoLiveClick)
@@ -871,19 +862,13 @@
         """
         Go to the requested slide
         """
-<<<<<<< HEAD
         if not self.serviceItem or not message[0]:
             return
-        index = int(message[0])
-        if self.serviceItem.is_command():
-            Registry().execute(u'%s_slide' % self.serviceItem.name.lower(), [self.serviceItem, self.isLive, index])
-=======
         index = int(message[0])
         if not self.service_item:
             return
         if self.service_item.is_command():
             Registry().execute(u'%s_slide' % self.service_item.name.lower(), [self.service_item, self.is_live, index])
->>>>>>> 8a368c58
             self.updatePreview()
         else:
             self.__checkUpdateSelectedSlide(index)
