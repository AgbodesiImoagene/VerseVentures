# -*- coding: utf-8 -*-
# vim: autoindent shiftwidth=4 expandtab textwidth=80 tabstop=4 softtabstop=4
###############################################################################
# OpenLP - Open Source Lyrics Projection                                      #
# --------------------------------------------------------------------------- #
# Copyright (c) 2008-2009 Raoul Snyman                                        #
# Portions copyright (c) 2008-2009 Martin Thompson, Tim Bentley, Carsten      #
# Tinggaard, Jon Tibble, Jonathan Corwin, Maikel Stuivenberg, Scott Guerrieri #
# --------------------------------------------------------------------------- #
# This program is free software; you can redistribute it and/or modify it     #
# under the terms of the GNU General Public License as published by the Free  #
# Software Foundation; version 2 of the License.                              #
#                                                                             #
# This program is distributed in the hope that it will be useful, but WITHOUT #
# ANY WARRANTY; without even the implied warranty of MERCHANTABILITY or       #
# FITNESS FOR A PARTICULAR PURPOSE. See the GNU General Public License for    #
# more details.                                                               #
#                                                                             #
# You should have received a copy of the GNU General Public License along     #
# with this program; if not, write to the Free Software Foundation, Inc., 59  #
# Temple Place, Suite 330, Boston, MA 02111-1307 USA                          #
###############################################################################

import logging
import time
import os

from PyQt4 import QtCore, QtGui
from PyQt4.phonon import Phonon

from openlp.core.lib import OpenLPToolbar, Receiver, str_to_bool, PluginConfig

class SlideList(QtGui.QTableWidget):
    """
    Customised version of QTableWidget which can respond to keyboard
    events.
    """
    def __init__(self, parent=None, name=None):
        QtGui.QTableWidget.__init__(self, parent.Controller)
        self.parent = parent

    def keyPressEvent(self, event):
        if type(event) == QtGui.QKeyEvent:
            #here accept the event and do something
            if event.key() == QtCore.Qt.Key_Up:
                self.parent.onSlideSelectedPrevious()
                event.accept()
            elif event.key() == QtCore.Qt.Key_Down:
                self.parent.onSlideSelectedNext()
                event.accept()
            elif event.key() == QtCore.Qt.Key_PageUp:
                self.parent.onSlideSelectedFirst()
                event.accept()
            elif event.key() == QtCore.Qt.Key_PageDown:
                self.parent.onSlideSelectedLast()
                event.accept()
            event.ignore()
        else:
            event.ignore()

class SlideController(QtGui.QWidget):
    """
    SlideController is the slide controller widget. This widget is what the
    user uses to control the displaying of verses/slides/etc on the screen.
    """
    global log
    log = logging.getLogger(u'SlideController')

    def __init__(self, parent, settingsmanager, isLive=False):
        """
        Set up the Slide Controller.
        """
        QtGui.QWidget.__init__(self, parent)
        self.settingsmanager = settingsmanager
        self.isLive = isLive
        self.parent = parent
        self.songsconfig = PluginConfig(u'Songs')
        self.image_list = [
            u'Start Loop',
            u'Stop Loop',
            u'Loop Separator',
            u'Image SpinBox'
        ]
        self.song_edit_list = [
            u'Edit Song',
        ]
        self.timer_id = 0
        self.songEdit = False
        self.selectedRow = 0
        self.serviceItem = None
        self.Panel = QtGui.QWidget(parent.ControlSplitter)
        # Layout for holding panel
        self.PanelLayout = QtGui.QVBoxLayout(self.Panel)
        self.PanelLayout.setSpacing(0)
        self.PanelLayout.setMargin(0)
        # Type label for the top of the slide controller
        self.TypeLabel = QtGui.QLabel(self.Panel)
        if self.isLive:
            self.TypeLabel.setText(u'<strong>%s</strong>' %
                self.trUtf8(u'Live'))
            self.split = 1
            prefix = u'live_slidecontroller'
        else:
            self.TypeLabel.setText(u'<strong>%s</strong>' %
                self.trUtf8(u'Preview'))
            self.split = 0
            prefix = u'preview_slidecontroller'
        self.TypeLabel.setAlignment(QtCore.Qt.AlignCenter)
        self.PanelLayout.addWidget(self.TypeLabel)
        # Splitter
        self.Splitter = QtGui.QSplitter(self.Panel)
        self.Splitter.setOrientation(QtCore.Qt.Vertical)
        self.Splitter.setOpaqueResize(False)
        self.PanelLayout.addWidget(self.Splitter)
        # Actual controller section
        self.Controller = QtGui.QWidget(self.Splitter)
        self.Controller.setGeometry(QtCore.QRect(0, 0, 100, 536))
        self.Controller.setSizePolicy(
            QtGui.QSizePolicy(QtGui.QSizePolicy.Preferred,
            QtGui.QSizePolicy.Maximum))
        self.ControllerLayout = QtGui.QVBoxLayout(self.Controller)
        self.ControllerLayout.setSpacing(0)
        self.ControllerLayout.setMargin(0)
        # Controller list view
        self.PreviewListWidget = SlideList(self)
        self.PreviewListWidget.setColumnCount(1)
        self.PreviewListWidget.horizontalHeader().setVisible(False)
        self.PreviewListWidget.verticalHeader().setVisible(False)
        self.PreviewListWidget.setColumnWidth(1, self.Controller.width())
        self.PreviewListWidget.isLive = self.isLive
        self.PreviewListWidget.setObjectName(u'PreviewListWidget')
        self.PreviewListWidget.setEditTriggers(
            QtGui.QAbstractItemView.NoEditTriggers)
        self.PreviewListWidget.setHorizontalScrollBarPolicy(QtCore.Qt.ScrollBarAlwaysOff)
        self.ControllerLayout.addWidget(self.PreviewListWidget)
        # Build the full toolbar
        self.Toolbar = OpenLPToolbar(self)
        sizeToolbarPolicy = QtGui.QSizePolicy(QtGui.QSizePolicy.Fixed,
            QtGui.QSizePolicy.Fixed)
        sizeToolbarPolicy.setHorizontalStretch(0)
        sizeToolbarPolicy.setVerticalStretch(0)
        sizeToolbarPolicy.setHeightForWidth(
            self.Toolbar.sizePolicy().hasHeightForWidth())
        self.Toolbar.setSizePolicy(sizeToolbarPolicy)
        if self.isLive:
            self.Toolbar.addToolbarButton(
                u'First Slide', u':/slides/slide_first.png',
                self.trUtf8(u'Move to first'), self.onSlideSelectedFirst)
        self.Toolbar.addToolbarButton(
            u'Previous Slide', u':/slides/slide_previous.png',
            self.trUtf8(u'Move to previous'), self.onSlideSelectedPrevious)
        self.Toolbar.addToolbarButton(
            u'Next Slide', u':/slides/slide_next.png',
            self.trUtf8(u'Move to next'), self.onSlideSelectedNext)
        if self.isLive:
            self.Toolbar.addToolbarButton(
                u'Last Slide', u':/slides/slide_last.png',
                self.trUtf8(u'Move to last'), self.onSlideSelectedLast)
        if self.isLive:
            self.Toolbar.addToolbarSeparator(u'Close Separator')
            self.blankButton = self.Toolbar.addToolbarButton(
                u'Blank Screen', u':/slides/slide_close.png',
                self.trUtf8(u'Blank Screen'), self.onBlankScreen, True)
            QtCore.QObject.connect(Receiver.get_receiver(),
                QtCore.SIGNAL(u'live_slide_blank'), self.onBlankDisplay)
        if not self.isLive:
            self.Toolbar.addToolbarSeparator(u'Close Separator')
            self.Toolbar.addToolbarButton(
                u'Go Live', u':/system/system_live.png',
                self.trUtf8(u'Move to live'), self.onGoLive)
            self.Toolbar.addToolbarSeparator(u'Close Separator')
            self.Toolbar.addToolbarButton(
                u'Edit Song', u':songs/song_edit.png',
                self.trUtf8(u'Edit and re-preview Song'), self.onEditSong)
        if isLive:
            self.Toolbar.addToolbarSeparator(u'Loop Separator')
            self.Toolbar.addToolbarButton(
                u'Start Loop',  u':/media/media_time.png',
                self.trUtf8(u'Start continuous loop'), self.onStartLoop)
            self.Toolbar.addToolbarButton(
                u'Stop Loop', u':/media/media_stop.png',
                self.trUtf8(u'Stop continuous loop'), self.onStopLoop)
            self.DelaySpinBox = QtGui.QSpinBox()
            self.Toolbar.addToolbarWidget(
                u'Image SpinBox', self.DelaySpinBox)
            self.DelaySpinBox.setSuffix(self.trUtf8(u's'))
            self.DelaySpinBox.setToolTip(self.trUtf8(u'Delay between slides in seconds'))
        self.ControllerLayout.addWidget(self.Toolbar)
        #Build a Media ToolBar
        self.Mediabar = OpenLPToolbar(self)
        self.Mediabar.addToolbarButton(
            u'Media Start',  u':/slides/media_playback_start.png',
            self.trUtf8(u'Start playing media'), self.onMediaPlay)
        self.Mediabar.addToolbarButton(
            u'Media Pause',  u':/slides/media_playback_pause.png',
            self.trUtf8(u'Start playing media'), self.onMediaPause)
        self.Mediabar.addToolbarButton(
            u'Media Stop',  u':/slides/media_playback_stop.png',
            self.trUtf8(u'Start playing media'), self.onMediaStop)
        self.volumeSlider = Phonon.VolumeSlider()
        self.volumeSlider.setGeometry(QtCore.QRect(90, 260, 221, 24))
        self.volumeSlider.setObjectName(u'volumeSlider')
        self.Mediabar.addToolbarWidget(
            u'Audio Volume', self.volumeSlider)
        self.ControllerLayout.addWidget(self.Mediabar)
        # Build the Song Toolbar
        if isLive:
            self.Songbar = OpenLPToolbar(self)
            self.Songbar.addToolbarButton(
                u'Bridge',  u':/pages/page_bridge.png',
                self.trUtf8(u'Bridge'),
                self.onSongBarHandler)
            self.Songbar.addToolbarButton(
                u'Chorus',  u':/pages/page_chorus.png',
                self.trUtf8(u'Chorus'),
                self.onSongBarHandler)
            for verse in range(1, 12):
                self.Songbar.addToolbarButton(
                    unicode(verse),  u':/pages/page_%s.png' % verse,
                    unicode(self.trUtf8(u'Verse %s'))%verse,
                    self.onSongBarHandler)
            self.ControllerLayout.addWidget(self.Songbar)
            self.Songbar.setVisible(False)
        # Screen preview area
        self.PreviewFrame = QtGui.QFrame(self.Splitter)
        self.PreviewFrame.setGeometry(QtCore.QRect(0, 0, 300, 225))
        self.PreviewFrame.setSizePolicy(QtGui.QSizePolicy(
            QtGui.QSizePolicy.Preferred, QtGui.QSizePolicy.Minimum, QtGui.QSizePolicy.Label))
        self.PreviewFrame.setFrameShape(QtGui.QFrame.StyledPanel)
        self.PreviewFrame.setFrameShadow(QtGui.QFrame.Sunken)
        self.PreviewFrame.setObjectName(u'PreviewFrame')
        self.grid = QtGui.QGridLayout(self.PreviewFrame)
        self.grid.setMargin(8)
        self.grid.setObjectName(u'grid')
        self.SlideLayout = QtGui.QVBoxLayout()
        self.SlideLayout.setSpacing(0)
        self.SlideLayout.setMargin(0)
        self.SlideLayout.setObjectName(u'SlideLayout')
        self.mediaObject = Phonon.MediaObject(self)
        self.video = Phonon.VideoWidget()
        self.video.setVisible(False)
        self.audio = Phonon.AudioOutput(Phonon.VideoCategory, self.mediaObject)
        Phonon.createPath(self.mediaObject, self.video)
        Phonon.createPath(self.mediaObject, self.audio)
        self.SlideLayout.insertWidget(0, self.video)
        # Actual preview screen
        self.SlidePreview = QtGui.QLabel(self)
        sizePolicy = QtGui.QSizePolicy(QtGui.QSizePolicy.Fixed,
            QtGui.QSizePolicy.Fixed)
        sizePolicy.setHorizontalStretch(0)
        sizePolicy.setVerticalStretch(0)
        sizePolicy.setHeightForWidth(
            self.SlidePreview.sizePolicy().hasHeightForWidth())
        self.SlidePreview.setSizePolicy(sizePolicy)
        self.SlidePreview.setFixedSize(
            QtCore.QSize(self.settingsmanager.slidecontroller_image, 225))
        self.SlidePreview.setFrameShape(QtGui.QFrame.Box)
        self.SlidePreview.setFrameShadow(QtGui.QFrame.Plain)
        self.SlidePreview.setLineWidth(1)
        self.SlidePreview.setScaledContents(True)
        self.SlidePreview.setObjectName(u'SlidePreview')
        self.SlideLayout.insertWidget(0, self.SlidePreview)
        self.grid.addLayout(self.SlideLayout, 0, 0, 1, 1)
        # Signals
        QtCore.QObject.connect(self.PreviewListWidget,
            QtCore.SIGNAL(u'clicked(QModelIndex)'), self.onSlideSelected)
        QtCore.QObject.connect(self.PreviewListWidget,
            QtCore.SIGNAL(u'activated(QModelIndex)'), self.onSlideSelected)
        if isLive:
            #QtCore.QObject.connect(self.blackPushButton,
            #    QtCore.SIGNAL(u'clicked(bool)'), self.onBlankScreen)
            QtCore.QObject.connect(Receiver.get_receiver(),
                QtCore.SIGNAL(u'update_spin_delay'), self.receiveSpinDelay)
            Receiver.send_message(u'request_spin_delay')
        if isLive:
            self.Toolbar.makeWidgetsInvisible(self.image_list)
        else:
            self.Toolbar.makeWidgetsInvisible(self.song_edit_list)
        self.Mediabar.setVisible(False)
        QtCore.QObject.connect(Receiver.get_receiver(),
            QtCore.SIGNAL(u'%s_first' % prefix), self.onSlideSelectedFirst)
        QtCore.QObject.connect(Receiver.get_receiver(),
            QtCore.SIGNAL(u'%s_next' % prefix), self.onSlideSelectedNext)
        QtCore.QObject.connect(Receiver.get_receiver(),
            QtCore.SIGNAL(u'%s_previous' % prefix), self.onSlideSelectedPrevious)
        QtCore.QObject.connect(Receiver.get_receiver(),
            QtCore.SIGNAL(u'%s_last' % prefix), self.onSlideSelectedLast)
        QtCore.QObject.connect(Receiver.get_receiver(),
            QtCore.SIGNAL(u'%s_change' % prefix), self.onSlideChange)
        QtCore.QObject.connect(self.Splitter,
            QtCore.SIGNAL(u'splitterMoved(int, int)'), self.trackSplitter)

    def widthChanged(self):
        """
        Handle changes of width from the splitter between the live and preview
        controller.  Event only issues when changes have finished
        """
        width = self.parent.ControlSplitter.sizes()[self.split]
        height = width * self.parent.RenderManager.screen_ratio
        self.PreviewListWidget.setColumnWidth(0, width)
        if self.serviceItem and not self.serviceItem.is_text():
            for framenumber, frame in enumerate(self.serviceItem.get_frames()):
                self.PreviewListWidget.setRowHeight(framenumber, height)

    def trackSplitter(self, tab, pos):
        """
        Splitter between the slide list and the preview panel
        """
        pass

    def onSongBarHandler(self):
        request = self.sender().text()
        if request == u'Bridge':
            pass
        elif request == u'Chorus':
            pass
        else:
            #Remember list is 1 out!
            slideno = int(request) - 1
            if slideno > self.PreviewListWidget.rowCount():
                self.PreviewListWidget.selectRow(self.PreviewListWidget.rowCount())
            else:
                self.PreviewListWidget.selectRow(slideno)
            self.onSlideSelected()

    def receiveSpinDelay(self, value):
        self.DelaySpinBox.setValue(int(value))

    def enableToolBar(self, item):
        """
        Allows the toolbars to be reconfigured based on Controller Type
        and ServiceItem Type
        """
        if self.isLive:
            self.enableLiveToolBar(item)
        else:
            self.enablePreviewToolBar(item)

    def enableLiveToolBar(self, item):
        """
        Allows the live toolbar to be customised
        """
        self.Toolbar.setVisible(True)
        self.Songbar.setVisible(False)
        self.Mediabar.setVisible(False)
        self.Toolbar.makeWidgetsInvisible(self.image_list)
        if item.is_text():
            self.Toolbar.makeWidgetsInvisible(self.image_list)
            if item.is_song() and \
                str_to_bool(self.songsconfig.get_config(u'display songbar', True)):
                for action in self.Songbar.actions:
                    self.Songbar.actions[action].setVisible(False)
                if item.verse_order:
                    verses = item.verse_order.split(u' ')
                    for verse in verses:
                        if not verse or int(verse) > 12:
                            break
                        try:
                            self.Songbar.actions[verse].setVisible(True)
                        except:
                            #More than 20 verses hard luck
                            pass
                    self.Songbar.setVisible(True)
        elif item.is_image():
            #Not sensible to allow loops with 1 frame
            if len(item.get_frames()) > 1:
                self.Toolbar.makeWidgetsVisible(self.image_list)
        elif item.is_media():
            self.Toolbar.setVisible(False)
            self.Mediabar.setVisible(True)
            self.volumeSlider.setAudioOutput(self.parent.mainDisplay.audio)

    def enablePreviewToolBar(self, item):
        """
        Allows the Preview toolbar to be customised
        """
        self.Toolbar.setVisible(True)
        self.Mediabar.setVisible(False)
        self.Toolbar.makeWidgetsInvisible(self.song_edit_list)
        if item.edit_enabled and item.fromPlugin:
            self.Toolbar.makeWidgetsVisible(self.song_edit_list)
        elif item.is_media():
            self.Toolbar.setVisible(False)
            self.Mediabar.setVisible(True)
            self.volumeSlider.setAudioOutput(self.audio)

    def addServiceItem(self, item):
        """
        Method to install the service item into the controller
        Called by plugins
        """
        log.debug(u'addServiceItem')
        before = time.time()
        item.render()
        log.log(15, u'Rendering took %4s' % (time.time() - before))
<<<<<<< HEAD
=======
        self.enableToolBar(item)
        if item.isCommand():
            if self.isLive:
                Receiver.send_message(u'%s_start' % item.name.lower(), \
                    [item.shortname, item.service_item_path,
                    item.service_frames[0][u'title'], self.isLive])
            else:
                if item.isMedia():
                    self.onMediaStart(item)
>>>>>>> 2054d38c
        slideno = 0
        if self.songEdit:
            slideno = self.selectedRow
        self.songEdit = False
        self.addServiceManagerItem(item, slideno)

    def replaceServiceManagerItem(self, item):
        """
        Replacement item following a remote edit
        """
        if item.__eq__(self.serviceItem):
            self.addServiceManagerItem(item, self.PreviewListWidget.currentRow())

    def addServiceManagerItem(self, item, slideno):
        """
        Method to install the service item into the controller and
        request the correct toolbar for the plugin.
        Called by ServiceManager
        """
        log.debug(u'addServiceManagerItem')
        #If old item was a command tell it to stop
        if self.serviceItem and self.serviceItem.is_command():
            self.onMediaStop()
        self.enableToolBar(item)
        if item.is_command():
            if self.isLive:
<<<<<<< HEAD
                Receiver().send_message(u'%s_start' % item.name.lower(), \
                    [item.title, item.service_item_path,
                    item.get_frame_title(), slideno, self.isLive])
=======
                Receiver.send_message(u'%s_start' % item.name.lower(), \
                    [item.shortname, item.service_item_path,
                    item.service_frames[0][u'title'], slideno, self.isLive])
>>>>>>> 2054d38c
            else:
                if item.is_media():
                    self.onMediaStart(item)
        self.displayServiceManagerItems(item, slideno)

    def displayServiceManagerItems(self, serviceitem, slideno):
        """
        Loads a ServiceItem into the system from ServiceManager
        Display the slide number passed
        """
        log.debug(u'displayServiceManagerItems Start')
        width = self.parent.ControlSplitter.sizes()[self.split]
        #Set pointing cursor when we have somthing to point at
        self.PreviewListWidget.setCursor(QtCore.Qt.PointingHandCursor)
        before = time.time()
        self.serviceItem = serviceitem
        self.PreviewListWidget.clear()
        self.PreviewListWidget.setRowCount(0)
        self.PreviewListWidget.setColumnWidth(0, width)
        for framenumber, frame in enumerate(self.serviceItem.get_frames()):
            self.PreviewListWidget.setRowCount(
                self.PreviewListWidget.rowCount() + 1)
            item = QtGui.QTableWidgetItem()
            slide_height = 0
            #It is a Image
            if not self.serviceItem.is_text():
                label = QtGui.QLabel()
                label.setMargin(4)
                pixmap = self.parent.RenderManager.resize_image(frame[u'image'])
                label.setScaledContents(True)
                label.setPixmap(QtGui.QPixmap.fromImage(pixmap))
                self.PreviewListWidget.setCellWidget(framenumber, 0, label)
                slide_height = width * self.parent.RenderManager.screen_ratio
            else:
                item.setText(frame[u'text'])
            self.PreviewListWidget.setItem(framenumber, 0, item)
            if slide_height != 0:
                self.PreviewListWidget.setRowHeight(framenumber, slide_height)
        if self.serviceItem.is_text():
            self.PreviewListWidget.resizeRowsToContents()
        self.PreviewListWidget.setColumnWidth(
            0, self.PreviewListWidget.viewport().size().width())
        if slideno > self.PreviewListWidget.rowCount():
            self.PreviewListWidget.selectRow(self.PreviewListWidget.rowCount())
        else:
            self.PreviewListWidget.selectRow(slideno)
        self.onSlideSelected()
        self.PreviewListWidget.setFocus()
        log.log(15, u'Display Rendering took %4s' % (time.time() - before))
<<<<<<< HEAD
        if self.isLive:
            self.serviceItem.request_audit()
=======
        if self.serviceitem.audit and self.isLive:
            Receiver.send_message(u'songusage_live', self.serviceitem.audit)
>>>>>>> 2054d38c
        log.debug(u'displayServiceManagerItems End')

    #Screen event methods
    def onSlideSelectedFirst(self):
        """
        Go to the first slide.
        """
<<<<<<< HEAD
        if self.serviceItem.is_command():
            Receiver().send_message(u'%s_first'% self.serviceItem.name.lower())
=======
        if self.commandItem and self.commandItem.isCommand():
            Receiver.send_message(u'%s_first'% self.commandItem.name.lower())
>>>>>>> 2054d38c
            self.updatePreview()
        else:
            self.PreviewListWidget.selectRow(0)
            self.onSlideSelected()

    def onBlankDisplay(self):
        self.blankButton.setChecked(self.parent.mainDisplay.displayBlank)

    def onBlankScreen(self, blanked):
        """
        Blank the screen.
        """
        if self.serviceItem and self.serviceItem.is_command():
            if blanked:
<<<<<<< HEAD
                Receiver().send_message(u'%s_blank'% self.serviceItem.name.lower())
            else:
                Receiver().send_message(u'%s_unblank'% self.serviceItem.name.lower())
=======
                Receiver.send_message(u'%s_blank'% self.commandItem.name.lower())
            else:
                Receiver.send_message(u'%s_unblank'% self.commandItem.name.lower())
>>>>>>> 2054d38c
        else:
            self.parent.mainDisplay.blankDisplay(blanked)

    def onSlideSelected(self):
        """
        Generate the preview when you click on a slide.
        if this is the Live Controller also display on the screen
        """
        row = self.PreviewListWidget.currentRow()
        self.selectedRow = 0
        if row > -1 and row < self.PreviewListWidget.rowCount():
<<<<<<< HEAD
            if self.serviceItem.is_command():
                Receiver().send_message(u'%s_slide'% self.serviceItem.name.lower(), [row])
=======
            if self.commandItem.isCommand():
                Receiver.send_message(u'%s_slide'% self.commandItem.name.lower(), [row])
>>>>>>> 2054d38c
                if self.isLive:
                    self.updatePreview()
            else:
                before = time.time()
                frame = self.serviceItem.get_rendered_frame(row)
                self.SlidePreview.setPixmap(QtGui.QPixmap.fromImage(frame))
                log.log(15, u'Slide Rendering took %4s' % (time.time() - before))
                if self.isLive:
                    self.parent.mainDisplay.frameView(frame)
            self.selectedRow = row

    def onSlideChange(self, row):
        """
        The slide has been changed. Update the slidecontroller accordingly
        """
        self.PreviewListWidget.selectRow(row)
        self.updatePreview()

    def updatePreview(self):
        rm = self.parent.RenderManager
        if not rm.screen_list[rm.current_display][u'primary']:
            # Grab now, but try again in a couple of seconds if slide change is slow
            QtCore.QTimer.singleShot(0.5, self.grabMainDisplay)
            QtCore.QTimer.singleShot(2.5, self.grabMainDisplay)
        else:
            label = self.PreviewListWidget.cellWidget(
                self.PreviewListWidget.currentRow(), 0)
            self.SlidePreview.setPixmap(label.pixmap())

    def grabMainDisplay(self):
        rm = self.parent.RenderManager
        winid = QtGui.QApplication.desktop().winId()
        rect = rm.screen_list[rm.current_display][u'size']
        winimg = QtGui.QPixmap.grabWindow(winid, rect.x(),
            rect.y(), rect.width(), rect.height())
        self.SlidePreview.setPixmap(winimg)

    def onSlideSelectedNext(self):
        """
        Go to the next slide.
        """
<<<<<<< HEAD
        if self.serviceItem.is_command():
            Receiver().send_message(u'%s_next'% self.serviceItem.name.lower())
=======
        if self.commandItem and self.commandItem.isCommand():
            Receiver.send_message(u'%s_next'% self.commandItem.name.lower())
>>>>>>> 2054d38c
            self.updatePreview()
        else:
            row = self.PreviewListWidget.currentRow() + 1
            if row == self.PreviewListWidget.rowCount():
                row = 0
            self.PreviewListWidget.selectRow(row)
            self.onSlideSelected()

    def onSlideSelectedPrevious(self):
        """
        Go to the previous slide.
        """
<<<<<<< HEAD
        if self.serviceItem.is_command():
            Receiver().send_message(
                u'%s_previous'% self.serviceItem.name.lower())
=======
        if self.commandItem and self.commandItem.isCommand():
            Receiver.send_message(
                u'%s_previous'% self.commandItem.name.lower())
>>>>>>> 2054d38c
            self.updatePreview()
        else:
            row = self.PreviewListWidget.currentRow() - 1
            if row == -1:
                row = self.PreviewListWidget.rowCount() - 1
            self.PreviewListWidget.selectRow(row)
            self.onSlideSelected()

    def onSlideSelectedLast(self):
        """
        Go to the last slide.
        """
<<<<<<< HEAD
        if self.serviceItem.is_command():
            Receiver().send_message(u'%s_last'% self.serviceItem.name.lower())
=======
        if self.commandItem and self.commandItem.isCommand():
            Receiver.send_message(u'%s_last'% self.commandItem.name.lower())
>>>>>>> 2054d38c
            self.updatePreview()
        else:
            self.PreviewListWidget.selectRow(self.PreviewListWidget.rowCount() - 1)
            self.onSlideSelected()

    def onStartLoop(self):
        """
        Start the timer loop running and store the timer id
        """
        if self.PreviewListWidget.rowCount() > 1:
            self.timer_id = self.startTimer(
                int(self.DelaySpinBox.value()) * 1000)

    def onStopLoop(self):
        """
        Stop the timer loop running
        """
        self.killTimer(self.timer_id)

    def timerEvent(self, event):
        """
        If the timer event is for this window select next slide
        """
        if event.timerId() == self.timer_id:
            self.onSlideSelectedNext()

    def onEditSong(self):
        self.songEdit = True
<<<<<<< HEAD
        Receiver().send_message(u'%s_edit' % self.serviceItem.name, u'P:%s' %
            self.serviceItem.editId )
=======
        Receiver.send_message(u'%s_edit' % self.commandItem.name, u'P:%s' %
            self.commandItem.editId )
>>>>>>> 2054d38c

    def onGoLive(self):
        """
        If preview copy slide item to live
        """
        row = self.PreviewListWidget.currentRow()
        if row > -1 and row < self.PreviewListWidget.rowCount():
            self.parent.LiveController.addServiceManagerItem(
                self.serviceItem, row)

    def onMediaStart(self, item):
        self.mediaObject.stop()
        self.mediaObject.clearQueue()
        file = os.path.join(item.service_item_path, item.get_frame_title())
        self.mediaObject.setCurrentSource(Phonon.MediaSource(file))
        self.onMediaPlay()

    def onMediaPause(self):
        if self.isLive:
<<<<<<< HEAD
            Receiver().send_message(u'%s_pause'% self.serviceItem.name.lower())
=======
            Receiver.send_message(u'%s_pause'% self.commandItem.name.lower())
>>>>>>> 2054d38c
        else:
            self.mediaObject.pause()

    def onMediaPlay(self):
        if self.isLive:
<<<<<<< HEAD
            Receiver().send_message(u'%s_play'% self.serviceItem.name.lower(), self.isLive)
=======
            Receiver.send_message(u'%s_play'% self.commandItem.name.lower(), self.isLive)
>>>>>>> 2054d38c
        else:
            self.SlidePreview.hide()
            self.video.show()
            self.mediaObject.play()

    def onMediaStop(self):
        if self.isLive:
<<<<<<< HEAD
            Receiver().send_message(u'%s_stop'% self.serviceItem.name.lower())
=======
            Receiver.send_message(u'%s_stop'% self.commandItem.name.lower())
>>>>>>> 2054d38c
        else:
            self.mediaObject.stop()
            self.video.hide()
            self.SlidePreview.clear()
            self.SlidePreview.show()<|MERGE_RESOLUTION|>--- conflicted
+++ resolved
@@ -393,18 +393,6 @@
         before = time.time()
         item.render()
         log.log(15, u'Rendering took %4s' % (time.time() - before))
-<<<<<<< HEAD
-=======
-        self.enableToolBar(item)
-        if item.isCommand():
-            if self.isLive:
-                Receiver.send_message(u'%s_start' % item.name.lower(), \
-                    [item.shortname, item.service_item_path,
-                    item.service_frames[0][u'title'], self.isLive])
-            else:
-                if item.isMedia():
-                    self.onMediaStart(item)
->>>>>>> 2054d38c
         slideno = 0
         if self.songEdit:
             slideno = self.selectedRow
@@ -431,15 +419,9 @@
         self.enableToolBar(item)
         if item.is_command():
             if self.isLive:
-<<<<<<< HEAD
-                Receiver().send_message(u'%s_start' % item.name.lower(), \
+                Receiver.send_message(u'%s_start' % item.name.lower(), \
                     [item.title, item.service_item_path,
                     item.get_frame_title(), slideno, self.isLive])
-=======
-                Receiver.send_message(u'%s_start' % item.name.lower(), \
-                    [item.shortname, item.service_item_path,
-                    item.service_frames[0][u'title'], slideno, self.isLive])
->>>>>>> 2054d38c
             else:
                 if item.is_media():
                     self.onMediaStart(item)
@@ -489,13 +471,8 @@
         self.onSlideSelected()
         self.PreviewListWidget.setFocus()
         log.log(15, u'Display Rendering took %4s' % (time.time() - before))
-<<<<<<< HEAD
         if self.isLive:
             self.serviceItem.request_audit()
-=======
-        if self.serviceitem.audit and self.isLive:
-            Receiver.send_message(u'songusage_live', self.serviceitem.audit)
->>>>>>> 2054d38c
         log.debug(u'displayServiceManagerItems End')
 
     #Screen event methods
@@ -503,13 +480,8 @@
         """
         Go to the first slide.
         """
-<<<<<<< HEAD
         if self.serviceItem.is_command():
-            Receiver().send_message(u'%s_first'% self.serviceItem.name.lower())
-=======
-        if self.commandItem and self.commandItem.isCommand():
-            Receiver.send_message(u'%s_first'% self.commandItem.name.lower())
->>>>>>> 2054d38c
+            Receiver.send_message(u'%s_first'% self.serviceItem.name.lower())
             self.updatePreview()
         else:
             self.PreviewListWidget.selectRow(0)
@@ -524,15 +496,9 @@
         """
         if self.serviceItem and self.serviceItem.is_command():
             if blanked:
-<<<<<<< HEAD
-                Receiver().send_message(u'%s_blank'% self.serviceItem.name.lower())
+                Receiver.send_message(u'%s_blank'% self.serviceItem.name.lower())
             else:
-                Receiver().send_message(u'%s_unblank'% self.serviceItem.name.lower())
-=======
-                Receiver.send_message(u'%s_blank'% self.commandItem.name.lower())
-            else:
-                Receiver.send_message(u'%s_unblank'% self.commandItem.name.lower())
->>>>>>> 2054d38c
+                Receiver.send_message(u'%s_unblank'% self.serviceItem.name.lower())
         else:
             self.parent.mainDisplay.blankDisplay(blanked)
 
@@ -544,13 +510,8 @@
         row = self.PreviewListWidget.currentRow()
         self.selectedRow = 0
         if row > -1 and row < self.PreviewListWidget.rowCount():
-<<<<<<< HEAD
             if self.serviceItem.is_command():
-                Receiver().send_message(u'%s_slide'% self.serviceItem.name.lower(), [row])
-=======
-            if self.commandItem.isCommand():
-                Receiver.send_message(u'%s_slide'% self.commandItem.name.lower(), [row])
->>>>>>> 2054d38c
+                Receiver.send_message(u'%s_slide'% self.serviceItem.name.lower(), [row])
                 if self.isLive:
                     self.updatePreview()
             else:
@@ -592,13 +553,8 @@
         """
         Go to the next slide.
         """
-<<<<<<< HEAD
         if self.serviceItem.is_command():
-            Receiver().send_message(u'%s_next'% self.serviceItem.name.lower())
-=======
-        if self.commandItem and self.commandItem.isCommand():
-            Receiver.send_message(u'%s_next'% self.commandItem.name.lower())
->>>>>>> 2054d38c
+            Receiver.send_message(u'%s_next'% self.serviceItem.name.lower())
             self.updatePreview()
         else:
             row = self.PreviewListWidget.currentRow() + 1
@@ -611,15 +567,9 @@
         """
         Go to the previous slide.
         """
-<<<<<<< HEAD
         if self.serviceItem.is_command():
-            Receiver().send_message(
+            Receiver.send_message(
                 u'%s_previous'% self.serviceItem.name.lower())
-=======
-        if self.commandItem and self.commandItem.isCommand():
-            Receiver.send_message(
-                u'%s_previous'% self.commandItem.name.lower())
->>>>>>> 2054d38c
             self.updatePreview()
         else:
             row = self.PreviewListWidget.currentRow() - 1
@@ -632,13 +582,8 @@
         """
         Go to the last slide.
         """
-<<<<<<< HEAD
         if self.serviceItem.is_command():
-            Receiver().send_message(u'%s_last'% self.serviceItem.name.lower())
-=======
-        if self.commandItem and self.commandItem.isCommand():
-            Receiver.send_message(u'%s_last'% self.commandItem.name.lower())
->>>>>>> 2054d38c
+            Receiver.send_message(u'%s_last'% self.serviceItem.name.lower())
             self.updatePreview()
         else:
             self.PreviewListWidget.selectRow(self.PreviewListWidget.rowCount() - 1)
@@ -667,13 +612,8 @@
 
     def onEditSong(self):
         self.songEdit = True
-<<<<<<< HEAD
-        Receiver().send_message(u'%s_edit' % self.serviceItem.name, u'P:%s' %
+        Receiver.send_message(u'%s_edit' % self.serviceItem.name, u'P:%s' %
             self.serviceItem.editId )
-=======
-        Receiver.send_message(u'%s_edit' % self.commandItem.name, u'P:%s' %
-            self.commandItem.editId )
->>>>>>> 2054d38c
 
     def onGoLive(self):
         """
@@ -693,21 +633,13 @@
 
     def onMediaPause(self):
         if self.isLive:
-<<<<<<< HEAD
-            Receiver().send_message(u'%s_pause'% self.serviceItem.name.lower())
-=======
-            Receiver.send_message(u'%s_pause'% self.commandItem.name.lower())
->>>>>>> 2054d38c
+            Receiver.send_message(u'%s_pause'% self.serviceItem.name.lower())
         else:
             self.mediaObject.pause()
 
     def onMediaPlay(self):
         if self.isLive:
-<<<<<<< HEAD
-            Receiver().send_message(u'%s_play'% self.serviceItem.name.lower(), self.isLive)
-=======
-            Receiver.send_message(u'%s_play'% self.commandItem.name.lower(), self.isLive)
->>>>>>> 2054d38c
+            Receiver.send_message(u'%s_play'% self.serviceItem.name.lower(), self.isLive)
         else:
             self.SlidePreview.hide()
             self.video.show()
@@ -715,11 +647,7 @@
 
     def onMediaStop(self):
         if self.isLive:
-<<<<<<< HEAD
-            Receiver().send_message(u'%s_stop'% self.serviceItem.name.lower())
-=======
-            Receiver.send_message(u'%s_stop'% self.commandItem.name.lower())
->>>>>>> 2054d38c
+            Receiver.send_message(u'%s_stop'% self.serviceItem.name.lower())
         else:
             self.mediaObject.stop()
             self.video.hide()
