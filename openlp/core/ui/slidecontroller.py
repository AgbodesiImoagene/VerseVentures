# -*- coding: utf-8 -*-
# vim: autoindent shiftwidth=4 expandtab textwidth=80 tabstop=4 softtabstop=4

###############################################################################
# OpenLP - Open Source Lyrics Projection                                      #
# --------------------------------------------------------------------------- #
# Copyright (c) 2008-2010 Raoul Snyman                                        #
# Portions copyright (c) 2008-2010 Tim Bentley, Jonathan Corwin, Michael      #
# Gorven, Scott Guerrieri, Meinert Jordan, Andreas Preikschat, Christian      #
# Richter, Philip Ridout, Maikel Stuivenberg, Martin Thompson, Jon Tibble,    #
# Carsten Tinggaard, Frode Woldsund                                           #
# --------------------------------------------------------------------------- #
# This program is free software; you can redistribute it and/or modify it     #
# under the terms of the GNU General Public License as published by the Free  #
# Software Foundation; version 2 of the License.                              #
#                                                                             #
# This program is distributed in the hope that it will be useful, but WITHOUT #
# ANY WARRANTY; without even the implied warranty of MERCHANTABILITY or       #
# FITNESS FOR A PARTICULAR PURPOSE. See the GNU General Public License for    #
# more details.                                                               #
#                                                                             #
# You should have received a copy of the GNU General Public License along     #
# with this program; if not, write to the Free Software Foundation, Inc., 59  #
# Temple Place, Suite 330, Boston, MA 02111-1307 USA                          #
###############################################################################

import logging
import os

from PyQt4 import QtCore, QtGui
from PyQt4.phonon import Phonon

from openlp.core.ui import HideMode, MainDisplay
from openlp.core.lib import OpenLPToolbar, Receiver, resize_image, \
    ItemCapabilities, translate

log = logging.getLogger(__name__)

class SlideList(QtGui.QTableWidget):
    """
    Customised version of QTableWidget which can respond to keyboard
    events.
    """
    def __init__(self, parent=None, name=None):
        QtGui.QTableWidget.__init__(self, parent.Controller)
        self.parent = parent
        self.hotkeyMap = {
           QtCore.Qt.Key_Return: 'servicemanager_next_item',
           QtCore.Qt.Key_Space: 'slidecontroller_live_next_noloop',
           QtCore.Qt.Key_Enter: 'slidecontroller_live_next_noloop',
           QtCore.Qt.Key_0: 'servicemanager_next_item',
           QtCore.Qt.Key_Backspace: 'slidecontroller_live_previous_noloop'}

    def keyPressEvent(self, event):
        if isinstance(event, QtGui.QKeyEvent):
            #here accept the event and do something
            if event.key() == QtCore.Qt.Key_Up:
                self.parent.onSlideSelectedPrevious()
                event.accept()
            elif event.key() == QtCore.Qt.Key_Down:
                self.parent.onSlideSelectedNext()
                event.accept()
            elif event.key() == QtCore.Qt.Key_PageUp:
                self.parent.onSlideSelectedFirst()
                event.accept()
            elif event.key() == QtCore.Qt.Key_PageDown:
                self.parent.onSlideSelectedLast()
                event.accept()
            elif event.key() in self.hotkeyMap and self.parent.isLive:
                Receiver.send_message(self.hotkeyMap[event.key()])
                event.accept()
            event.ignore()
        else:
            event.ignore()

class SlideController(QtGui.QWidget):
    """
    SlideController is the slide controller widget. This widget is what the
    user uses to control the displaying of verses/slides/etc on the screen.
    """
    def __init__(self, parent, settingsmanager, screens, isLive=False):
        """
        Set up the Slide Controller.
        """
        QtGui.QWidget.__init__(self, parent)
        self.settingsmanager = settingsmanager
        self.isLive = isLive
        self.parent = parent
        self.screens = screens
        self.ratio = float(self.screens.current[u'size'].width()) / \
            float(self.screens.current[u'size'].height())
        self.display = MainDisplay(self, screens, isLive)
        self.loopList = [
            u'Start Loop',
            u'Loop Separator',
            u'Image SpinBox'
        ]
        self.songEditList = [
            u'Edit Song',
        ]
        self.volume = 10
        self.timer_id = 0
        self.songEdit = False
        self.selectedRow = 0
        self.serviceItem = None
        self.alertTab = None
        self.Panel = QtGui.QWidget(parent.ControlSplitter)
        self.slideList = {}
        # Layout for holding panel
        self.PanelLayout = QtGui.QVBoxLayout(self.Panel)
        self.PanelLayout.setSpacing(0)
        self.PanelLayout.setMargin(0)
        # Type label for the top of the slide controller
        self.TypeLabel = QtGui.QLabel(self.Panel)
        if self.isLive:
            self.TypeLabel.setText(translate('OpenLP.SlideController', 'Live'))
            self.split = 1
            self.typePrefix = u'live'
        else:
            self.TypeLabel.setText(translate('OpenLP.SlideController',
                'Preview'))
            self.split = 0
            self.typePrefix = u'preview'
        self.TypeLabel.setStyleSheet(u'font-weight: bold; font-size: 12pt;')
        self.TypeLabel.setAlignment(QtCore.Qt.AlignCenter)
        self.PanelLayout.addWidget(self.TypeLabel)
        # Splitter
        self.Splitter = QtGui.QSplitter(self.Panel)
        self.Splitter.setOrientation(QtCore.Qt.Vertical)
        self.Splitter.setOpaqueResize(False)
        self.PanelLayout.addWidget(self.Splitter)
        # Actual controller section
        self.Controller = QtGui.QWidget(self.Splitter)
        self.Controller.setGeometry(QtCore.QRect(0, 0, 100, 536))
        self.Controller.setSizePolicy(
            QtGui.QSizePolicy(QtGui.QSizePolicy.Preferred,
            QtGui.QSizePolicy.Maximum))
        self.ControllerLayout = QtGui.QVBoxLayout(self.Controller)
        self.ControllerLayout.setSpacing(0)
        self.ControllerLayout.setMargin(0)
        # Controller list view
        self.PreviewListWidget = SlideList(self)
        self.PreviewListWidget.setColumnCount(1)
        self.PreviewListWidget.horizontalHeader().setVisible(False)
        self.PreviewListWidget.setColumnWidth(
            0, self.Controller.width())
        self.PreviewListWidget.isLive = self.isLive
        self.PreviewListWidget.setObjectName(u'PreviewListWidget')
        self.PreviewListWidget.setSelectionBehavior(1)
        self.PreviewListWidget.setEditTriggers(
            QtGui.QAbstractItemView.NoEditTriggers)
        self.PreviewListWidget.setHorizontalScrollBarPolicy(
            QtCore.Qt.ScrollBarAlwaysOff)
        self.PreviewListWidget.setAlternatingRowColors(True)
        self.ControllerLayout.addWidget(self.PreviewListWidget)
        # Build the full toolbar
        self.Toolbar = OpenLPToolbar(self)
        sizeToolbarPolicy = QtGui.QSizePolicy(QtGui.QSizePolicy.Fixed,
            QtGui.QSizePolicy.Fixed)
        sizeToolbarPolicy.setHorizontalStretch(0)
        sizeToolbarPolicy.setVerticalStretch(0)
        sizeToolbarPolicy.setHeightForWidth(
            self.Toolbar.sizePolicy().hasHeightForWidth())
        self.Toolbar.setSizePolicy(sizeToolbarPolicy)
        self.Toolbar.addToolbarButton(
            u'Previous Slide', u':/slides/slide_previous.png',
            translate('OpenLP.SlideController', 'Move to previous'),
            self.onSlideSelectedPrevious)
        self.Toolbar.addToolbarButton(
            u'Next Slide', u':/slides/slide_next.png',
            translate('OpenLP.SlideController', 'Move to next'),
            self.onSlideSelectedNext)
        if self.isLive:
            self.Toolbar.addToolbarSeparator(u'Close Separator')
            self.HideMenu = QtGui.QToolButton(self.Toolbar)
            self.HideMenu.setText(translate('OpenLP.SlideController', 'Hide'))
            self.HideMenu.setPopupMode(QtGui.QToolButton.MenuButtonPopup)
            self.Toolbar.addToolbarWidget(u'Hide Menu', self.HideMenu)
            self.HideMenu.setMenu(QtGui.QMenu(
                translate('OpenLP.SlideController', 'Hide'), self.Toolbar))
            self.BlankScreen = QtGui.QAction(QtGui.QIcon(
                u':/slides/slide_blank.png'), u'Blank Screen', self.HideMenu)
            self.BlankScreen.setCheckable(True)
            QtCore.QObject.connect(self.BlankScreen,
                QtCore.SIGNAL("triggered(bool)"), self.onBlankDisplay)
            self.ThemeScreen = QtGui.QAction(QtGui.QIcon(
                u':/slides/slide_theme.png'), u'Blank to Theme', self.HideMenu)
            self.ThemeScreen.setCheckable(True)
            QtCore.QObject.connect(self.ThemeScreen,
                QtCore.SIGNAL("triggered(bool)"), self.onThemeDisplay)
            if self.screens.display_count > 1:
                self.DesktopScreen = QtGui.QAction(QtGui.QIcon(
                    u':/slides/slide_desktop.png'), u'Show Desktop',
                    self.HideMenu)
                self.DesktopScreen.setCheckable(True)
                QtCore.QObject.connect(self.DesktopScreen,
                    QtCore.SIGNAL("triggered(bool)"), self.onHideDisplay)
            self.HideMenu.setDefaultAction(self.BlankScreen)
            self.HideMenu.menu().addAction(self.BlankScreen)
            self.HideMenu.menu().addAction(self.ThemeScreen)
            if self.screens.display_count > 1:
                self.HideMenu.menu().addAction(self.DesktopScreen)
        if not self.isLive:
            self.Toolbar.addToolbarSeparator(u'Close Separator')
            self.Toolbar.addToolbarButton(
                u'Go Live', u':/general/general_live.png',
                translate('OpenLP.SlideController', 'Move to live'),
                self.onGoLive)
            self.Toolbar.addToolbarSeparator(u'Close Separator')
            self.Toolbar.addToolbarButton(
                u'Edit Song', u':/general/general_edit.png',
                translate('OpenLP.SlideController', 'Edit and re-preview song'),
                self.onEditSong)
        if isLive:
            self.Toolbar.addToolbarSeparator(u'Loop Separator')
            self.Toolbar.addToolbarButton(
                u'Start Loop', u':/media/media_time.png',
                translate('OpenLP.SlideController', 'Start continuous loop'),
                self.onStartLoop)
            self.Toolbar.addToolbarButton(
                u'Stop Loop', u':/media/media_stop.png',
                translate('OpenLP.SlideController', 'Stop continuous loop'),
                self.onStopLoop)
            self.DelaySpinBox = QtGui.QSpinBox()
            self.DelaySpinBox.setMinimum(1)
            self.DelaySpinBox.setMaximum(180)
            self.Toolbar.addToolbarWidget(
                u'Image SpinBox', self.DelaySpinBox)
            self.DelaySpinBox.setSuffix(translate('OpenLP.SlideController',
                's'))
            self.DelaySpinBox.setToolTip(translate('OpenLP.SlideController',
                'Delay between slides in seconds'))
        self.ControllerLayout.addWidget(self.Toolbar)
        # Build a Media ToolBar
        self.Mediabar = OpenLPToolbar(self)
        self.Mediabar.addToolbarButton(
            u'Media Start', u':/slides/media_playback_start.png',
            translate('OpenLP.SlideController', 'Start playing media'),
            self.onMediaPlay)
        self.Mediabar.addToolbarButton(
            u'Media Pause', u':/slides/media_playback_pause.png',
            translate('OpenLP.SlideController', 'Start playing media'),
            self.onMediaPause)
        self.Mediabar.addToolbarButton(
            u'Media Stop', u':/slides/media_playback_stop.png',
            translate('OpenLP.SlideController', 'Start playing media'),
            self.onMediaStop)
        if not self.isLive:
            self.seekSlider = Phonon.SeekSlider()
            self.seekSlider.setGeometry(QtCore.QRect(90, 260, 221, 24))
            self.seekSlider.setObjectName(u'seekSlider')
            self.Mediabar.addToolbarWidget(
                u'Seek Slider', self.seekSlider)
            self.volumeSlider = Phonon.VolumeSlider()
            self.volumeSlider.setGeometry(QtCore.QRect(90, 260, 221, 24))
            self.volumeSlider.setObjectName(u'volumeSlider')
            self.Mediabar.addToolbarWidget(u'Audio Volume', self.volumeSlider)
        else:
            self.volumeSlider = QtGui.QSlider(QtCore.Qt.Horizontal)
            self.volumeSlider.setTickInterval(1)
            self.volumeSlider.setTickPosition(QtGui.QSlider.TicksAbove)
            self.volumeSlider.setMinimum(0)
            self.volumeSlider.setMaximum(10)
            self.volumeSlider.setGeometry(QtCore.QRect(90, 260, 221, 24))
            self.volumeSlider.setObjectName(u'volumeSlider')
            self.Mediabar.addToolbarWidget(u'Audio Volume', self.volumeSlider)
        self.ControllerLayout.addWidget(self.Mediabar)
        # Build the Song Toolbar
        if isLive:
            self.SongMenu = QtGui.QToolButton(self.Toolbar)
            self.SongMenu.setText(translate('OpenLP.SlideController',
<<<<<<< HEAD
                'Go To'))
            self.SongMenu.setPopupMode(QtGui.QToolButton.InstantPopup)
            self.Toolbar.addToolbarWidget(u'Song Menu', self.SongMenu)
            self.SongMenu.setMenu(QtGui.QMenu(
                translate('OpenLP.SlideController', 'Go To'),
=======
                'Go to'))
            self.SongMenu.setPopupMode(QtGui.QToolButton.InstantPopup)
            self.Toolbar.addToolbarWidget(u'Song Menu', self.SongMenu)
            self.SongMenu.setMenu(QtGui.QMenu(
                translate('OpenLP.SlideController', 'Go to'),
>>>>>>> 826e3668
                self.Toolbar))
            self.Toolbar.makeWidgetsInvisible([u'Song Menu'])
        # Screen preview area
        self.PreviewFrame = QtGui.QFrame(self.Splitter)
        self.PreviewFrame.setGeometry(QtCore.QRect(0, 0, 300, 225))
        self.PreviewFrame.setSizePolicy(QtGui.QSizePolicy(
            QtGui.QSizePolicy.Preferred, QtGui.QSizePolicy.Minimum,
            QtGui.QSizePolicy.Label))
        self.PreviewFrame.setFrameShape(QtGui.QFrame.StyledPanel)
        self.PreviewFrame.setFrameShadow(QtGui.QFrame.Sunken)
        self.PreviewFrame.setObjectName(u'PreviewFrame')
        self.grid = QtGui.QGridLayout(self.PreviewFrame)
        self.grid.setMargin(8)
        self.grid.setObjectName(u'grid')
        self.SlideLayout = QtGui.QVBoxLayout()
        self.SlideLayout.setSpacing(0)
        self.SlideLayout.setMargin(0)
        self.SlideLayout.setObjectName(u'SlideLayout')
        self.mediaObject = Phonon.MediaObject(self)
        self.video = Phonon.VideoWidget()
        self.video.setVisible(False)
        self.audio = Phonon.AudioOutput(Phonon.VideoCategory, self.mediaObject)
        Phonon.createPath(self.mediaObject, self.video)
        Phonon.createPath(self.mediaObject, self.audio)
        if not self.isLive:
            self.video.setGeometry(QtCore.QRect(0, 0, 300, 225))
            self.video.setVisible(False)
        self.SlideLayout.insertWidget(0, self.video)
        # Actual preview screen
        self.SlidePreview = QtGui.QLabel(self)
        sizePolicy = QtGui.QSizePolicy(QtGui.QSizePolicy.Fixed,
            QtGui.QSizePolicy.Fixed)
        sizePolicy.setHorizontalStretch(0)
        sizePolicy.setVerticalStretch(0)
        sizePolicy.setHeightForWidth(
            self.SlidePreview.sizePolicy().hasHeightForWidth())
        self.SlidePreview.setSizePolicy(sizePolicy)
        self.SlidePreview.setFixedSize(
            QtCore.QSize(self.settingsmanager.slidecontroller_image,
            self.settingsmanager.slidecontroller_image / self.ratio))
        self.SlidePreview.setFrameShape(QtGui.QFrame.Box)
        self.SlidePreview.setFrameShadow(QtGui.QFrame.Plain)
        self.SlidePreview.setLineWidth(1)
        self.SlidePreview.setScaledContents(True)
        self.SlidePreview.setObjectName(u'SlidePreview')
        self.SlideLayout.insertWidget(0, self.SlidePreview)
        self.grid.addLayout(self.SlideLayout, 0, 0, 1, 1)
        # Signals
        QtCore.QObject.connect(self.PreviewListWidget,
            QtCore.SIGNAL(u'clicked(QModelIndex)'), self.onSlideSelected)
        if not self.isLive:
            if QtCore.QSettings().value(u'advanced/double click live',
                QtCore.QVariant(False)).toBool():
                QtCore.QObject.connect(self.PreviewListWidget,
                    QtCore.SIGNAL(u'doubleClicked(QModelIndex)'), self.onGoLive)
        if isLive:
            QtCore.QObject.connect(Receiver.get_receiver(),
                QtCore.SIGNAL(u'slidecontroller_live_spin_delay'),
                    self.receiveSpinDelay)
        if isLive:
            self.Toolbar.makeWidgetsInvisible(self.loopList)
            self.Toolbar.actions[u'Stop Loop'].setVisible(False)
        else:
            self.Toolbar.makeWidgetsInvisible(self.songEditList)
        self.Mediabar.setVisible(False)
        QtCore.QObject.connect(Receiver.get_receiver(),
            QtCore.SIGNAL(u'slidecontroller_%s_stop_loop' % self.typePrefix),
            self.onStopLoop)
        QtCore.QObject.connect(Receiver.get_receiver(),
            QtCore.SIGNAL(u'slidecontroller_%s_first' % self.typePrefix),
            self.onSlideSelectedFirst)
        QtCore.QObject.connect(Receiver.get_receiver(),
            QtCore.SIGNAL(u'slidecontroller_%s_next' % self.typePrefix),
            self.onSlideSelectedNext)
        QtCore.QObject.connect(Receiver.get_receiver(),
            QtCore.SIGNAL(u'slidecontroller_%s_previous' % self.typePrefix),
            self.onSlideSelectedPrevious)
        QtCore.QObject.connect(Receiver.get_receiver(),
            QtCore.SIGNAL(u'slidecontroller_%s_next_noloop' % self.typePrefix),
            self.onSlideSelectedNextNoloop)
        QtCore.QObject.connect(Receiver.get_receiver(),
            QtCore.SIGNAL(u'slidecontroller_%s_previous_noloop' %
            self.typePrefix),
            self.onSlideSelectedPreviousNoloop)
        QtCore.QObject.connect(Receiver.get_receiver(),
            QtCore.SIGNAL(u'slidecontroller_%s_last' % self.typePrefix),
            self.onSlideSelectedLast)
        QtCore.QObject.connect(Receiver.get_receiver(),
            QtCore.SIGNAL(u'slidecontroller_%s_change' % self.typePrefix),
            self.onSlideChange)
        QtCore.QObject.connect(Receiver.get_receiver(),
            QtCore.SIGNAL(u'slidecontroller_%s_set' % self.typePrefix),
            self.onSlideSelectedIndex)
        QtCore.QObject.connect(Receiver.get_receiver(),
            QtCore.SIGNAL(u'slidecontroller_%s_blank' % self.typePrefix),
            self.onSlideBlank)
        QtCore.QObject.connect(Receiver.get_receiver(),
            QtCore.SIGNAL(u'slidecontroller_%s_unblank' % self.typePrefix),
            self.onSlideUnblank)
        QtCore.QObject.connect(Receiver.get_receiver(),
            QtCore.SIGNAL(u'slidecontroller_%s_text_request' % self.typePrefix),
            self.onTextRequest)
        QtCore.QObject.connect(self.Splitter,
            QtCore.SIGNAL(u'splitterMoved(int, int)'), self.trackSplitter)
        QtCore.QObject.connect(Receiver.get_receiver(),
            QtCore.SIGNAL(u'config_updated'), self.refreshServiceItem)
        QtCore.QObject.connect(Receiver.get_receiver(),
            QtCore.SIGNAL(u'config_screen_changed'), self.screenSizeChanged)
        if self.isLive:
            QtCore.QObject.connect(self.volumeSlider,
                QtCore.SIGNAL(u'sliderReleased()'), self.mediaVolume)

    def screenSizeChanged(self):
        """
        Settings dialog has changed the screen size of adjust output and
        screen previews
        """
        log.debug(u'screenSizeChanged live = %s' % self.isLive)
        # rebuild display as screen size changed
        self.display = MainDisplay(self, self.screens, self.isLive)
        self.display.alertTab = self.alertTab
        self.ratio = float(self.screens.current[u'size'].width()) / \
            float(self.screens.current[u'size'].height())
        self.display.setup()
        self.SlidePreview.setFixedSize(
            QtCore.QSize(self.settingsmanager.slidecontroller_image,
            self.settingsmanager.slidecontroller_image / self.ratio))

    def widthChanged(self):
        """
        Handle changes of width from the splitter between the live and preview
        controller.  Event only issues when changes have finished
        """
        log.debug(u'widthChanged live = %s' % self.isLive)
        width = self.parent.ControlSplitter.sizes()[self.split]
        height = width * self.parent.RenderManager.screen_ratio
        self.PreviewListWidget.setColumnWidth(0, width)
        # Sort out image heights (Songs, bibles excluded)
        if self.serviceItem and not self.serviceItem.is_text():
            for framenumber in range(len(self.serviceItem.get_frames())):
                self.PreviewListWidget.setRowHeight(framenumber, height)

    def trackSplitter(self, tab, pos):
        """
        Splitter between the slide list and the preview panel
        """
        pass

    def onSongBarHandler(self):
        request = unicode(self.sender().text())
        slideno = self.slideList[request]
        if slideno > self.PreviewListWidget.rowCount():
            self.PreviewListWidget.selectRow(self.PreviewListWidget.rowCount())
        else:
            self.PreviewListWidget.selectRow(slideno)
        self.onSlideSelected()

    def receiveSpinDelay(self, value):
        self.DelaySpinBox.setValue(int(value))

    def enableToolBar(self, item):
        """
        Allows the toolbars to be reconfigured based on Controller Type
        and ServiceItem Type
        """
        if self.isLive:
            self.enableLiveToolBar(item)
        else:
            self.enablePreviewToolBar(item)

    def enableLiveToolBar(self, item):
        """
        Allows the live toolbar to be customised
        """
        self.Toolbar.setVisible(True)
        self.Mediabar.setVisible(False)
        self.Toolbar.makeWidgetsInvisible([u'Song Menu'])
        self.Toolbar.makeWidgetsInvisible(self.loopList)
        self.Toolbar.actions[u'Stop Loop'].setVisible(False)
        if item.is_text():
            if QtCore.QSettings().value(
                self.parent.songsSettingsSection + u'/show songbar',
                QtCore.QVariant(True)).toBool() and len(self.slideList) > 0:
                self.Toolbar.makeWidgetsVisible([u'Song Menu'])
        if item.is_capable(ItemCapabilities.AllowsLoop) and \
            len(item.get_frames()) > 1:
            self.Toolbar.makeWidgetsVisible(self.loopList)
        if item.is_media():
            self.Toolbar.setVisible(False)
            self.Mediabar.setVisible(True)

    def enablePreviewToolBar(self, item):
        """
        Allows the Preview toolbar to be customised
        """
        self.Toolbar.setVisible(True)
        self.Mediabar.setVisible(False)
        self.Toolbar.makeWidgetsInvisible(self.songEditList)
        if item.is_capable(ItemCapabilities.AllowsEdit) and item.from_plugin:
            self.Toolbar.makeWidgetsVisible(self.songEditList)
        elif item.is_media():
            self.Toolbar.setVisible(False)
            self.Mediabar.setVisible(True)
            self.volumeSlider.setAudioOutput(self.audio)

    def refreshServiceItem(self):
        """
        Method to update the service item if the screen has changed
        """
        log.debug(u'refreshServiceItem live = %s' % self.isLive)
        if self.serviceItem:
            if self.serviceItem.is_text() or self.serviceItem.is_image():
                item = self.serviceItem
                item.render()
                self._processItem(item, self.selectedRow)

    def addServiceItem(self, item):
        """
        Method to install the service item into the controller
        Called by plugins
        """
        log.debug(u'addServiceItem live = %s' % self.isLive)
        item.render()
        slideno = 0
        if self.songEdit:
            slideno = self.selectedRow
        self.songEdit = False
        self._processItem(item, slideno)

    def replaceServiceManagerItem(self, item):
        """
        Replacement item following a remote edit
        """
        if item.__eq__(self.serviceItem):
            self._processItem(item, self.PreviewListWidget.currentRow())

    def addServiceManagerItem(self, item, slideno):
        """
        Method to install the service item into the controller and
        request the correct toolbar for the plugin.
        Called by ServiceManager
        """
        log.debug(u'addServiceManagerItem live = %s' % self.isLive)
        # If service item is the same as the current on only change slide
        if item.__eq__(self.serviceItem):
            self.PreviewListWidget.selectRow(slideno)
            self.onSlideSelected()
            return
        self._processItem(item, slideno)

    def _processItem(self, serviceItem, slideno):
        """
        Loads a ServiceItem into the system from ServiceManager
        Display the slide number passed
        """
        log.debug(u'processManagerItem live = %s' % self.isLive)
        self.onStopLoop()
        # If old item was a command tell it to stop
        if self.serviceItem:
            if self.serviceItem.is_command():
                Receiver.send_message(u'%s_stop' %
                    self.serviceItem.name.lower(), [serviceItem, self.isLive])
            if self.serviceItem.is_media():
                self.onMediaStop()
        if self.isLive:
            blanked = self.BlankScreen.isChecked()
        else:
            blanked = False
        Receiver.send_message(u'%s_start' % serviceItem.name.lower(),
            [serviceItem, self.isLive, blanked, slideno])
        self.slideList = {}
        width = self.parent.ControlSplitter.sizes()[self.split]
        # Set pointing cursor when we have somthing to point at
        self.PreviewListWidget.setCursor(QtCore.Qt.PointingHandCursor)
        self.serviceItem = serviceItem
        self.PreviewListWidget.clear()
        self.PreviewListWidget.setRowCount(0)
        self.PreviewListWidget.setColumnWidth(0, width)
        if self.isLive:
            self.SongMenu.menu().clear()
        row = 0
        text = []
        for framenumber, frame in enumerate(self.serviceItem.get_frames()):
            self.PreviewListWidget.setRowCount(
                self.PreviewListWidget.rowCount() + 1)
            item = QtGui.QTableWidgetItem()
            slideHeight = 0
            if self.serviceItem.is_text():
                if frame[u'verseTag']:
                    bits = frame[u'verseTag'].split(u':')
                    tag = u'%s\n%s' % (bits[0][0], bits[1][0:] )
                    tag1 = u'%s%s' % (bits[0][0], bits[1][0:] )
                    row = tag
                    if self.isLive:
                        if tag1 not in self.slideList:
                            self.slideList[tag1] = framenumber
                            self.SongMenu.menu().addAction(tag1,
                                self.onSongBarHandler)
                else:
                    row += 1
                item.setText(frame[u'text'])
            else:
                label = QtGui.QLabel()
                label.setMargin(4)
                pixmap = resize_image(frame[u'image'],
                                      self.parent.RenderManager.width,
                                      self.parent.RenderManager.height)
                label.setScaledContents(True)
                label.setPixmap(QtGui.QPixmap.fromImage(pixmap))
                self.PreviewListWidget.setCellWidget(framenumber, 0, label)
                slideHeight = width * self.parent.RenderManager.screen_ratio
                row += 1
            text.append(unicode(row))
            self.PreviewListWidget.setItem(framenumber, 0, item)
            if slideHeight != 0:
                self.PreviewListWidget.setRowHeight(framenumber, slideHeight)
        self.PreviewListWidget.setVerticalHeaderLabels(text)
        if self.serviceItem.is_text():
            self.PreviewListWidget.resizeRowsToContents()
        self.PreviewListWidget.setColumnWidth(0,
            self.PreviewListWidget.viewport().size().width())
        if slideno > self.PreviewListWidget.rowCount():
            self.PreviewListWidget.selectRow(self.PreviewListWidget.rowCount())
        else:
            self.PreviewListWidget.selectRow(slideno)
        self.enableToolBar(serviceItem)
        # Pass to display for viewing
        self.display.buildHtml(self.serviceItem)
        if serviceItem.is_media():
            self.onMediaStart(serviceItem)
        self.onSlideSelected()
        self.PreviewListWidget.setFocus()
        Receiver.send_message(u'slidecontroller_%s_started' % self.typePrefix,
            [serviceItem])

    def onTextRequest(self):
        """
        Return the text for the current item in controller
        """
        data = []
        if self.serviceItem:
            for framenumber, frame in enumerate(self.serviceItem.get_frames()):
                dataItem = {}
                if self.serviceItem.is_text():
                    dataItem[u'tag'] = unicode(frame[u'verseTag'])
                    dataItem[u'text'] = unicode(frame[u'html'])
                else:
                    dataItem[u'tag'] = unicode(framenumber)
                    dataItem[u'text'] = u''
                dataItem[u'selected'] = \
                    (self.PreviewListWidget.currentRow() == framenumber)
                data.append(dataItem)
        Receiver.send_message(u'slidecontroller_%s_text_response'
            % self.typePrefix, data)

    # Screen event methods
    def onSlideSelectedFirst(self):
        """
        Go to the first slide.
        """
        if not self.serviceItem:
            return
        Receiver.send_message(u'%s_first' % self.serviceItem.name.lower(),
            [self.serviceItem, self.isLive])
        if self.serviceItem.is_command():
            self.updatePreview()
        else:
            self.PreviewListWidget.selectRow(0)
            self.onSlideSelected()

    def onSlideSelectedIndex(self, message):
        """
        Go to the requested slide
        """
        index = int(message[0])
        if not self.serviceItem:
            return
        Receiver.send_message(u'%s_slide' % self.serviceItem.name.lower(),
            [self.serviceItem, self.isLive, index])
        if self.serviceItem.is_command():
            self.updatePreview()
        else:
            self.PreviewListWidget.selectRow(index)
            self.onSlideSelected()

    def mainDisplaySetBackground(self):
        """
        Allow the main display to blank the main display at startup time
        """
        log.debug(u'mainDisplaySetBackground live = %s' % self.isLive)
        if not self.display.primary:
            self.onHideDisplay(True)

    def onSlideBlank(self):
        """
        Handle the slidecontroller blank event
        """
        self.onBlankDisplay(True)

    def onSlideUnblank(self):
        """
        Handle the slidecontroller unblank event
        """
        self.onBlankDisplay(False)

    def onBlankDisplay(self, checked):
        """
        Handle the blank screen button actions
        """
        log.debug(u'onBlankDisplay %s' % checked)
        self.HideMenu.setDefaultAction(self.BlankScreen)
        self.BlankScreen.setChecked(checked)
        self.ThemeScreen.setChecked(False)
        if self.screens.display_count > 1:
            self.DesktopScreen.setChecked(False)
        QtCore.QSettings().setValue(
            self.parent.generalSettingsSection + u'/screen blank',
            QtCore.QVariant(checked))
        if checked:
            Receiver.send_message(u'maindisplay_hide', HideMode.Blank)
        else:
            Receiver.send_message(u'maindisplay_show')
        self.blankPlugin(checked)

    def onThemeDisplay(self, checked):
        """
        Handle the Theme screen button
        """
        log.debug(u'onThemeDisplay %s' % checked)
        self.HideMenu.setDefaultAction(self.ThemeScreen)
        self.BlankScreen.setChecked(False)
        self.ThemeScreen.setChecked(checked)
        if self.screens.display_count > 1:
            self.DesktopScreen.setChecked(False)
        if checked:
            Receiver.send_message(u'maindisplay_hide', HideMode.Theme)
        else:
            Receiver.send_message(u'maindisplay_show')
        self.blankPlugin(checked)

    def onHideDisplay(self, checked):
        """
        Handle the Hide screen button
        """
        log.debug(u'onHideDisplay %s' % checked)
        self.HideMenu.setDefaultAction(self.DesktopScreen)
        self.BlankScreen.setChecked(False)
        self.ThemeScreen.setChecked(False)
        if self.screens.display_count > 1:
            self.DesktopScreen.setChecked(checked)
        if checked:
            Receiver.send_message(u'maindisplay_hide', HideMode.Screen)
        else:
            Receiver.send_message(u'maindisplay_show')
        self.hidePlugin(checked)

    def blankPlugin(self, blank):
        """
        Blank the display screen within a plugin if required.
        """
        log.debug(u'blankPlugin %s ', blank)
        if self.serviceItem is not None:
            if blank:
                Receiver.send_message(u'%s_blank'
                    % self.serviceItem.name.lower(),
                    [self.serviceItem, self.isLive])
            else:
                Receiver.send_message(u'%s_unblank'
                    % self.serviceItem.name.lower(),
                    [self.serviceItem, self.isLive])

    def hidePlugin(self, hide):
        """
        Tell the plugin to hide the display screen.
        """
        log.debug(u'hidePlugin %s ', hide)
        if self.serviceItem is not None:
            if hide:
                Receiver.send_message(u'%s_hide'
                    % self.serviceItem.name.lower(),
                    [self.serviceItem, self.isLive])
            else:
                Receiver.send_message(u'%s_unblank'
                    % self.serviceItem.name.lower(),
                    [self.serviceItem, self.isLive])

    def onSlideSelected(self):
        """
        Generate the preview when you click on a slide.
        if this is the Live Controller also display on the screen
        """
        row = self.PreviewListWidget.currentRow()
        self.selectedRow = 0
        if row > -1 and row < self.PreviewListWidget.rowCount():
            Receiver.send_message(u'%s_slide' % self.serviceItem.name.lower(),
                [self.serviceItem, self.isLive, row])
            if self.serviceItem.is_command() and self.isLive:
                self.updatePreview()
            else:
                frame, raw_html = self.serviceItem.get_rendered_frame(row)
                if self.serviceItem.is_text():
                    frame = self.display.text(raw_html)
                else:
                    self.display.image(frame)
                if isinstance(frame, QtGui.QImage):
                    self.SlidePreview.setPixmap(QtGui.QPixmap.fromImage(frame))
                else:
                    self.SlidePreview.setPixmap(QtGui.QPixmap(frame))
            self.selectedRow = row
        Receiver.send_message(u'slidecontroller_%s_changed' % self.typePrefix,
            row)

    def onSlideChange(self, row):
        """
        The slide has been changed. Update the slidecontroller accordingly
        """
        self.PreviewListWidget.selectRow(row)
        self.updatePreview()
        Receiver.send_message(u'slidecontroller_%s_changed' % self.typePrefix,
            row)

    def updatePreview(self):
        if not self.screens.current[u'primary']:
            # Grab now, but try again in a couple of seconds if slide change
            # is slow
            QtCore.QTimer.singleShot(0.5, self.grabMainDisplay)
            QtCore.QTimer.singleShot(2.5, self.grabMainDisplay)
        else:
            label = self.PreviewListWidget.cellWidget(
                self.PreviewListWidget.currentRow(), 1)
            if label:
                self.SlidePreview.setPixmap(label.pixmap())

    def grabMainDisplay(self):
        winid = QtGui.QApplication.desktop().winId()
        rect = self.screens.current[u'size']
        winimg = QtGui.QPixmap.grabWindow(winid, rect.x(),
            rect.y(), rect.width(), rect.height())
        self.SlidePreview.setPixmap(winimg)

    def onSlideSelectedNextNoloop(self):
        self.onSlideSelectedNext(False)

    def onSlideSelectedNext(self, loop=True):
        """
        Go to the next slide.
        """
        if not self.serviceItem:
            return
        Receiver.send_message(u'%s_next' % self.serviceItem.name.lower(),
            [self.serviceItem, self.isLive])
        if self.serviceItem.is_command() and self.isLive:
            self.updatePreview()
        else:
            row = self.PreviewListWidget.currentRow() + 1
            if row == self.PreviewListWidget.rowCount():
                if loop:
                    row = 0
                else:
                    Receiver.send_message('servicemanager_next_item')
                    return
            self.PreviewListWidget.selectRow(row)
            self.onSlideSelected()

    def onSlideSelectedPreviousNoloop(self):
        self.onSlideSelectedPrevious(False)

    def onSlideSelectedPrevious(self, loop=True):
        """
        Go to the previous slide.
        """
        if not self.serviceItem:
            return
        Receiver.send_message(u'%s_previous' % self.serviceItem.name.lower(),
            [self.serviceItem, self.isLive])
        if self.serviceItem.is_command() and self.isLive:
            self.updatePreview()
        else:
            row = self.PreviewListWidget.currentRow() - 1
            if row == -1:
                if loop:
                    row = self.PreviewListWidget.rowCount() - 1
                else:
                    row = 0
            self.PreviewListWidget.selectRow(row)
            self.onSlideSelected()

    def onSlideSelectedLast(self):
        """
        Go to the last slide.
        """
        if not self.serviceItem:
            return
        Receiver.send_message(u'%s_last' % self.serviceItem.name.lower(),
            [self.serviceItem, self.isLive])
        if self.serviceItem.is_command():
            self.updatePreview()
        else:
            self.PreviewListWidget.selectRow(
                        self.PreviewListWidget.rowCount() - 1)
            self.onSlideSelected()

    def onStartLoop(self):
        """
        Start the timer loop running and store the timer id
        """
        if self.PreviewListWidget.rowCount() > 1:
            self.timer_id = self.startTimer(
                int(self.DelaySpinBox.value()) * 1000)
            self.Toolbar.actions[u'Stop Loop'].setVisible(True)
            self.Toolbar.actions[u'Start Loop'].setVisible(False)

    def onStopLoop(self):
        """
        Stop the timer loop running
        """
        if self.timer_id != 0:
            self.killTimer(self.timer_id)
            self.timer_id = 0
            self.Toolbar.actions[u'Start Loop'].setVisible(True)
            self.Toolbar.actions[u'Stop Loop'].setVisible(False)

    def timerEvent(self, event):
        """
        If the timer event is for this window select next slide
        """
        if event.timerId() == self.timer_id:
            self.onSlideSelectedNext()

    def onEditSong(self):
        """
        From the preview display requires the service Item to be editied
        """
        self.songEdit = True
        Receiver.send_message(u'%s_edit' % self.serviceItem.name.lower(),
            u'P:%s' % self.serviceItem.editId)

    def onGoLive(self):
        """
        If preview copy slide item to live
        """
        row = self.PreviewListWidget.currentRow()
        if row > -1 and row < self.PreviewListWidget.rowCount():
            self.parent.LiveController.addServiceManagerItem(
                self.serviceItem, row)

    def onMediaStart(self, item):
        """
        Respond to the arrival of a media service item
        """
        log.debug(u'SlideController onMediaStart')
        if self.isLive:
            file = os.path.join(item.get_frame_path(), item.get_frame_title())
            self.display.video(file, self.volume)
            self.volumeSlider.setValue(self.volume)
        else:
            self.mediaObject.stop()
            self.mediaObject.clearQueue()
            file = os.path.join(item.get_frame_path(), item.get_frame_title())
            self.mediaObject.setCurrentSource(Phonon.MediaSource(file))
            self.seekSlider.setMediaObject(self.mediaObject)
            self.seekSlider.show()
            self.onMediaPlay()

    def mediaVolume(self):
        """
        Respond to the release of Volume Slider
        """
        log.debug(u'SlideController mediaVolume')
        self.volume = self.volumeSlider.value()
        self.display.videoVolume(self.volume)

    def onMediaPause(self):
        """
        Respond to the Pause from the media Toolbar
        """
        log.debug(u'SlideController onMediaPause')
        if self.isLive:
            self.display.videoPause()
        else:
            self.mediaObject.pause()

    def onMediaPlay(self):
        """
        Respond to the Play from the media Toolbar
        """
        log.debug(u'SlideController onMediaPlay')
        if self.isLive:
            self.display.videoPlay()
        else:
            self.SlidePreview.hide()
            self.video.show()
            self.mediaObject.play()

    def onMediaStop(self):
        """
        Respond to the Stop from the media Toolbar
        """
        log.debug(u'SlideController onMediaStop')
        if self.isLive:
            self.display.videoStop()
        else:
            self.mediaObject.stop()
            self.video.hide()
        self.SlidePreview.clear()
        self.SlidePreview.show()<|MERGE_RESOLUTION|>--- conflicted
+++ resolved
@@ -269,19 +269,11 @@
         if isLive:
             self.SongMenu = QtGui.QToolButton(self.Toolbar)
             self.SongMenu.setText(translate('OpenLP.SlideController',
-<<<<<<< HEAD
                 'Go To'))
             self.SongMenu.setPopupMode(QtGui.QToolButton.InstantPopup)
             self.Toolbar.addToolbarWidget(u'Song Menu', self.SongMenu)
             self.SongMenu.setMenu(QtGui.QMenu(
                 translate('OpenLP.SlideController', 'Go To'),
-=======
-                'Go to'))
-            self.SongMenu.setPopupMode(QtGui.QToolButton.InstantPopup)
-            self.Toolbar.addToolbarWidget(u'Song Menu', self.SongMenu)
-            self.SongMenu.setMenu(QtGui.QMenu(
-                translate('OpenLP.SlideController', 'Go to'),
->>>>>>> 826e3668
                 self.Toolbar))
             self.Toolbar.makeWidgetsInvisible([u'Song Menu'])
         # Screen preview area
