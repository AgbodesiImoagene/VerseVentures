--- conflicted
+++ resolved
@@ -70,20 +70,18 @@
 except ImportError:
     MAKO_VERSION = u'-'
 try:
-<<<<<<< HEAD
+    import icu
+    try:
+        ICU_VERSION = icu.VERSION
+    except AttributeError:
+        ICU_VERSION = u'OK'
+except ImportError:
+    ICU_VERSION = u'-'
+try:
     import cherrypy
     CHERRYPY_VERSION = cherrypy.__version__
 except ImportError:
     CHERRYPY_VERSION = u'-'
-=======
-    import icu
-    try:
-       ICU_VERSION = icu.VERSION
-    except AttributeError:
-       ICU_VERSION = u'OK'
-except ImportError:
-    ICU_VERSION = u'-'
->>>>>>> 571934e1
 try:
     import uno
     arg = uno.createUnoStruct(u'com.sun.star.beans.PropertyValue')
@@ -158,11 +156,8 @@
             u'PyEnchant: %s\n' % ENCHANT_VERSION + \
             u'PySQLite: %s\n' % SQLITE_VERSION + \
             u'Mako: %s\n' % MAKO_VERSION + \
-<<<<<<< HEAD
             u'CherryPy: %s\n' % CHERRYPY_VERSION + \
-=======
             u'pyICU: %s\n' % ICU_VERSION + \
->>>>>>> 571934e1
             u'pyUNO bridge: %s\n' % UNO_VERSION + \
             u'VLC: %s\n' % VLC_VERSION
         if platform.system() == u'Linux':
