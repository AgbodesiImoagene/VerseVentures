# -*- coding: utf-8 -*-
# vim: autoindent shiftwidth=4 expandtab textwidth=80 tabstop=4 softtabstop=4

###############################################################################
# OpenLP - Open Source Lyrics Projection                                      #
# --------------------------------------------------------------------------- #
# Copyright (c) 2008-2009 Raoul Snyman                                        #
# Portions copyright (c) 2008-2009 Martin Thompson, Tim Bentley, Carsten      #
# Tinggaard, Jon Tibble, Jonathan Corwin, Maikel Stuivenberg, Scott Guerrieri #
# --------------------------------------------------------------------------- #
# This program is free software; you can redistribute it and/or modify it     #
# under the terms of the GNU General Public License as published by the Free  #
# Software Foundation; version 2 of the License.                              #
#                                                                             #
# This program is distributed in the hope that it will be useful, but WITHOUT #
# ANY WARRANTY; without even the implied warranty of MERCHANTABILITY or       #
# FITNESS FOR A PARTICULAR PURPOSE. See the GNU General Public License for    #
# more details.                                                               #
#                                                                             #
# You should have received a copy of the GNU General Public License along     #
# with this program; if not, write to the Free Software Foundation, Inc., 59  #
# Temple Place, Suite 330, Boston, MA 02111-1307 USA                          #
###############################################################################

import os
import zipfile
import shutil
import logging

from xml.etree.ElementTree import ElementTree, XML
from PyQt4 import QtCore, QtGui

from openlp.core.ui import AmendThemeForm
from openlp.core.theme import Theme
from openlp.core.lib import PluginConfig, OpenLPToolbar, ThemeXML, \
    str_to_bool, get_text_file_string, buildIcon, Receiver, contextMenuAction, \
    contextMenuSeparator
from openlp.core.utils import ConfigHelper

class ThemeManager(QtGui.QWidget):
    """
    Manages the orders of Theme.
    """
    global log
    log = logging.getLogger(u'ThemeManager')

    def __init__(self, parent):
        QtGui.QWidget.__init__(self, parent)
        self.parent = parent
        self.Layout = QtGui.QVBoxLayout(self)
        self.Layout.setSpacing(0)
        self.Layout.setMargin(0)
        self.amendThemeForm = AmendThemeForm(self)
        self.Toolbar = OpenLPToolbar(self)
        self.Toolbar.addToolbarButton(
            self.trUtf8(u'New Theme'), u':/themes/theme_new.png',
            self.trUtf8(u'Create a new theme'), self.onAddTheme)
        self.Toolbar.addToolbarButton(
            self.trUtf8(u'Edit Theme'), u':/themes/theme_edit.png',
            self.trUtf8(u'Edit a theme'), self.onEditTheme)
        self.Toolbar.addToolbarButton(
            self.trUtf8(u'Delete Theme'), u':/themes/theme_delete.png',
            self.trUtf8(u'Delete a theme'), self.onDeleteTheme)
        self.Toolbar.addSeparator()
        self.Toolbar.addToolbarButton(
            self.trUtf8(u'Import Theme'), u':/themes/theme_import.png',
            self.trUtf8(u'Import a theme'), self.onImportTheme)
        self.Toolbar.addToolbarButton(
            self.trUtf8(u'Export Theme'), u':/themes/theme_export.png',
            self.trUtf8(u'Export a theme'), self.onExportTheme)
        self.ThemeWidget = QtGui.QWidgetAction(self.Toolbar)
        self.Layout.addWidget(self.Toolbar)
        self.ThemeListWidget = QtGui.QListWidget(self)
        self.ThemeListWidget.setAlternatingRowColors(True)
        self.ThemeListWidget.setIconSize(QtCore.QSize(88,50))
        self.Layout.addWidget(self.ThemeListWidget)
        self.ThemeListWidget.setContextMenuPolicy(QtCore.Qt.ActionsContextMenu)
        self.ThemeListWidget.addAction(
            contextMenuAction(self.ThemeListWidget, u':/themes/theme_edit.png',
            self.trUtf8(u'Edit a theme'), self.onEditTheme))
        self.ThemeListWidget.addAction(
            contextMenuSeparator(self.ThemeListWidget))
        self.ThemeListWidget.addAction(
            contextMenuAction(self.ThemeListWidget,
                u':/themes/theme_delete.png',
                self.trUtf8(u'Delete theme'),
            self.onDeleteTheme))
        self.ThemeListWidget.addAction(
            contextMenuAction(self.ThemeListWidget,
                u':/themes/theme_export.png',
                self.trUtf8(u'Make Global'),
            self.changeGlobalFromScreen))
        self.ThemeListWidget.addAction(
            contextMenuAction(self.ThemeListWidget,
                u':/themes/theme_export.png',
                self.trUtf8(u'Export theme'),
            self.onExportTheme))
        self.ThemeListWidget.addAction(
            contextMenuSeparator(self.ThemeListWidget))
        #Signals
        QtCore.QObject.connect(self.ThemeListWidget,
            QtCore.SIGNAL(u'doubleClicked(QModelIndex)'),
            self.changeGlobalFromScreen)
        QtCore.QObject.connect(Receiver.get_receiver(),
            QtCore.SIGNAL(u'update_global_theme'), self.changeGlobalFromTab)
        #Variables
        self.themelist = []
        self.path = os.path.join(ConfigHelper.get_data_path(), u'themes')
        self.checkThemesExists(self.path)
        self.amendThemeForm.path = self.path
        # Last little bits of setting up
        self.config = PluginConfig(u'themes')
        self.servicePath = self.config.get_data_path()
        self.global_theme = unicode(
            self.config.get_config(u'theme global theme', u''))

    def changeGlobalFromTab(self, themeName):
        log.debug(u'changeGlobalFromTab %s', themeName)
        for count in range (0, self.ThemeListWidget.count()):
            #reset the old name
            item = self.ThemeListWidget.item(count)
            oldName = item.text()
            newName = unicode(item.data(QtCore.Qt.UserRole).toString())
            if oldName != newName:
                self.ThemeListWidget.item(count).setText(newName)
            #Set the new name
            if themeName == newName:
                name = u'%s (%s)' % (newName, self.trUtf8(u'default'))
                self.ThemeListWidget.item(count).setText(name)

    def changeGlobalFromScreen(self, index = -1):
        log.debug(u'changeGlobalFromScreen %s', index)
        selected_row = self.ThemeListWidget.currentRow()
        for count in range (0, self.ThemeListWidget.count()):
            item = self.ThemeListWidget.item(count)
            oldName = item.text()
            #reset the old name
            if oldName != unicode(item.data(QtCore.Qt.UserRole).toString()):
                self.ThemeListWidget.item(count).setText(
                    unicode(item.data(QtCore.Qt.UserRole).toString()))
            #Set the new name
            if count == selected_row:
                self.global_theme = unicode(
                    self.ThemeListWidget.item(count).text())
                name = u'%s (%s)' % (self.global_theme, self.trUtf8(u'default'))
                self.ThemeListWidget.item(count).setText(name)
                self.config.set_config(u'theme global theme', self.global_theme)
                Receiver.send_message(
                    u'update_global_theme', self.global_theme)
                self.pushThemes()

    def onAddTheme(self):
        theme = self.createThemeFromXml(self.baseTheme(), self.path)
        self.amendThemeForm.loadTheme(theme)
        self.saveThemeName = u''
        self.amendThemeForm.exec_()

    def onEditTheme(self):
        item = self.ThemeListWidget.currentItem()
        if item:
            theme = self.getThemeData(
                unicode(item.data(QtCore.Qt.UserRole).toString()))
            self.amendThemeForm.loadTheme(theme)
            self.saveThemeName = unicode(
                item.data(QtCore.Qt.UserRole).toString())
            self.amendThemeForm.exec_()

    def onDeleteTheme(self):
        self.global_theme = unicode(
            self.config.get_config(u'theme global theme', u''))
        item = self.ThemeListWidget.currentItem()
        if item:
            theme = unicode(item.text())
            # should be the same unless default
            if theme != unicode(item.data(QtCore.Qt.UserRole).toString()):
                QtGui.QMessageBox.critical(
                    self, self.trUtf8(u'Error'),
                    self.trUtf8(u'You are unable to delete the default theme!'),
                    QtGui.QMessageBox.StandardButtons(QtGui.QMessageBox.Ok))
            else:
                self.themelist.remove(theme)
                th = theme + u'.png'
                row = self.ThemeListWidget.row(item)
                self.ThemeListWidget.takeItem(row)
                try:
                    os.remove(os.path.join(self.path, th))
                    shutil.rmtree(os.path.join(self.path, theme))
                except:
                    #if not present do not worry
                    pass
                # As we do not reload the themes push out the change
                # Reaload the list as the internal lists and events need
                # to be triggered
                self.pushThemes()

    def onExportTheme(self):
        """
        Save the theme in a zip file
        """
        item = self.ThemeListWidget.currentItem()
        if item is None:
            QtGui.QMessageBox.critical(self, self.trUtf8(u'Error'),
                self.trUtf8(u'You have not selected a theme!'),
                QtGui.QMessageBox.StandardButtons(QtGui.QMessageBox.Ok))
            return
        theme = unicode(item.data(QtCore.Qt.UserRole).toString())
        path = QtGui.QFileDialog.getExistingDirectory(self,
            unicode(self.trUtf8(u'Save Theme - (%s)')) %  theme,
            self.config.get_last_dir(1) )
        path = unicode(path)
        if path:
            self.config.set_last_dir(path, 1)
            themePath = os.path.join(path, theme + u'.theme')
            zip = None
            try:
                zip = zipfile.ZipFile(themePath, u'w')
                source = os.path.join(self.path, theme)
                for root, dirs, files in os.walk(source):
                    for name in files:
                        zip.write(
                            os.path.join(source, name), os.path.join(theme, name))
            except:
                log.exception(u'Export Theme Failed')
            finally:
                if zip:
                    zip.close()

    def onImportTheme(self):
        files = QtGui.QFileDialog.getOpenFileNames(
            self, self.trUtf8(u'Select Theme Import File'),
            self.config.get_last_dir(), u'Theme (*.*)')
        log.info(u'New Themes %s', unicode(files))
        if len(files) > 0:
            for file in files:
                self.config.set_last_dir(filename)
                self.unzipTheme(file, self.path)
        self.loadThemes()

    def loadThemes(self):
        """
        Loads the theme lists and triggers updates accross the whole system
        using direct calls or core functions and events for the plugins.
        The plugins will call back in to get the real list if they want it.
        """
        log.debug(u'Load themes from dir')
        self.themelist = []
        self.ThemeListWidget.clear()
        for root, dirs, files in os.walk(self.path):
            for name in files:
                if name.endswith(u'.png'):
                    #check to see file is in theme root directory
                    theme = os.path.join(self.path, name)
                    if os.path.exists(theme):
                        (path, filename) = os.path.split(unicode(file))
                        textName = os.path.splitext(name)[0]
                        if textName == self.global_theme:
                            name = u'%s (%s)' % (textName,
                                self.trUtf8(u'default'))
                        else:
                            name = textName
                        item_name = QtGui.QListWidgetItem(name)
                        item_name.setIcon(buildIcon(theme))
                        item_name.setData(QtCore.Qt.UserRole,
                            QtCore.QVariant(textName))
                        self.ThemeListWidget.addItem(item_name)
                        self.themelist.append(textName)
        self.pushThemes()

    def pushThemes(self):
<<<<<<< HEAD
        Receiver().send_message(u'update_themes', self.getThemes())
=======
        Receiver.send_message(u'update_themes', self.getThemes() )
>>>>>>> 461acc2b

    def getThemes(self):
        return self.themelist

    def getThemeData(self, themename):
        log.debug(u'getthemedata for theme %s', themename)
        xml_file = os.path.join(self.path, unicode(themename),
            unicode(themename) + u'.xml')
        xml = get_text_file_string(xml_file)
        if not xml:
            xml = self.baseTheme()
        return self.createThemeFromXml(xml, self.path)

    def checkThemesExists(self, dir):
        log.debug(u'check themes')
        if not os.path.exists(dir):
            os.mkdir(dir)

    def unzipTheme(self, filename, dir):
        """
        Unzip the theme, remove the preview file if stored
        Generate a new preview fileCheck the XML theme version and upgrade if
        necessary.
        """
        log.debug(u'Unzipping theme %s', filename)
        filename = unicode(filename)
        zip = None
        outfile = None
        try:
            zip = zipfile.ZipFile(filename)
            filexml = None
            themename = None
            for file in zip.namelist():
                if file.endswith(os.path.sep):
                    theme_dir = os.path.join(dir, file)
                    if not os.path.exists(theme_dir):
                        os.mkdir(os.path.join(dir, file))
                else:
                    fullpath = os.path.join(dir, file)
                    names = file.split(os.path.sep)
                    if len(names) > 1:
                        # not preview file
                        if themename is None:
                            themename = names[0]
                        xml_data = zip.read(file)
                        if os.path.splitext(file)[1].lower() in [u'.xml']:
                            if self.checkVersion1(xml_data):
                                # upgrade theme xml
                                filexml = self.migrateVersion122(filename,
                                    fullpath, xml_data)
                            else:
                                filexml = xml_data
                            outfile = open(fullpath, u'w')
                            outfile.write(filexml)
                        else:
                            outfile = open(fullpath, u'w')
                            outfile.write(zip.read(file))
            self.generateAndSaveImage(dir, themename, filexml)
        except:
            QtGui.QMessageBox.critical(
                self, self.trUtf8(u'Error'),
                self.trUtf8(u'File is not a valid theme!'),
                QtGui.QMessageBox.StandardButtons(QtGui.QMessageBox.Ok))
            log.exception(u'Importing theme from zip file failed')
        finally:
            if zip:
                zip.close()
            if outfile:
                outfile.close()

    def checkVersion1(self, xmlfile):
        """
        Am I a version 1 theme
        """
        log.debug(u'checkVersion1 ')
        theme = xmlfile
        tree = ElementTree(element=XML(theme)).getroot()
        if tree.find(u'BackgroundType') is None:
            return False
        else:
            return True

    def migrateVersion122(self, filename, fullpath, xml_data):
        """
        Called by convert the xml data from version 1 format
        to the current format.
        New fields are defaulted but the new theme is useable
        """
        log.debug(u'migrateVersion122 %s %s', filename, fullpath)
        theme = Theme(xml_data)
        newtheme = ThemeXML()
        newtheme.new_document(theme.Name)
        if theme.BackgroundType == 0:
            newtheme.add_background_solid(unicode(
                theme.BackgroundParameter1.name()))
        elif theme.BackgroundType == 1:
            direction = u'vertical'
            if theme.BackgroundParameter3.name() == 1:
                direction = u'horizontal'
            newtheme.add_background_gradient(
                unicode(theme.BackgroundParameter1.name()),
                unicode(theme.BackgroundParameter2.name()), direction)
        else:
            newtheme.add_background_image(unicode(theme.BackgroundParameter1))

        newtheme.add_font(unicode(theme.FontName),
            unicode(theme.FontColor.name()),
            unicode(theme.FontProportion * 3), u'False')
        newtheme.add_font(unicode(theme.FontName),
            unicode(theme.FontColor.name()),
            unicode(12), u'False', u'footer')
        outline = False
        shadow = False
        if theme.Shadow == 1:
            shadow = True
        if theme.Outline == 1:
            outline = True
        newtheme.add_display(unicode(shadow), unicode(theme.ShadowColor.name()),
            unicode(outline), unicode(theme.OutlineColor.name()),
            unicode(theme.HorizontalAlign), unicode(theme.VerticalAlign),
            unicode(theme.WrapStyle))
        return newtheme.extract_xml()

    def saveTheme(self, name, theme_xml, theme_pretty_xml, image_from,
        image_to) :
        """
        Called by thememaintenance Dialog to save the theme
        and to trigger the reload of the theme list
        """
        log.debug(u'saveTheme %s %s', name, theme_xml)
        theme_dir = os.path.join(self.path, name)
        if not os.path.exists(theme_dir):
            os.mkdir(os.path.join(self.path, name))
        theme_file = os.path.join(theme_dir, name + u'.xml')
        log.debug(theme_file)
        result = QtGui.QMessageBox.Yes
        if self.saveThemeName != name:
            if os.path.exists(theme_file):
                result = QtGui.QMessageBox.question(
                    self, self.trUtf8(u'Theme Exists'),
                    self.trUtf8(u'A theme with this name already exists, '
                        u'would you like to overwrite it?'),
                    (QtGui.QMessageBox.Yes | QtGui.QMessageBox.No),
                    QtGui.QMessageBox.No)
            else:
                result == QtGui.QMessageBox.Yes
        if result == QtGui.QMessageBox.Yes:
            # Save the theme, overwriting the existing theme if necessary.
            outfile = None
            try:
                outfile = open(theme_file, u'w')
                outfile.write(theme_pretty_xml)
            except:
                log.exception(u'Saving theme to file failed')
            finally:
                if outfile:
                    outfile.close()
            if image_from and image_from != image_to:
                print "if", image_from
                print "it", image_to
                try:
                    shutil.copyfile(image_from, image_to)
                except:
                    log.exception(u'Failed to save theme image')
            self.generateAndSaveImage(self.path, name, theme_xml)
            self.loadThemes()
        else:
            # Don't close the dialog - allow the user to change the name of
            # the theme or to cancel the theme dialog completely.
            return False

    def generateAndSaveImage(self, dir, name, theme_xml):
        log.debug(u'generateAndSaveImage %s %s %s', dir, name, theme_xml)
        theme = self.createThemeFromXml(theme_xml, dir)
        frame = self.generateImage(theme)
        samplepathname = os.path.join(self.path, name + u'.png')
        if os.path.exists(samplepathname):
            os.unlink(samplepathname)
        frame.save(samplepathname, u'png')
        log.debug(u'Theme image written to %s', samplepathname)

    def generateImage(self, themedata):
        """
        Call the RenderManager to build a Sample Image
        """
        log.debug(u'generateImage %s ', themedata)
        frame = self.parent.RenderManager.generate_preview(themedata)
        return frame

    def getPreviewImage(self, theme):
        log.debug(u'getPreviewImage %s ', theme)
        image = os.path.join(self.path, theme + u'.png')
        return image

    def baseTheme(self):
        log.debug(u'base theme created')
        newtheme = ThemeXML()
        newtheme.new_document(unicode(self.trUtf8(u'New Theme')))
        newtheme.add_background_solid(unicode(u'#000000'))
        newtheme.add_font(unicode(QtGui.QFont().family()), unicode(u'#FFFFFF'),
            unicode(30), u'False')
        newtheme.add_font(unicode(QtGui.QFont().family()), unicode(u'#FFFFFF'),
            unicode(12), u'False', u'footer')
        newtheme.add_display(u'False', unicode(u'#FFFFFF'), u'False',
            unicode(u'#FFFFFF'), unicode(0), unicode(0), unicode(0))
        return newtheme.extract_xml()

    def createThemeFromXml(self, theme_xml, path):
        theme = ThemeXML()
        theme.parse(theme_xml)
        self.cleanTheme(theme)
        theme.extend_image_filename(path)
        return theme

    def cleanTheme(self, theme):
        theme.background_color = theme.background_color.strip()
        theme.background_direction = theme.background_direction.strip()
        theme.background_endColor = theme.background_endColor.strip()
        if theme.background_filename:
            theme.background_filename = theme.background_filename.strip()
        #theme.background_mode
        theme.background_startColor = theme.background_startColor.strip()
        #theme.background_type
        if theme.display_display:
            theme.display_display = theme.display_display.strip()
        theme.display_horizontalAlign = \
            int(theme.display_horizontalAlign.strip())
        theme.display_outline = str_to_bool(theme.display_outline)
        #theme.display_outline_color
        theme.display_shadow = str_to_bool(theme.display_shadow)
        #theme.display_shadow_color
        theme.display_verticalAlign = int(theme.display_verticalAlign.strip())
        theme.display_wrapStyle = theme.display_wrapStyle.strip()
        theme.font_footer_color = theme.font_footer_color.strip()
        theme.font_footer_height = int(theme.font_footer_height.strip())
        theme.font_footer_indentation = \
            int(theme.font_footer_indentation.strip())
        theme.font_footer_italics = str_to_bool(theme.font_footer_italics)
        theme.font_footer_name = theme.font_footer_name.strip()
        #theme.font_footer_override
        theme.font_footer_proportion = \
            int(theme.font_footer_proportion.strip())
        theme.font_footer_weight = theme.font_footer_weight.strip()
        theme.font_footer_width = int(theme.font_footer_width.strip())
        theme.font_footer_x = int(theme.font_footer_x.strip())
        theme.font_footer_y = int(theme.font_footer_y.strip())
        theme.font_main_color = theme.font_main_color.strip()
        theme.font_main_height = int(theme.font_main_height.strip())
        theme.font_main_italics = str_to_bool(theme.font_main_italics)
        theme.font_main_indentation = int(theme.font_main_indentation)
        theme.font_main_name = theme.font_main_name.strip()
        #theme.font_main_override
        theme.font_main_proportion = int(theme.font_main_proportion.strip())
        theme.font_main_weight = theme.font_main_weight.strip()
        theme.font_main_width = int(theme.font_main_width.strip())
        theme.font_main_x = int(theme.font_main_x.strip())
        theme.font_main_y = int(theme.font_main_y.strip())
        #theme.theme_mode
        theme.theme_name = theme.theme_name.strip()
        #theme.theme_version<|MERGE_RESOLUTION|>--- conflicted
+++ resolved
@@ -267,11 +267,7 @@
         self.pushThemes()
 
     def pushThemes(self):
-<<<<<<< HEAD
-        Receiver().send_message(u'update_themes', self.getThemes())
-=======
         Receiver.send_message(u'update_themes', self.getThemes() )
->>>>>>> 461acc2b
 
     def getThemes(self):
         return self.themelist
