# -*- coding: utf-8 -*-
# vim: autoindent shiftwidth=4 expandtab textwidth=80 tabstop=4 softtabstop=4

###############################################################################
# OpenLP - Open Source Lyrics Projection                                      #
# --------------------------------------------------------------------------- #
# Copyright (c) 2008-2010 Raoul Snyman                                        #
# Portions copyright (c) 2008-2010 Tim Bentley, Jonathan Corwin, Michael      #
# Gorven, Scott Guerrieri, Christian Richter, Maikel Stuivenberg, Martin      #
# Thompson, Jon Tibble, Carsten Tinggaard                                     #
# --------------------------------------------------------------------------- #
# This program is free software; you can redistribute it and/or modify it     #
# under the terms of the GNU General Public License as published by the Free  #
# Software Foundation; version 2 of the License.                              #
#                                                                             #
# This program is distributed in the hope that it will be useful, but WITHOUT #
# ANY WARRANTY; without even the implied warranty of MERCHANTABILITY or       #
# FITNESS FOR A PARTICULAR PURPOSE. See the GNU General Public License for    #
# more details.                                                               #
#                                                                             #
# You should have received a copy of the GNU General Public License along     #
# with this program; if not, write to the Free Software Foundation, Inc., 59  #
# Temple Place, Suite 330, Boston, MA 02111-1307 USA                          #
###############################################################################

import os
import zipfile
import shutil
import logging

from xml.etree.ElementTree import ElementTree, XML
from PyQt4 import QtCore, QtGui

from openlp.core.ui import AmendThemeForm
from openlp.core.theme import Theme
from openlp.core.lib import OpenLPToolbar, contextMenuAction, \
    ThemeXML, str_to_bool, get_text_file_string, build_icon, Receiver, \
    contextMenuSeparator, SettingsManager, translate
from openlp.core.utils import AppLocation

log = logging.getLogger(__name__)

class ThemeManager(QtGui.QWidget):
    """
    Manages the orders of Theme.
    """
    def __init__(self, parent):
        QtGui.QWidget.__init__(self, parent)
        self.parent = parent
        self.settingsSection = u'themes'
        self.Layout = QtGui.QVBoxLayout(self)
        self.Layout.setSpacing(0)
        self.Layout.setMargin(0)
        self.amendThemeForm = AmendThemeForm(self)
        self.Toolbar = OpenLPToolbar(self)
        self.Toolbar.addToolbarButton(
            translate(u'ThemeManager', u'New Theme'), u':/themes/theme_new.png',
            translate(u'ThemeManager', u'Create a new theme'), self.onAddTheme)
        self.Toolbar.addToolbarButton(
            translate(u'ThemeManager', u'Edit Theme'),
            u':/themes/theme_edit.png',
            translate(u'ThemeManager', u'Edit a theme'), self.onEditTheme)
        self.Toolbar.addToolbarButton(
            translate(u'ThemeManager', u'Delete Theme'),
            u':/general/general_delete.png',
            translate(u'ThemeManager', u'Delete a theme'), self.onDeleteTheme)
        self.Toolbar.addSeparator()
        self.Toolbar.addToolbarButton(
            translate(u'ThemeManager', u'Import Theme'), 
            u':/general/general_import.png',
            translate(u'ThemeManager', u'Import a theme'), self.onImportTheme)
        self.Toolbar.addToolbarButton(
            translate(u'ThemeManager', u'Export Theme'),
            u':/general/general_export.png',
            translate(u'ThemeManager', u'Export a theme'), self.onExportTheme)
        self.ThemeWidget = QtGui.QWidgetAction(self.Toolbar)
        self.Layout.addWidget(self.Toolbar)
        self.ThemeListWidget = QtGui.QListWidget(self)
        self.ThemeListWidget.setAlternatingRowColors(True)
        self.ThemeListWidget.setIconSize(QtCore.QSize(88, 50))
        self.Layout.addWidget(self.ThemeListWidget)
        self.ThemeListWidget.setContextMenuPolicy(QtCore.Qt.ActionsContextMenu)
        self.ThemeListWidget.addAction(
            contextMenuAction(self.ThemeListWidget, u':/themes/theme_edit.png',
            translate(u'ThemeManager', u'Edit a theme'), self.onEditTheme))
        self.ThemeListWidget.addAction(
            contextMenuSeparator(self.ThemeListWidget))
        self.ThemeListWidget.addAction(
            contextMenuAction(self.ThemeListWidget,
                u':/general/general_delete.png',
                translate(u'ThemeManager', u'Delete theme'),
            self.onDeleteTheme))
        self.ThemeListWidget.addAction(
            contextMenuAction(self.ThemeListWidget,
                u':/general/general_export.png',
                translate(u'ThemeManager', u'Make Global'),
            self.changeGlobalFromScreen))
        self.ThemeListWidget.addAction(
            contextMenuAction(self.ThemeListWidget,
                u':/general/general_export.png',
                translate(u'ThemeManager', u'Export theme'),
                self.onExportTheme))
        self.ThemeListWidget.addAction(
            contextMenuSeparator(self.ThemeListWidget))
        #Signals
        QtCore.QObject.connect(self.ThemeListWidget,
            QtCore.SIGNAL(u'doubleClicked(QModelIndex)'),
            self.changeGlobalFromScreen)
        QtCore.QObject.connect(Receiver.get_receiver(),
            QtCore.SIGNAL(u'theme_update_global'), self.changeGlobalFromTab)
        #Variables
        self.themelist = []
        self.path = AppLocation.get_section_data_path(self.settingsSection)
        self.checkThemesExists(self.path)
        self.thumbPath = os.path.join(self.path, u'thumbnails')
        self.checkThemesExists(self.thumbPath)
        self.amendThemeForm.path = self.path
        # Last little bits of setting up
        self.global_theme = unicode(QtCore.QSettings().value(
            self.settingsSection + u'/global theme',
            QtCore.QVariant(u'')).toString())

    def changeGlobalFromTab(self, themeName):
        log.debug(u'changeGlobalFromTab %s', themeName)
        for count in range (0, self.ThemeListWidget.count()):
            #reset the old name
            item = self.ThemeListWidget.item(count)
            oldName = item.text()
            newName = unicode(item.data(QtCore.Qt.UserRole).toString())
            if oldName != newName:
                self.ThemeListWidget.item(count).setText(newName)
            #Set the new name
            if themeName == newName:
                name = unicode(translate(u'ThemeManager', u'%s (default)')) % \
                    newName
                self.ThemeListWidget.item(count).setText(name)

    def changeGlobalFromScreen(self, index = -1):
        log.debug(u'changeGlobalFromScreen %s', index)
        selected_row = self.ThemeListWidget.currentRow()
        for count in range (0, self.ThemeListWidget.count()):
            item = self.ThemeListWidget.item(count)
            oldName = item.text()
            #reset the old name
            if oldName != unicode(item.data(QtCore.Qt.UserRole).toString()):
                self.ThemeListWidget.item(count).setText(
                    unicode(item.data(QtCore.Qt.UserRole).toString()))
            #Set the new name
            if count == selected_row:
                self.global_theme = unicode(
                    self.ThemeListWidget.item(count).text())
                name = unicode(translate(u'ThemeManager', u'%s (default)')) % \
                    self.global_theme
                self.ThemeListWidget.item(count).setText(name)
                QtCore.QSettings().setValue(
                    self.settingsSection + u'/global theme',
                    QtCore.QVariant(self.global_theme))
                Receiver.send_message(u'theme_update_global', self.global_theme)
                self.pushThemes()

    def onAddTheme(self):
        theme = self.createThemeFromXml(self.baseTheme(), self.path)
        self.amendThemeForm.loadTheme(theme)
        self.saveThemeName = u''
        self.amendThemeForm.exec_()

    def onEditTheme(self):
        item = self.ThemeListWidget.currentItem()
        if item:
            theme = self.getThemeData(
                unicode(item.data(QtCore.Qt.UserRole).toString()))
            self.amendThemeForm.loadTheme(theme)
            self.saveThemeName = unicode(
                item.data(QtCore.Qt.UserRole).toString())
            self.amendThemeForm.exec_()

    def onDeleteTheme(self):
        self.global_theme = unicode(QtCore.QSettings().value(
            self.settingsSection + u'/global theme',
            QtCore.QVariant(u'')).toString())
        item = self.ThemeListWidget.currentItem()
        if item:
            theme = unicode(item.text())
            # should be the same unless default
            if theme != unicode(item.data(QtCore.Qt.UserRole).toString()):
                QtGui.QMessageBox.critical(
                    self, translate(u'ThemeManager', u'Error'),
                    translate(u'ThemeManager',
                        u'You are unable to delete the default theme.'),
                    QtGui.QMessageBox.StandardButtons(QtGui.QMessageBox.Ok))
            else:
                for plugin in self.parent.plugin_manager.plugins:
                    if not plugin.can_delete_theme(theme):
                        QtGui.QMessageBox.critical(self, 
                            translate(u'ThemeManager', u'Error'),
                            translate(u'ThemeManager',  
                                u'Theme %s is use in %s plugin' % (theme,
                            plugin.name)))
                        return
                if unicode(self.parent.ServiceManagerContents.ThemeComboBox \
                    .currentText()) == theme:
                    QtGui.QMessageBox.critical(self,
                        translate(u'ThemeManager', u'Error'),
                        translate(u'ThemeManager',
                            u'Theme %s is use by Service Manager' % theme))
                    return
                self.themelist.remove(theme)
                th = theme + u'.png'
                row = self.ThemeListWidget.row(item)
                self.ThemeListWidget.takeItem(row)
                try:
                    os.remove(os.path.join(self.path, th))
                    os.remove(os.path.join(self.thumbPath, th))
                    shutil.rmtree(os.path.join(self.path, theme))
                except OSError:
                    #if not present do not worry
                    pass
                # As we do not reload the themes push out the change
                # Reaload the list as the internal lists and events need
                # to be triggered
                self.pushThemes()

    def onExportTheme(self):
        """
        Save the theme in a zip file
        """
        item = self.ThemeListWidget.currentItem()
        if item is None:
            QtGui.QMessageBox.critical(self, 
                translate(u'ThemeManager', u'Error'),
                translate(u'ThemeManager', u'You have not selected a theme.'))
            return
        theme = unicode(item.data(QtCore.Qt.UserRole).toString())
        path = QtGui.QFileDialog.getExistingDirectory(self,
            unicode(translate(u'ThemeManager', u'Save Theme - (%s)')) %  theme,
            SettingsManager.get_last_dir(self.settingsSection, 1))
        path = unicode(path)
        if path:
            SettingsManager.set_last_dir(self.settingsSection, path, 1)
            themePath = os.path.join(path, theme + u'.theme')
            zip = None
            try:
                zip = zipfile.ZipFile(themePath, u'w')
                source = os.path.join(self.path, theme)
                for files in os.walk(source):
                    for name in files[2]:
                        zip.write(
<<<<<<< HEAD
                            os.path.join(source, name).encode(u'utf-8'),
                            os.path.join(theme, name).encode(u'utf-8'))
=======
                            os.path.join(source, name),
                            os.path.join(theme, name))
                QtGui.QMessageBox.information(self,
                    translate(u'ThemeManager', u'Theme Exported'),
                    translate(u'ThemeManager',
                        u'Your theme has been successfully exported.'))
>>>>>>> 5f376c40
            except (IOError, OSError):
                log.exception(u'Export Theme Failed')
                QtGui.QMessageBox.critical(self,
                    translate(u'ThemeManager', u'Theme Export Failed'),
                    translate(u'ThemeManager',
                        u'Your theme could not be exported due to an error.'))
            finally:
                if zip:
                    zip.close()

    def onImportTheme(self):
        files = QtGui.QFileDialog.getOpenFileNames(
            self, translate(u'ThemeManager', u'Select Theme Import File'),
            SettingsManager.get_last_dir(self.settingsSection), u'Theme (*.*)')
        log.info(u'New Themes %s', unicode(files))
        if files:
            for file in files:
                SettingsManager.set_last_dir(
                    self.settingsSection, unicode(file))
                self.unzipTheme(file, self.path)
        self.loadThemes()

    def loadThemes(self):
        """
        Loads the theme lists and triggers updates accross the whole system
        using direct calls or core functions and events for the plugins.
        The plugins will call back in to get the real list if they want it.
        """
        log.debug(u'Load themes from dir')
        self.themelist = []
        self.ThemeListWidget.clear()
        #root, dirs, files = os.walk(self.path)
        dirList = os.listdir(self.path)
        for name in dirList:
            if name.endswith(u'.png'):
                #check to see file is in theme root directory
                theme = os.path.join(self.path, name)
                if os.path.exists(theme):
                    textName = os.path.splitext(name)[0]
                    if textName == self.global_theme:
                        name = unicode(translate(u'ThemeManager',
                            u'%s (default)')) % textName
                    else:
                        name = textName
                    thumb = os.path.join(self.thumbPath, u'%s.png' % textName)
                    item_name = QtGui.QListWidgetItem(name)
                    if os.path.exists(thumb):
                        icon = build_icon(thumb)
                    else:
                        icon = build_icon(theme)
                        pixmap = icon.pixmap(QtCore.QSize(88, 50))
                        pixmap.save(thumb, u'png')
                    item_name.setIcon(icon)
                    item_name.setData(QtCore.Qt.UserRole,
                        QtCore.QVariant(textName))
                    self.ThemeListWidget.addItem(item_name)
                    self.themelist.append(textName)
        self.pushThemes()

    def pushThemes(self):
        Receiver.send_message(u'theme_update_list', self.getThemes())

    def getThemes(self):
        return self.themelist

    def getThemeData(self, themename):
        log.debug(u'getthemedata for theme %s', themename)
        xml_file = os.path.join(self.path, unicode(themename),
            unicode(themename) + u'.xml')
        xml = get_text_file_string(xml_file)
        if not xml:
            xml = self.baseTheme()
        return self.createThemeFromXml(xml, self.path)

    def checkThemesExists(self, dir):
        log.debug(u'check themes')
        if not os.path.exists(dir):
            os.mkdir(dir)

    def unzipTheme(self, filename, dir):
        """
        Unzip the theme, remove the preview file if stored
        Generate a new preview fileCheck the XML theme version and upgrade if
        necessary.
        """
        log.debug(u'Unzipping theme %s', filename)
        filename = unicode(filename)
        zip = None
        outfile = None
        try:
            zip = zipfile.ZipFile(filename)
            filexml = None
            themename = None
            for file in zip.namelist():
                try:
                    ucsfile = file.decode(u'utf-8')
                except UnicodeDecodeError:
                    QtGui.QMessageBox.critical(
                        self, translate(u'ThemeManager', u'Error'),
                        translate(u'ThemeManager', u'File is not a valid '
                            u'theme.\nThe content encoding is not UTF-8.'))
                    log.exception(u'Filename "%s" is not valid UTF-8' % \
                        file.decode(u'utf-8', u'replace'))
                    continue
                osfile = unicode(QtCore.QDir.toNativeSeparators(ucsfile))
                theme_dir = None
                if osfile.endswith(os.path.sep):
                    theme_dir = os.path.join(dir, osfile)
                    if not os.path.exists(theme_dir):
                        os.mkdir(os.path.join(dir, osfile))
                else:
                    fullpath = os.path.join(dir, osfile)
                    names = osfile.split(os.path.sep)
                    if len(names) > 1:
                        # not preview file
                        if themename is None:
                            themename = names[0]
                        if theme_dir is None:
                            theme_dir = os.path.join(dir, names[0])
                            if not os.path.exists(theme_dir):
                                os.mkdir(os.path.join(dir, names[0]))
                        xml_data = zip.read(file)
                        if os.path.splitext(ucsfile)[1].lower() in [u'.xml']:
                            if self.checkVersion1(xml_data):
                                # upgrade theme xml
                                filexml = self.migrateVersion122(filename,
                                    fullpath, xml_data)
                            else:
                                filexml = xml_data
                            outfile = open(fullpath, u'w')
                            outfile.write(filexml)
                        else:
                            outfile = open(fullpath, u'wb')
                            outfile.write(zip.read(file))
            if filexml:
                self.generateAndSaveImage(dir, themename, filexml)
            else:
                QtGui.QMessageBox.critical(
                    self, translate(u'ThemeManager', u'Error'),
                    translate(u'ThemeManager', u'File is not a valid theme.'))
                log.exception(u'Theme file dosen\'t contain XML data %s' % filename)
        except (IOError, NameError):
            QtGui.QMessageBox.critical(
                self, translate(u'ThemeManager', u'Error'),
                translate(u'ThemeManager', u'File is not a valid theme.'))
            log.exception(u'Importing theme from zip file failed %s' % filename)
        finally:
            if zip:
                zip.close()
            if outfile:
                outfile.close()

    def checkVersion1(self, xmlfile):
        """
        Am I a version 1 theme
        """
        log.debug(u'checkVersion1 ')
        theme = xmlfile
        tree = ElementTree(element=XML(theme)).getroot()
        if tree.find(u'BackgroundType') is None:
            return False
        else:
            return True

    def migrateVersion122(self, filename, fullpath, xml_data):
        """
        Called by convert the xml data from version 1 format
        to the current format.
        New fields are defaulted but the new theme is useable
        """
        log.debug(u'migrateVersion122 %s %s', filename, fullpath)
        theme = Theme(xml_data)
        newtheme = ThemeXML()
        newtheme.new_document(theme.Name)
        if theme.BackgroundType == 0:
            newtheme.add_background_solid(unicode(
                theme.BackgroundParameter1.name()))
        elif theme.BackgroundType == 1:
            direction = u'vertical'
            if theme.BackgroundParameter3.name() == 1:
                direction = u'horizontal'
            newtheme.add_background_gradient(
                unicode(theme.BackgroundParameter1.name()),
                unicode(theme.BackgroundParameter2.name()), direction)
        else:
            newtheme.add_background_image(unicode(theme.BackgroundParameter1))
        newtheme.add_font(unicode(theme.FontName),
            unicode(theme.FontColor.name()),
            unicode(theme.FontProportion * 3), u'False')
        newtheme.add_font(unicode(theme.FontName),
            unicode(theme.FontColor.name()),
            unicode(12), u'False', u'footer')
        outline = False
        shadow = False
        if theme.Shadow == 1:
            shadow = True
        if theme.Outline == 1:
            outline = True
        vAlignCorrection = 0
        if theme.VerticalAlign == 2:
            vAlignCorrection = 1
        elif theme.VerticalAlign == 1:
            vAlignCorrection = 2
        newtheme.add_display(unicode(shadow), unicode(theme.ShadowColor.name()),
            unicode(outline), unicode(theme.OutlineColor.name()),
            unicode(theme.HorizontalAlign), unicode(vAlignCorrection),
            unicode(theme.WrapStyle), unicode(0))
        return newtheme.extract_xml()

    def saveTheme(self, name, theme_xml, theme_pretty_xml, image_from,
        image_to):
        """
        Called by thememaintenance Dialog to save the theme
        and to trigger the reload of the theme list
        """
        log.debug(u'saveTheme %s %s', name, theme_xml)
        theme_dir = os.path.join(self.path, name)
        if not os.path.exists(theme_dir):
            os.mkdir(os.path.join(self.path, name))
        theme_file = os.path.join(theme_dir, name + u'.xml')
        log.debug(theme_file)
        result = QtGui.QMessageBox.Yes
        if self.saveThemeName != name:
            if os.path.exists(theme_file):
                result = QtGui.QMessageBox.question(
                    self, translate(u'ThemeManager', u'Theme Exists'),
                    translate(u'ThemeManager',
                        u'A theme with this name already exists, '
                        u'would you like to overwrite it?'),
                    (QtGui.QMessageBox.Yes | QtGui.QMessageBox.No),
                    QtGui.QMessageBox.No)
        if result == QtGui.QMessageBox.Yes:
            # Save the theme, overwriting the existing theme if necessary.
            outfile = None
            try:
                outfile = open(theme_file, u'w')
                outfile.write(theme_pretty_xml)
            except IOError:
                log.exception(u'Saving theme to file failed')
            finally:
                if outfile:
                    outfile.close()
            if image_from and image_from != image_to:
                try:
                    shutil.copyfile(image_from, image_to)
                except IOError:
                    log.exception(u'Failed to save theme image')
            self.generateAndSaveImage(self.path, name, theme_xml)
            self.loadThemes()
        else:
            # Don't close the dialog - allow the user to change the name of
            # the theme or to cancel the theme dialog completely.
            return False

    def generateAndSaveImage(self, dir, name, theme_xml):
        log.debug(u'generateAndSaveImage %s %s %s', dir, name, theme_xml)
        theme = self.createThemeFromXml(theme_xml, dir)
        frame = self.generateImage(theme)
        samplepathname = os.path.join(self.path, name + u'.png')
        if os.path.exists(samplepathname):
            os.unlink(samplepathname)
        frame.save(samplepathname, u'png')
        thumb = os.path.join(self.thumbPath, u'%s.png' % name)
        icon = build_icon(frame)
        pixmap = icon.pixmap(QtCore.QSize(88, 50))
        pixmap.save(thumb, u'png')
        log.debug(u'Theme image written to %s', samplepathname)

    def generateImage(self, themedata):
        """
        Call the RenderManager to build a Sample Image
        """
        log.debug(u'generateImage %s ', themedata)
        frame = self.parent.RenderManager.generate_preview(themedata)
        return frame

    def getPreviewImage(self, theme):
        log.debug(u'getPreviewImage %s ', theme)
        image = os.path.join(self.path, theme + u'.png')
        return image

    def baseTheme(self):
        log.debug(u'base theme created')
        newtheme = ThemeXML()
        newtheme.new_document(unicode(translate(u'ThemeManager', u'New Theme')))
        newtheme.add_background_solid(unicode(u'#000000'))
        newtheme.add_font(unicode(QtGui.QFont().family()), unicode(u'#FFFFFF'),
            unicode(30), u'False')
        newtheme.add_font(unicode(QtGui.QFont().family()), unicode(u'#FFFFFF'),
            unicode(12), u'False', u'footer')
        newtheme.add_display(u'False', unicode(u'#FFFFFF'), u'False',
            unicode(u'#FFFFFF'), unicode(0), unicode(0), unicode(0), u'False')
        return newtheme.extract_xml()

    def createThemeFromXml(self, theme_xml, path):
        theme = ThemeXML()
        theme.parse(theme_xml)
        self.cleanTheme(theme)
        theme.extend_image_filename(path)
        return theme

    def cleanTheme(self, theme):
        theme.background_color = theme.background_color.strip()
        theme.background_direction = theme.background_direction.strip()
        theme.background_endColor = theme.background_endColor.strip()
        if theme.background_filename:
            theme.background_filename = theme.background_filename.strip()
        #theme.background_mode
        theme.background_startColor = theme.background_startColor.strip()
        #theme.background_type
        if theme.display_display:
            theme.display_display = theme.display_display.strip()
        theme.display_horizontalAlign = \
            int(theme.display_horizontalAlign.strip())
        theme.display_outline = str_to_bool(theme.display_outline)
        #theme.display_outline_color
        theme.display_shadow = str_to_bool(theme.display_shadow)
        #theme.display_shadow_color
        theme.display_verticalAlign = int(theme.display_verticalAlign.strip())
        theme.display_wrapStyle = theme.display_wrapStyle.strip()
        theme.display_slideTransition = theme.display_slideTransition
        theme.font_footer_color = theme.font_footer_color.strip()
        theme.font_footer_height = int(theme.font_footer_height.strip())
        theme.font_footer_indentation = \
            int(theme.font_footer_indentation.strip())
        theme.font_footer_italics = str_to_bool(theme.font_footer_italics)
        theme.font_footer_name = theme.font_footer_name.strip()
        #theme.font_footer_override
        theme.font_footer_proportion = \
            int(theme.font_footer_proportion.strip())
        theme.font_footer_weight = theme.font_footer_weight.strip()
        theme.font_footer_width = int(theme.font_footer_width.strip())
        theme.font_footer_x = int(theme.font_footer_x.strip())
        theme.font_footer_y = int(theme.font_footer_y.strip())
        theme.font_main_color = theme.font_main_color.strip()
        theme.font_main_height = int(theme.font_main_height.strip())
        theme.font_main_italics = str_to_bool(theme.font_main_italics)
        theme.font_main_indentation = int(theme.font_main_indentation)
        theme.font_main_name = theme.font_main_name.strip()
        #theme.font_main_override
        theme.font_main_proportion = int(theme.font_main_proportion.strip())
        theme.font_main_weight = theme.font_main_weight.strip()
        theme.font_main_width = int(theme.font_main_width.strip())
        theme.font_main_x = int(theme.font_main_x.strip())
        theme.font_main_y = int(theme.font_main_y.strip())
        #theme.theme_mode
        theme.theme_name = theme.theme_name.strip()
        #theme.theme_version
<|MERGE_RESOLUTION|>--- conflicted
+++ resolved
@@ -245,17 +245,12 @@
                 for files in os.walk(source):
                     for name in files[2]:
                         zip.write(
-<<<<<<< HEAD
                             os.path.join(source, name).encode(u'utf-8'),
                             os.path.join(theme, name).encode(u'utf-8'))
-=======
-                            os.path.join(source, name),
-                            os.path.join(theme, name))
                 QtGui.QMessageBox.information(self,
                     translate(u'ThemeManager', u'Theme Exported'),
                     translate(u'ThemeManager',
                         u'Your theme has been successfully exported.'))
->>>>>>> 5f376c40
             except (IOError, OSError):
                 log.exception(u'Export Theme Failed')
                 QtGui.QMessageBox.critical(self,
