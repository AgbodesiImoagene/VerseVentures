--- conflicted
+++ resolved
@@ -37,16 +37,10 @@
 from PyQt4 import QtCore, QtGui
 
 from openlp.core.lib import OpenLPToolbar, get_text_file_string, build_icon, \
-<<<<<<< HEAD
-    Receiver, Settings, SettingsManager, translate, check_item_selected, \
-    check_directory_exists, create_thumb, validate_thumb
-=======
     Receiver, SettingsManager, translate, check_item_selected, \
-    check_directory_exists, create_thumb, validate_thumb, ImageSource
->>>>>>> b1cfabc4
+    check_directory_exists, create_thumb, validate_thumb, ImageSource, Settings
 from openlp.core.lib.theme import ThemeXML, BackgroundType, VerticalType, \
     BackgroundGradientType
-from openlp.core.lib.settings import Settings
 from openlp.core.lib.ui import UiStrings, critical_error_message_box, \
     create_widget_action
 from openlp.core.theme import Theme
@@ -171,14 +165,8 @@
         """
         Triggered when Config dialog is updated.
         """
-<<<<<<< HEAD
         self.global_theme = Settings().value(
             self.settingsSection + u'/global theme', u'')
-=======
-        self.global_theme = unicode(Settings().value(
-            self.settingsSection + u'/global theme',
-            QtCore.QVariant(u'')).toString())
->>>>>>> b1cfabc4
 
     def checkListState(self, item):
         """
@@ -202,25 +190,12 @@
         item = self.themeListWidget.itemAt(point)
         if item is None:
             return
-<<<<<<< HEAD
         real_theme_name = item.data(QtCore.Qt.UserRole)
-        theme_name = item.text()
-        self.deleteAction.setVisible(False)
-        self.renameAction.setVisible(False)
-        self.globalAction.setVisible(False)
-        # If default theme restrict actions
-        if real_theme_name == theme_name:
-            self.deleteAction.setVisible(True)
-            self.renameAction.setVisible(True)
-            self.globalAction.setVisible(True)
-=======
-        real_theme_name = unicode(item.data(QtCore.Qt.UserRole).toString())
         theme_name = unicode(item.text())
         visible = real_theme_name == theme_name
         self.deleteAction.setVisible(visible)
         self.renameAction.setVisible(visible)
         self.globalAction.setVisible(visible)
->>>>>>> b1cfabc4
         self.menu.exec_(self.themeListWidget.mapToGlobal(point))
 
     def changeGlobalFromTab(self, theme_name):
@@ -265,15 +240,8 @@
                     '%s (default)') % self.global_theme
                 self.themeListWidget.item(count).setText(name)
                 Settings().setValue(
-<<<<<<< HEAD
                     self.settingsSection + u'/global theme', self.global_theme)
-                Receiver.send_message(u'theme_update_global',
-                    self.global_theme)
-=======
-                    self.settingsSection + u'/global theme',
-                    QtCore.QVariant(self.global_theme))
                 Receiver.send_message(u'theme_update_global', self.global_theme)
->>>>>>> b1cfabc4
                 self._pushThemes()
 
     def onAddTheme(self):
@@ -478,12 +446,7 @@
                 theme.theme_name = UiStrings().Default
                 self._writeTheme(theme, None, None)
                 Settings().setValue(
-<<<<<<< HEAD
                     self.settingsSection + u'/global theme', theme.theme_name)
-=======
-                    self.settingsSection + u'/global theme',
-                    QtCore.QVariant(theme.theme_name))
->>>>>>> b1cfabc4
                 self.configUpdated()
                 files = SettingsManager.get_files(self.settingsSection, u'.png')
         # Sort the themes by its name considering language specific characters.
@@ -508,12 +471,7 @@
                 else:
                     icon = create_thumb(theme, thumb)
                 item_name.setIcon(icon)
-<<<<<<< HEAD
                 item_name.setData(QtCore.Qt.UserRole, text_name)
-=======
-                item_name.setData(
-                    QtCore.Qt.UserRole, QtCore.QVariant(text_name))
->>>>>>> b1cfabc4
                 self.themeListWidget.addItem(item_name)
                 self.themeList.append(text_name)
         self._pushThemes()
@@ -807,14 +765,8 @@
         Check to see if theme has been selected and the destructive action
         is allowed.
         """
-<<<<<<< HEAD
         self.global_theme = Settings().value(
             self.settingsSection + u'/global theme', u'')
-=======
-        self.global_theme = unicode(Settings().value(
-            self.settingsSection + u'/global theme',
-            QtCore.QVariant(u'')).toString())
->>>>>>> b1cfabc4
         if check_item_selected(self.themeListWidget, select_text):
             item = self.themeListWidget.currentItem()
             theme = item.text()
