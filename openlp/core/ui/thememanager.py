--- conflicted
+++ resolved
@@ -145,21 +145,6 @@
         # Last little bits of setting up
         self.config_updated()
 
-<<<<<<< HEAD
-=======
-    def first_time(self):
-        """
-        Import new themes downloaded by the first time wizard
-        """
-        self.application.set_busy_cursor()
-        files = AppLocation.get_files(self.settingsSection, u'.otz')
-        for theme_file in files:
-            theme_file = os.path.join(self.path, theme_file)
-            self.unzip_theme(theme_file, self.path)
-            delete_file(theme_file)
-        self.application.set_normal_cursor()
-
->>>>>>> 7d0b2e97
     def config_updated(self):
         """
         Triggered when Config dialog is updated.
@@ -392,7 +377,6 @@
                     theme_zip.close()
         self.application.set_normal_cursor()
 
-
     def on_import_theme(self):
         """
         Opens a file dialog to select the theme file(s) to import before
@@ -418,12 +402,12 @@
         Imports any themes on start up and makes sure there is at least one theme
         """
         self.application.set_busy_cursor()
-        files = SettingsManager.get_files(self.settingsSection, u'.otz')
+        files = AppLocation.get_files(self.settingsSection, u'.otz')
         for theme_file in files:
             theme_file = os.path.join(self.path, theme_file)
             self.unzip_theme(theme_file, self.path)
             delete_file(theme_file)
-        files = SettingsManager.get_files(self.settingsSection, u'.png')
+        files = AppLocation.get_files(self.settingsSection, u'.otz')
         # No themes have been found so create one
         if not files:
             theme = ThemeXML()
@@ -443,24 +427,8 @@
         log.debug(u'Load themes from dir')
         self.theme_list = []
         self.theme_list_widget.clear()
-<<<<<<< HEAD
-        files = SettingsManager.get_files(self.settingsSection, u'.png')
-          # Sort the themes by its name considering language specific
-=======
         files = AppLocation.get_files(self.settingsSection, u'.png')
-        if first_time:
-            self.first_time()
-            files = AppLocation.get_files(self.settingsSection, u'.png')
-            # No themes have been found so create one
-            if not files:
-                theme = ThemeXML()
-                theme.theme_name = UiStrings().Default
-                self._write_theme(theme, None, None)
-                Settings().setValue(self.settingsSection + u'/global theme', theme.theme_name)
-                self.config_updated()
-                files = AppLocation.get_files(self.settingsSection, u'.png')
         # Sort the themes by its name considering language specific
->>>>>>> 7d0b2e97
         files.sort(key=lambda file_name: unicode(file_name), cmp=locale_compare)
         # now process the file list of png files
         for name in files:
