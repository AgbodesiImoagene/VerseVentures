--- conflicted
+++ resolved
@@ -263,13 +263,8 @@
         Receiver.send_message(u'cursor_busy')
         self._performWizard()
         Receiver.send_message(u'cursor_normal')
-<<<<<<< HEAD
+        Receiver.send_message(u'openlp_process_events')
         Settings().setValue(u'general/has run wizard', True)
-=======
-        Receiver.send_message(u'openlp_process_events')
-        Settings().setValue(u'general/has run wizard',
-            QtCore.QVariant(True))
->>>>>>> 81b18c30
         self.close()
 
     def urlGetFile(self, url, fpath):
