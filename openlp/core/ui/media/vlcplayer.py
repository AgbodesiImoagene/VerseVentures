--- conflicted
+++ resolved
@@ -121,37 +121,6 @@
         :return:
         """
         vlc = get_vlc()
-<<<<<<< HEAD
-        # Temporary workaround
-        if vlc:
-            output_display.vlc_widget = QtWidgets.QFrame(output_display)
-            output_display.vlc_widget.setFrameStyle(QtWidgets.QFrame.NoFrame)
-            # creating a basic vlc instance
-            command_line_options = '--no-video-title-show'
-            if Settings().value('advanced/hide mouse') and live_display:
-                command_line_options += ' --mouse-hide-timeout=0'
-            output_display.vlc_instance = vlc.Instance(command_line_options)
-            # creating an empty vlc media player
-            output_display.vlc_media_player = output_display.vlc_instance.media_player_new()
-            output_display.vlc_widget.resize(output_display.size())
-            output_display.vlc_widget.raise_()
-            output_display.vlc_widget.hide()
-            # The media player has to be 'connected' to the QFrame.
-            # (otherwise a video would be displayed in it's own window)
-            # This is platform specific!
-            # You have to give the id of the QFrame (or similar object)
-            # to vlc, different platforms have different functions for this.
-            win_id = int(output_display.vlc_widget.winId())
-            if is_win():
-                output_display.vlc_media_player.set_hwnd(win_id)
-            elif is_macosx():
-                # We have to use 'set_nsobject' since Qt5 on OSX uses Cocoa
-                # framework and not the old Carbon.
-                output_display.vlc_media_player.set_nsobject(win_id)
-            else:
-                # for Linux/*BSD using the X Server
-                output_display.vlc_media_player.set_xwindow(win_id)
-=======
         output_display.vlc_widget = QtWidgets.QFrame(output_display)
         output_display.vlc_widget.setFrameStyle(QtWidgets.QFrame.NoFrame)
         # creating a basic vlc instance
@@ -181,7 +150,6 @@
         else:
             # for Linux/*BSD using the X Server
             output_display.vlc_media_player.set_xwindow(win_id)
->>>>>>> fa7e8f9d
         self.has_own_widget = True
 
     def check_available(self):
