--- conflicted
+++ resolved
@@ -31,10 +31,9 @@
 
 import logging
 
-from openlp.core.lib import translate
+from openlp.core.lib import translate, Settings
 from openlp.core.ui.media import MediaState
 from openlp.core.ui.media.mediaplayer import MediaPlayer
-from openlp.core.lib.settings import Settings
 
 log = logging.getLogger(__name__)
 
@@ -283,8 +282,7 @@
         """
         Add css style sheets to htmlbuilder
         """
-        background = unicode(QtGui.QColor(Settings().value(u'players/background color',
-            QtCore.QVariant(u'#000000'))).name())
+        background = QtGui.QColor(Settings().value(u'players/background color', u'#000000')).name()
         css = VIDEO_CSS % (background,background,background)
         return css + FLASH_CSS
 
@@ -411,14 +409,8 @@
     def update_ui(self, display):
         controller = display.controller
         if controller.media_info.is_flash:
-<<<<<<< HEAD
-            currentTime = display.frame.evaluateJavaScript(
-                u'show_flash("currentTime");')
-            length = display.frame.evaluateJavaScript( u'show_flash("length");')
-=======
-            currentTime = display.frame.evaluateJavaScript(u'show_flash("currentTime");').toInt()[0]
-            length = display.frame.evaluateJavaScript(u'show_flash("length");').toInt()[0]
->>>>>>> 9d45c724
+            currentTime = display.frame.evaluateJavaScript(u'show_flash("currentTime");')
+            length = display.frame.evaluateJavaScript(u'show_flash("length");')
         else:
             if display.frame.evaluateJavaScript(
                 u'show_video("isEnded");') == 'true':
@@ -428,12 +420,7 @@
             # check if conversion was ok and value is not 'NaN'
             if ok and currentTime != float('inf'):
                 currentTime = int(currentTime * 1000)
-<<<<<<< HEAD
-            (length, ok) = display.frame.evaluateJavaScript(
-                u'show_video("length");')
-=======
-            (length, ok) = display.frame.evaluateJavaScript(u'show_video("length");').toFloat()
->>>>>>> 9d45c724
+            (length, ok) = display.frame.evaluateJavaScript(u'show_video("length");')
             # check if conversion was ok and value is not 'NaN'
             if ok and length != float('inf'):
                 length = int(length * 1000)
