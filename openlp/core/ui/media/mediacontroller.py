--- conflicted
+++ resolved
@@ -143,17 +143,8 @@
             AppLocation.get_directory(AppLocation.AppDir),
             u'core', u'ui', u'media')
         for filename in os.listdir(controller_dir):
-<<<<<<< HEAD
-            # TODO vlc backend is not yet working on Mac OS X.
-            # For now just ignore vlc backend on Mac OS X.
-            if sys.platform == 'darwin' and filename == 'vlcplayer.py':
-                log.warn(u'Disabling vlc media player')
-                continue
             if filename.endswith(u'player.py') and \
                 not filename == 'mediaplayer.py':
-=======
-            if filename.endswith(u'player.py'):
->>>>>>> 72bb2177
                 path = os.path.join(controller_dir, filename)
                 if os.path.isfile(path):
                     modulename = u'openlp.core.ui.media.' + \
@@ -192,32 +183,19 @@
         if not self.currentMediaPlayer.keys():
             self.timer.stop()
         else:
-<<<<<<< HEAD
+            any_active = False
             for display in self.currentMediaPlayer.keys():
                 self.currentMediaPlayer[display].resize(display)
                 self.currentMediaPlayer[display].update_ui(display)
                 if self.currentMediaPlayer[display].state == \
                     MediaState.Playing:
-                    return
+                    any_active = True
+        # There are still any active players - no need to stop timer.
+            if any_active:
+                return
         # no players are active anymore
         for display in self.currentMediaPlayer.keys():
             if self.currentMediaPlayer[display].state != MediaState.Paused:
-=======
-            any_active = False
-            for display in self.curDisplayMediaPlayer.keys():
-                self.curDisplayMediaPlayer[display].resize(display)
-                self.curDisplayMediaPlayer[display].update_ui(display)
-                if self.curDisplayMediaPlayer[display].state == \
-                        MediaState.Playing:
-                    any_active = True
-            # There are still any active players - no need to stop timer.
-            if any_active:
-                return
-
-        # No players are active anymore.
-        for display in self.curDisplayMediaPlayer.keys():
-            if self.curDisplayMediaPlayer[display].state != MediaState.Paused:
->>>>>>> 72bb2177
                 display.controller.seekSlider.setSliderPosition(0)
         self.timer.stop()
 
@@ -372,12 +350,7 @@
         """
         player.resize(display)
 
-<<<<<<< HEAD
     def video(self, source, serviceItem, hidden=False, videoBehindText=False):
-=======
-    def video(self, controller, file, muted, isBackground, hidden=False,
-            isInfo=False, controlsVisible=True):
->>>>>>> 72bb2177
         """
         Loads and starts a video to run with the option of sound
 
@@ -446,27 +419,15 @@
         elif Settings().value(u'general/auto unblank',
             QtCore.QVariant(False)).toBool():
             autoplay = True
-<<<<<<< HEAD
         if autoplay:
             if not self.media_play(controller):
-=======
-        # Start playback only for visible widgets. If we need just load a video
-        # and get video information, do not start playback.
-        if autoplay and not isInfo:
-            if not self.video_play([controller]):
->>>>>>> 72bb2177
                 critical_error_message_box(
                     translate('MediaPlugin.MediaItem', 'Unsupported File'),
                     unicode(translate('MediaPlugin.MediaItem',
                     'Unsupported File')))
                 return False
-<<<<<<< HEAD
         self.set_controls_visible(controller, True)
         log.debug(u'use %s controller' % self.currentMediaPlayer[display])
-=======
-        self.set_controls_visible(controller, controlsVisible)
-        log.debug(u'use %s controller' % self.curDisplayMediaPlayer[display])
->>>>>>> 72bb2177
         return True
 
     def media_length(self, serviceItem):
