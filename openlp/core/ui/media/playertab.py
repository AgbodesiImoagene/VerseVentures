# -*- coding: utf-8 -*-
# vim: autoindent shiftwidth=4 expandtab textwidth=120 tabstop=4 softtabstop=4

###############################################################################
# OpenLP - Open Source Lyrics Projection                                      #
# --------------------------------------------------------------------------- #
# Copyright (c) 2008-2013 Raoul Snyman                                        #
# Portions copyright (c) 2008-2013 Tim Bentley, Gerald Britton, Jonathan      #
# Corwin, Samuel Findlay, Michael Gorven, Scott Guerrieri, Matthias Hub,      #
# Meinert Jordan, Armin Köhler, Eric Ludin, Edwin Lunando, Brian T. Meyer,    #
# Joshua Miller, Stevan Pettit, Andreas Preikschat, Mattias Põldaru,          #
# Christian Richter, Philip Ridout, Simon Scudder, Jeffrey Smith,             #
# Maikel Stuivenberg, Martin Thompson, Jon Tibble, Dave Warnock,              #
# Erode Woldsund, Martin Zibricky                                             #
# --------------------------------------------------------------------------- #
# This program is free software; you can redistribute it and/or modify it     #
# under the terms of the GNU General Public License as published by the Free  #
# Software Foundation; version 2 of the License.                              #
#                                                                             #
# This program is distributed in the hope that it will be useful, but WITHOUT #
# ANY WARRANTY; without even the implied warranty of MERCHANTABILITY or       #
# FITNESS FOR A PARTICULAR PURPOSE. See the GNU General Public License for    #
# more details.                                                               #
#                                                                             #
# You should have received a copy of the GNU General Public License along     #
# with this program; if not, write to the Free Software Foundation, Inc., 59  #
# Temple Place, Suite 330, Boston, MA 02111-1307 USA                          #
###############################################################################
"""
The :mod:`~openlp.core.ui.media.playertab` module holds the configuration tab for the media stuff.
"""
from PyQt4 import QtCore, QtGui

from openlp.core.lib import SettingsTab, translate, Receiver, Settings, UiStrings
from openlp.core.lib.ui import create_button
from openlp.core.ui.media import get_media_players, set_media_players


class MediaQCheckBox(QtGui.QCheckBox):
    """
    MediaQCheckBox adds an extra property, playerName to the QCheckBox class.
    """
    def setPlayerName(self, name):
        """
        Set the player name
        """
        self.playerName = name


class PlayerTab(SettingsTab):
    """
    MediaTab is the Media settings tab in the settings dialog.
    """
<<<<<<< HEAD
    def __init__(self, parent, mainWindow):
        """
        Constructor
        """
        self.parent = parent
        self.mainWindow = mainWindow
        self.mediaPlayers = mainWindow.mediaController.mediaPlayers
=======
    def __init__(self, parent):
        self.mediaPlayers = self.media_controller.mediaPlayers
>>>>>>> 09182069
        self.savedUsedPlayers = None
        self.iconPath = u':/media/multimedia-player.png'
        player_translated = translate('OpenLP.PlayerTab', 'Players')
        SettingsTab.__init__(self, parent, u'Players', player_translated)

    def setupUi(self):
        """
        Set up the UI
        """
        self.setObjectName(u'MediaTab')
        SettingsTab.setupUi(self)
        self.bgColorGroupBox = QtGui.QGroupBox(self.leftColumn)
        self.bgColorGroupBox.setObjectName(u'FontGroupBox')
        self.formLayout = QtGui.QFormLayout(self.bgColorGroupBox)
        self.formLayout.setObjectName(u'FormLayout')
        self.colorLayout = QtGui.QHBoxLayout()
        self.backgroundColorLabel = QtGui.QLabel(self.bgColorGroupBox)
        self.backgroundColorLabel.setObjectName(u'BackgroundColorLabel')
        self.colorLayout.addWidget(self.backgroundColorLabel)
        self.backgroundColorButton = QtGui.QPushButton(self.bgColorGroupBox)
        self.backgroundColorButton.setObjectName(u'BackgroundColorButton')
        self.colorLayout.addWidget(self.backgroundColorButton)
        self.formLayout.addRow(self.colorLayout)
        self.informationLabel = QtGui.QLabel(self.bgColorGroupBox)
        self.informationLabel.setObjectName(u'InformationLabel')
        self.informationLabel.setWordWrap(True)
        self.formLayout.addRow(self.informationLabel)
        self.leftLayout.addWidget(self.bgColorGroupBox)
        self.leftLayout.addStretch()
        self.rightColumn.setSizePolicy(QtGui.QSizePolicy.Expanding, QtGui.QSizePolicy.Preferred)
        self.rightLayout.addStretch()
        self.mediaPlayerGroupBox = QtGui.QGroupBox(self.leftColumn)
        self.mediaPlayerGroupBox.setObjectName(u'mediaPlayerGroupBox')
        self.mediaPlayerLayout = QtGui.QVBoxLayout(self.mediaPlayerGroupBox)
        self.mediaPlayerLayout.setObjectName(u'mediaPlayerLayout')
        self.playerCheckBoxes = {}
        self.leftLayout.addWidget(self.mediaPlayerGroupBox)
        self.playerOrderGroupBox = QtGui.QGroupBox(self.leftColumn)
        self.playerOrderGroupBox.setObjectName(u'playerOrderGroupBox')
        self.playerOrderLayout = QtGui.QHBoxLayout(self.playerOrderGroupBox)
        self.playerOrderLayout.setObjectName(u'playerOrderLayout')
        self.playerOrderlistWidget = QtGui.QListWidget(self.playerOrderGroupBox)
        sizePolicy = QtGui.QSizePolicy(QtGui.QSizePolicy.Minimum, QtGui.QSizePolicy.Expanding)
        sizePolicy.setHorizontalStretch(0)
        sizePolicy.setVerticalStretch(0)
        sizePolicy.setHeightForWidth(self.playerOrderlistWidget.sizePolicy().hasHeightForWidth())
        self.playerOrderlistWidget.setSizePolicy(sizePolicy)
        self.playerOrderlistWidget.setVerticalScrollBarPolicy(QtCore.Qt.ScrollBarAsNeeded)
        self.playerOrderlistWidget.setHorizontalScrollBarPolicy(QtCore.Qt.ScrollBarAlwaysOff)
        self.playerOrderlistWidget.setEditTriggers(QtGui.QAbstractItemView.NoEditTriggers)
        self.playerOrderlistWidget.setObjectName(u'playerOrderlistWidget')
        self.playerOrderLayout.addWidget(self.playerOrderlistWidget)
        self.orderingButtonLayout = QtGui.QVBoxLayout()
        self.orderingButtonLayout.setObjectName(u'orderingButtonLayout')
        self.orderingButtonLayout.addStretch(1)
        self.orderingUpButton = create_button(self, u'orderingUpButton', role=u'up', click=self.onUpButtonClicked)
        self.orderingDownButton = create_button(self, u'orderingDownButton', role=u'down',
            click=self.onDownButtonClicked)
        self.orderingButtonLayout.addWidget(self.orderingUpButton)
        self.orderingButtonLayout.addWidget(self.orderingDownButton)
        self.orderingButtonLayout.addStretch(1)
        self.playerOrderLayout.addLayout(self.orderingButtonLayout)
        self.leftLayout.addWidget(self.playerOrderGroupBox)
        self.leftLayout.addStretch()
        self.rightLayout.addStretch()
        # Signals and slots
        QtCore.QObject.connect(self.backgroundColorButton, QtCore.SIGNAL(u'clicked()'),
            self.onbackgroundColorButtonClicked)

    def retranslateUi(self):
        """
        Translate the UI on the fly
        """
        self.mediaPlayerGroupBox.setTitle(translate('OpenLP.PlayerTab', 'Available Media Players'))
        self.playerOrderGroupBox.setTitle(translate('OpenLP.PlayerTab', 'Player Search Order'))
        self.bgColorGroupBox.setTitle(UiStrings().BackgroundColor)
        self.backgroundColorLabel.setText(UiStrings().DefaultColor)
        self.informationLabel.setText(translate('OpenLP.PlayerTab',
            'Visible background for videos with aspect ratio different to screen.'))
        self.retranslatePlayers()

    def onbackgroundColorButtonClicked(self):
        """
        Set the background color
        """
        new_color = QtGui.QColorDialog.getColor(QtGui.QColor(self.bg_color), self)
        if new_color.isValid():
            self.bg_color = new_color.name()
            self.backgroundColorButton.setStyleSheet(u'background-color: %s' % self.bg_color)

    def onPlayerCheckBoxChanged(self, check_state):
        """
        Add or remove players depending on their status
        """
        player = self.sender().playerName
        if check_state == QtCore.Qt.Checked:
            if player not in self.usedPlayers:
                self.usedPlayers.append(player)
        else:
            if player in self.usedPlayers:
                self.usedPlayers.remove(player)
        self.updatePlayerList()

    def updatePlayerList(self):
        """
        Update the list of media players
        """
        self.playerOrderlistWidget.clear()
        for player in self.usedPlayers:
            if player in self.playerCheckBoxes.keys():
                if len(self.usedPlayers) == 1:
                    # At least one media player has to stay active
                    self.playerCheckBoxes[u'%s' % player].setEnabled(False)
                else:
                    self.playerCheckBoxes[u'%s' % player].setEnabled(True)
                self.playerOrderlistWidget.addItem(self.mediaPlayers[unicode(player)].original_name)

    def onUpButtonClicked(self):
        """
        Move a media player up in the order
        """
        row = self.playerOrderlistWidget.currentRow()
        if row <= 0:
            return
        item = self.playerOrderlistWidget.takeItem(row)
        self.playerOrderlistWidget.insertItem(row - 1, item)
        self.playerOrderlistWidget.setCurrentRow(row - 1)
        self.usedPlayers.insert(row - 1, self.usedPlayers.pop(row))

    def onDownButtonClicked(self):
        """
        Move a media player down in the order
        """
        row = self.playerOrderlistWidget.currentRow()
        if row == -1 or row > self.playerOrderlistWidget.count() - 1:
            return
        item = self.playerOrderlistWidget.takeItem(row)
        self.playerOrderlistWidget.insertItem(row + 1, item)
        self.playerOrderlistWidget.setCurrentRow(row + 1)
        self.usedPlayers.insert(row + 1, self.usedPlayers.pop(row))

    def load(self):
        """
        Load the settings
        """
        if self.savedUsedPlayers:
            self.usedPlayers = self.savedUsedPlayers
        self.usedPlayers = get_media_players()[0]
        self.savedUsedPlayers = self.usedPlayers
        settings = Settings()
        settings.beginGroup(self.settingsSection)
        self.updatePlayerList()
        self.bg_color = settings.value(u'background color')
        self.initial_color = self.bg_color
        settings.endGroup()
        self.backgroundColorButton.setStyleSheet(u'background-color: %s' % self.bg_color)

    def save(self):
        """
        Save the settings
        """
        player_string_changed = False
        settings = Settings()
        settings.beginGroup(self.settingsSection)
        settings.setValue(u'background color', self.bg_color)
        settings.endGroup()
        old_players, override_player = get_media_players()
        if self.usedPlayers != old_players:
            # clean old Media stuff
            set_media_players(self.usedPlayers, override_player)
            player_string_changed = True
        if player_string_changed:
            self.service_manager.reset_supported_suffixes()
            Receiver.send_message(u'mediaitem_media_rebuild')
            Receiver.send_message(u'config_screen_changed')

    def postSetUp(self, postUpdate=False):
        """
        Late setup for players as the MediaController has to be initialised
        first.
        """
        for key, player in self.mediaPlayers.iteritems():
            player = self.mediaPlayers[key]
            checkbox = MediaQCheckBox(self.mediaPlayerGroupBox)
            checkbox.setEnabled(player.available)
            checkbox.setObjectName(player.name + u'CheckBox')
            checkbox.setToolTip(player.get_info())
            checkbox.setPlayerName(player.name)
            self.playerCheckBoxes[player.name] = checkbox
            QtCore.QObject.connect(checkbox, QtCore.SIGNAL(u'stateChanged(int)'), self.onPlayerCheckBoxChanged)
            self.mediaPlayerLayout.addWidget(checkbox)
            if player.available and player.name in self.usedPlayers:
                checkbox.setChecked(True)
            else:
                checkbox.setChecked(False)
        self.updatePlayerList()
        self.retranslatePlayers()

    def retranslatePlayers(self):
        """
        Translations for players is dependent on  their setup as well
         """
        for key in self.mediaPlayers:
            player = self.mediaPlayers[key]
            checkbox = self.playerCheckBoxes[player.name]
            checkbox.setPlayerName(player.name)
            if player.available:
                checkbox.setText(player.display_name)
            else:
                checkbox.setText(translate('OpenLP.PlayerTab', '%s (unavailable)') % player.display_name)<|MERGE_RESOLUTION|>--- conflicted
+++ resolved
@@ -51,18 +51,11 @@
     """
     MediaTab is the Media settings tab in the settings dialog.
     """
-<<<<<<< HEAD
-    def __init__(self, parent, mainWindow):
+    def __init__(self, parent):
         """
         Constructor
         """
-        self.parent = parent
-        self.mainWindow = mainWindow
-        self.mediaPlayers = mainWindow.mediaController.mediaPlayers
-=======
-    def __init__(self, parent):
         self.mediaPlayers = self.media_controller.mediaPlayers
->>>>>>> 09182069
         self.savedUsedPlayers = None
         self.iconPath = u':/media/multimedia-player.png'
         player_translated = translate('OpenLP.PlayerTab', 'Players')
