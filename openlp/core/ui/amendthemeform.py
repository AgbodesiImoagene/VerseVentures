--- conflicted
+++ resolved
@@ -485,22 +485,14 @@
             self.BackgroundComboBox.setCurrentIndex(0)
         else:
             self.BackgroundComboBox.setCurrentIndex(1)
-<<<<<<< HEAD
-
         self.ImageLineEdit.setText(u'')
-=======
->>>>>>> 8681dcc4
         if theme.background_type == u'solid':
             self.BackgroundTypeComboBox.setCurrentIndex(0)
         elif theme.background_type == u'gradient':
             self.BackgroundTypeComboBox.setCurrentIndex(1)
         else:
             self.BackgroundTypeComboBox.setCurrentIndex(2)
-<<<<<<< HEAD
             self.ImageLineEdit.setText(self.theme.background_filename)
-
-=======
->>>>>>> 8681dcc4
         if self.theme.background_direction == u'horizontal':
             self.GradientComboBox.setCurrentIndex(0)
         elif self.theme.background_direction == u'vertical':
