--- conflicted
+++ resolved
@@ -872,14 +872,10 @@
             service_item.auto_play_slides_loop = False
             self.auto_play_slides_loop.setChecked(False)
         if service_item.auto_play_slides_once and service_item.timed_slide_interval == 0:
-<<<<<<< HEAD
-            service_item.timed_slide_interval = Settings().value(u'loop delay')
+            service_item.timed_slide_interval = Settings().value(
+                self.main_window.generalSettingsSection + u'/loop delay')
         self.set_modified()
-=======
-            service_item.timed_slide_interval = Settings().value(
-                self.mainwindow.generalSettingsSection + u'/loop delay')
-        self.setModified()
->>>>>>> 665fcd1e
+
 
     def toggle_auto_play_slides_loop(self):
         """
@@ -892,14 +888,10 @@
             service_item.auto_play_slides_once = False
             self.auto_play_slides_once.setChecked(False)
         if service_item.auto_play_slides_loop and service_item.timed_slide_interval == 0:
-<<<<<<< HEAD
-            service_item.timed_slide_interval = Settings().value(u'loop delay')
+            service_item.timed_slide_interval = Settings().value(
+                self.main_window.generalSettingsSection + u'/loop delay')
         self.set_modified()
-=======
-            service_item.timed_slide_interval = Settings().value(
-                self.mainwindow.generalSettingsSection + u'/loop delay')
-        self.setModified()
->>>>>>> 665fcd1e
+
 
     def on_timed_slide_interval(self):
         """
