--- conflicted
+++ resolved
@@ -259,7 +259,6 @@
         # Add already existing delete action to the menu.
         self.menu.addAction(self.serviceManagerList.delete)
         self.menu.addSeparator()
-<<<<<<< HEAD
         # Add AutoPlay menu actions
         self.AutoPlaySlidesGroup = QtGui.QMenu(
             translate('OpenLP.ServiceManager', '&Auto play slides'))
@@ -278,11 +277,7 @@
             checked=False,
             triggers=self.onTimedSlideInterval)
         self.menu.addSeparator()
-        self.previewAction = create_widget_action(self.menu,
-            text=translate('OpenLP.ServiceManager', 'Show &Preview'),
-=======
         self.previewAction = create_widget_action(self.menu, text=translate('OpenLP.ServiceManager', 'Show &Preview'),
->>>>>>> 9d45c724
             icon=u':/general/general_preview.png', triggers=self.makePreview)
         # Add already existing make live action to the menu.
         self.menu.addAction(self.serviceManagerList.makeLive)
@@ -792,24 +787,19 @@
             self.maintainAction.setVisible(True)
         if item.parent() is None:
             self.notesAction.setVisible(True)
-<<<<<<< HEAD
-        if serviceItem[u'service_item'].is_capable(ItemCapabilities.CanLoop) and \
+        if serviceItem[u'service_item'].is_capable(ItemCapabilities.CanLoop) and  \
             len(serviceItem[u'service_item'].get_frames()) > 1:
             self.AutoPlaySlidesGroup.menuAction().setVisible(True)
-            self.AutoPlaySlidesOnce\
-                .setChecked(serviceItem[u'service_item'].auto_play_slides_once)
-            self.AutoPlaySlidesLoop\
-                .setChecked(serviceItem[u'service_item'].auto_play_slides_loop)
-            self.TimedSlideInterval\
-                .setChecked(serviceItem[u'service_item'].timed_slide_interval > 0)
+            self.AutoPlaySlidesOnce.setChecked(serviceItem[u'service_item'].auto_play_slides_once)
+            self.AutoPlaySlidesLoop.setChecked(serviceItem[u'service_item'].auto_play_slides_loop)
+            self.TimedSlideInterval.setChecked(serviceItem[u'service_item'].timed_slide_interval > 0)
             if serviceItem[u'service_item'].timed_slide_interval > 0:
                 delay_suffix = u' '
                 delay_suffix += unicode(serviceItem[u'service_item'].timed_slide_interval)
                 delay_suffix += u' s'
             else:
                 delay_suffix = u' ...'
-            self.TimedSlideInterval.setText(translate('OpenLP.ServiceManager',
-                '&Delay between slides') + delay_suffix)
+            self.TimedSlideInterval.setText(translate('OpenLP.ServiceManager', '&Delay between slides') + delay_suffix)
             # For future: make group explain itself more visual
             #self.AutoPlaySlidesGroup.setChecked(
             #    serviceItem[u'service_item'].timed_slide_interval > 0 and
@@ -817,11 +807,7 @@
             #    serviceItem[u'service_item'].auto_play_slides_loop))
         else:
             self.AutoPlaySlidesGroup.menuAction().setVisible(False)
-        if serviceItem[u'service_item']\
-            .is_capable(ItemCapabilities.HasVariableStartTime):
-=======
         if serviceItem[u'service_item'].is_capable(ItemCapabilities.HasVariableStartTime):
->>>>>>> 9d45c724
             self.timeAction.setVisible(True)
         if serviceItem[u'service_item'].is_capable(ItemCapabilities.CanAutoStartForLive):
             self.autoStartAction.setVisible(True)
@@ -861,7 +847,6 @@
         if self.startTimeForm.exec_():
             self.repaintServiceList(item, -1)
 
-<<<<<<< HEAD
     def toggleAutoPlaySlidesOnce(self):
         """
         Toggle Auto play slide once.
@@ -919,7 +904,7 @@
             service_item.auto_play_slides_loop = False
             service_item.auto_play_slides_once = False
         self.setModified()
-=======
+
     def onAutoStart(self):
         """
         Toggles to Auto Start Setting.
@@ -927,7 +912,6 @@
         item = self.findServiceItem()[0]
         self.serviceItems[item][u'service_item'].will_auto_start = \
             not self.serviceItems[item][u'service_item'].will_auto_start
->>>>>>> 9d45c724
 
     def onServiceItemEditForm(self):
         """
@@ -1411,17 +1395,10 @@
                 QtCore.QVariant(False)).toBool():
                 item += 1
                 if self.serviceItems and item < len(self.serviceItems) and \
-<<<<<<< HEAD
-                    self.serviceItems[item][u'service_item'].is_capable(
-                    ItemCapabilities.CanPreview):
-                    self.mainwindow.previewController.addServiceManagerItem(
-                        self.serviceItems[item][u'service_item'], 0)
+                        self.serviceItems[item][u'service_item'].is_capable(ItemCapabilities.CanPreview):
+                    self.mainwindow.previewController.addServiceManagerItem(self.serviceItems[item][u'service_item'], 0)
                     next_item = self.serviceManagerList.topLevelItem(item)
                     self.serviceManagerList.setCurrentItem(next_item)
-=======
-                        self.serviceItems[item][u'service_item'].is_capable(ItemCapabilities.CanPreview):
-                    self.mainwindow.previewController.addServiceManagerItem(self.serviceItems[item][u'service_item'], 0)
->>>>>>> 9d45c724
                     self.mainwindow.liveController.previewListWidget.setFocus()
         else:
             critical_error_message_box(translate('OpenLP.ServiceManager', 'Missing Display Handler'),
