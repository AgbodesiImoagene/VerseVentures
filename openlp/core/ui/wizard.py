--- conflicted
+++ resolved
@@ -61,26 +61,17 @@
         'disabled due to a missing Python module. If you want to use this '
         'importer, you will need to install the "python-sqlite" '
         'module.')
-<<<<<<< HEAD
     OpenTypeFile = translate('OpenLP.Ui', 'Open %s File')
+    OpenTypeFolder = translate('OpenLP.Ui', 'Open %s Folder')
     PercentSymbolFormat = translate('OpenLP.Ui', '%p%')
     Ready = translate('OpenLP.Ui', 'Ready.')
     StartingImport = translate('OpenLP.Ui', 'Starting import...')
-    YouSpecifyFile = translate('OpenLP.Ui', 'You need to specify at '
+    YouSpecifyFile = translate('OpenLP.Ui', 'You need to specify one '
+        '%s file to import from.', 'A file type e.g. OpenSong')
+    YouSpecifyFiles = translate('OpenLP.Ui', 'You need to specify at '
         'least one %s file to import from.', 'A file type e.g. OpenSong')
-=======
-    OpenTypeFile = unicode(translate('OpenLP.Ui', 'Open %s File'))
-    OpenTypeFolder = unicode(translate('OpenLP.Ui', 'Open %s Folder'))
-    PercentSymbolFormat = unicode(translate('OpenLP.Ui', '%p%'))
-    Ready = translate('OpenLP.Ui', 'Ready.')
-    StartingImport = translate('OpenLP.Ui', 'Starting import...')
-    YouSpecifyFile = unicode(translate('OpenLP.Ui', 'You need to specify one '
-        '%s file to import from.', 'A file type e.g. OpenSong'))
-    YouSpecifyFiles = unicode(translate('OpenLP.Ui', 'You need to specify at '
-        'least one %s file to import from.', 'A file type e.g. OpenSong'))
-    YouSpecifyFolder = unicode(translate('OpenLP.Ui', 'You need to specify one '
-        '%s folder to import from.', 'A song format e.g. PowerSong'))
->>>>>>> b1cfabc4
+    YouSpecifyFolder = translate('OpenLP.Ui', 'You need to specify one '
+        '%s folder to import from.', 'A song format e.g. PowerSong')
 
 
 class OpenLPWizard(QtGui.QWizard):
