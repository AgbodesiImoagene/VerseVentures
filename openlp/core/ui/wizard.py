# -*- coding: utf-8 -*-
# vim: autoindent shiftwidth=4 expandtab textwidth=120 tabstop=4 softtabstop=4

###############################################################################
# OpenLP - Open Source Lyrics Projection                                      #
# --------------------------------------------------------------------------- #
# Copyright (c) 2008-2013 Raoul Snyman                                        #
# Portions copyright (c) 2008-2013 Tim Bentley, Gerald Britton, Jonathan      #
# Corwin, Samuel Findlay, Michael Gorven, Scott Guerrieri, Matthias Hub,      #
# Meinert Jordan, Armin Köhler, Erik Lundin, Edwin Lunando, Brian T. Meyer.   #
# Joshua Miller, Stevan Pettit, Andreas Preikschat, Mattias Põldaru,          #
# Christian Richter, Philip Ridout, Simon Scudder, Jeffrey Smith,             #
# Maikel Stuivenberg, Martin Thompson, Jon Tibble, Dave Warnock,              #
# Frode Woldsund, Martin Zibricky, Patrick Zimmermann                         #
# --------------------------------------------------------------------------- #
# This program is free software; you can redistribute it and/or modify it     #
# under the terms of the GNU General Public License as published by the Free  #
# Software Foundation; version 2 of the License.                              #
#                                                                             #
# This program is distributed in the hope that it will be useful, but WITHOUT #
# ANY WARRANTY; without even the implied warranty of MERCHANTABILITY or       #
# FITNESS FOR A PARTICULAR PURPOSE. See the GNU General Public License for    #
# more details.                                                               #
#                                                                             #
# You should have received a copy of the GNU General Public License along     #
# with this program; if not, write to the Free Software Foundation, Inc., 59  #
# Temple Place, Suite 330, Boston, MA 02111-1307 USA                          #
###############################################################################
"""
The :mod:``wizard`` module provides generic wizard tools for OpenLP.
"""
import logging
import os

from PyQt4 import QtCore, QtGui

from openlp.core.lib import Registry, Settings, UiStrings, build_icon, translate
from openlp.core.lib.ui import add_welcome_page

log = logging.getLogger(__name__)


class WizardStrings(object):
    """
    Provide standard strings for wizards to use.
    """
    # Applications/Formats we import from or export to. These get used in
    # multiple places but do not need translating unless you find evidence of
    # the writers translating their own product name.
    CSV = u'CSV'
    OS = u'OpenSong'
    OSIS = u'OSIS'
    # These strings should need a good reason to be retranslated elsewhere.
    FinishedImport = translate('OpenLP.Ui', 'Finished import.')
    FormatLabel = translate('OpenLP.Ui', 'Format:')
    HeaderStyle = u'<span style="font-size:14pt; font-weight:600;">%s</span>'
    Importing = translate('OpenLP.Ui', 'Importing')
    ImportingType = translate('OpenLP.Ui', 'Importing "%s"...')
    ImportSelect = translate('OpenLP.Ui', 'Select Import Source')
    ImportSelectLong = translate('OpenLP.Ui',
        'Select the import format and the location to import from.')
    NoSqlite = translate('OpenLP.Ui', 'The openlp.org 1.x importer has been '
        'disabled due to a missing Python module. If you want to use this '
        'importer, you will need to install the "python-sqlite" module.')
    OpenTypeFile = translate('OpenLP.Ui', 'Open %s File')
    OpenTypeFolder = translate('OpenLP.Ui', 'Open %s Folder')
    PercentSymbolFormat = translate('OpenLP.Ui', '%p%')
    Ready = translate('OpenLP.Ui', 'Ready.')
    StartingImport = translate('OpenLP.Ui', 'Starting import...')
    YouSpecifyFile = translate('OpenLP.Ui', 'You need to specify one '
        '%s file to import from.', 'A file type e.g. OpenSong')
    YouSpecifyFiles = translate('OpenLP.Ui', 'You need to specify at '
        'least one %s file to import from.', 'A file type e.g. OpenSong')
    YouSpecifyFolder = translate('OpenLP.Ui', 'You need to specify one '
        '%s folder to import from.', 'A song format e.g. PowerSong')


class OpenLPWizard(QtGui.QWizard):
    """
    Generic OpenLP wizard to provide generic functionality and a unified look
    and feel.

    ``parent``
        The QWidget-derived parent of the wizard.

    ``plugin``
        Plugin this wizard is part of. The plugin will be saved in the "plugin" variable.
        The plugin will also be used as basis for the file dialog methods this class provides.

    ``name``
        The object name this wizard should have.

    ``image``
        The image to display on the "welcome" page of the wizard. Should be 163x350.

    ``addProgressPage``
        Whether to add a progress page with a progressbar at the end of the wizard.
    """
    def __init__(self, parent, plugin, name, image, addProgressPage=True):
        """
        Constructor
        """
        QtGui.QWizard.__init__(self, parent)
        self.plugin = plugin
        self.withProgressPage = addProgressPage
        self.setObjectName(name)
        self.openIcon = build_icon(u':/general/general_open.png')
        self.deleteIcon = build_icon(u':/general/general_delete.png')
        self.finishButton = self.button(QtGui.QWizard.FinishButton)
        self.cancelButton = self.button(QtGui.QWizard.CancelButton)
        self.setupUi(image)
        self.registerFields()
        self.customInit()
        self.customSignals()
        QtCore.QObject.connect(self, QtCore.SIGNAL(u'currentIdChanged(int)'), self.onCurrentIdChanged)
        if self.withProgressPage:
            QtCore.QObject.connect(self.errorCopyToButton, QtCore.SIGNAL(u'clicked()'), self.onErrorCopyToButtonClicked)
            QtCore.QObject.connect(self.errorSaveToButton, QtCore.SIGNAL(u'clicked()'), self.onErrorSaveToButtonClicked)

    def setupUi(self, image):
        """
        Set up the wizard UI.
        """
        self.setModal(True)
        self.setWizardStyle(QtGui.QWizard.ModernStyle)
        self.setOptions(QtGui.QWizard.IndependentPages |
            QtGui.QWizard.NoBackButtonOnStartPage |
            QtGui.QWizard.NoBackButtonOnLastPage)
        add_welcome_page(self, image)
        self.addCustomPages()
        if self.withProgressPage:
            self.addProgressPage()
        self.retranslateUi()

    def registerFields(self):
        """
        Hook method for wizards to register any fields they need.
        """
        pass

    def addProgressPage(self):
        """
        Add the progress page for the wizard. This page informs the user how
        the wizard is progressing with its task.
        """
        self.progressPage = QtGui.QWizardPage()
        self.progressPage.setObjectName(u'progressPage')
        self.progressLayout = QtGui.QVBoxLayout(self.progressPage)
        self.progressLayout.setMargin(48)
        self.progressLayout.setObjectName(u'progressLayout')
        self.progressLabel = QtGui.QLabel(self.progressPage)
        self.progressLabel.setObjectName(u'progressLabel')
        self.progressLabel.setWordWrap(True)
        self.progressLayout.addWidget(self.progressLabel)
        self.progressBar = QtGui.QProgressBar(self.progressPage)
        self.progressBar.setObjectName(u'progressBar')
        self.progressLayout.addWidget(self.progressBar)
        # Add a QTextEdit and a copy to file and copy to clipboard button to be
        # able to provide feedback to the user. Hidden by default.
        self.errorReportTextEdit = QtGui.QTextEdit(self.progressPage)
        self.errorReportTextEdit.setObjectName(u'progresserrorReportTextEdit')
        self.errorReportTextEdit.setHidden(True)
        self.errorReportTextEdit.setReadOnly(True)
        self.progressLayout.addWidget(self.errorReportTextEdit)
        self.errorButtonLayout = QtGui.QHBoxLayout()
        self.errorButtonLayout.setObjectName(u'errorButtonLayout')
        spacer = QtGui.QSpacerItem(40, 20, QtGui.QSizePolicy.Expanding, QtGui.QSizePolicy.Minimum)
        self.errorButtonLayout.addItem(spacer)
        self.errorCopyToButton = QtGui.QPushButton(self.progressPage)
        self.errorCopyToButton.setObjectName(u'errorCopyToButton')
        self.errorCopyToButton.setHidden(True)
        self.errorCopyToButton.setIcon(build_icon(u':/system/system_edit_copy.png'))
        self.errorButtonLayout.addWidget(self.errorCopyToButton)
        self.errorSaveToButton = QtGui.QPushButton(self.progressPage)
        self.errorSaveToButton.setObjectName(u'errorSaveToButton')
        self.errorSaveToButton.setHidden(True)
        self.errorSaveToButton.setIcon(build_icon(u':/general/general_save.png'))
        self.errorButtonLayout.addWidget(self.errorSaveToButton)
        self.progressLayout.addLayout(self.errorButtonLayout)
        self.addPage(self.progressPage)

    def exec_(self):
        """
        Run the wizard.
        """
        self.setDefaults()
        return QtGui.QWizard.exec_(self)

    def reject(self):
        """
        Stop the wizard on cancel button, close button or ESC key.
        """
        log.debug(u'Wizard cancelled by user.')
<<<<<<< HEAD
        if self.withProgressPage and self.currentPage() == self.progressPage:
            Receiver.send_message(u'openlp_stop_wizard')
=======
        if self.currentPage() == self.progressPage:
            Registry().execute(u'openlp_stop_wizard')
>>>>>>> 61a45e87
        self.done(QtGui.QDialog.Rejected)

    def onCurrentIdChanged(self, pageId):
        """
        Perform necessary functions depending on which wizard page is active.
        """
        if self.withProgressPage and self.page(pageId) == self.progressPage:
            self.preWizard()
            self.performWizard()
            self.postWizard()
        else:
            self.customPageChanged(pageId)

    def customInit(self):
        """
        Song wizard specific initialization.
        """
        pass

    def customPageChanged(self, pageId):
        """
        Called when changing to a page other than the progress page
        """
        pass

    def onErrorCopyToButtonClicked(self):
        """
        Called when the ``onErrorCopyToButtonClicked`` has been clicked.
        """
        pass

    def onErrorSaveToButtonClicked(self):
        """
        Called when the ``onErrorSaveToButtonClicked`` has been clicked.
        """
        pass

    def incrementProgressBar(self, status_text, increment=1):
        """
        Update the wizard progress page.

        ``status_text``
            Current status information to display.

        ``increment``
            The value to increment the progress bar by.
        """
        log.debug(u'IncrementBar %s', status_text)
        self.progressLabel.setText(status_text)
        if increment > 0:
            self.progressBar.setValue(self.progressBar.value() + increment)
        self.application.process_events()

    def preWizard(self):
        """
        Prepare the UI for the import.
        """
        self.finishButton.setVisible(False)
        self.progressBar.setMinimum(0)
        self.progressBar.setMaximum(1188)
        self.progressBar.setValue(0)

    def postWizard(self):
        """
        Clean up the UI after the import has finished.
        """
        self.progressBar.setValue(self.progressBar.maximum())
        self.finishButton.setVisible(True)
        self.cancelButton.setVisible(False)
        self.application.process_events()

    def getFileName(self, title, editbox, setting_name, filters=u''):
        """
        Opens a QFileDialog and saves the filename to the given editbox.

        ``title``
            The title of the dialog (unicode).

        ``editbox``
            An editbox (QLineEdit).

        ``setting_name``
            The place where to save the last opened directory.

        ``filters``
            The file extension filters. It should contain the file description
            as well as the file extension. For example::

                u'OpenLP 2.0 Databases (*.sqlite)'
        """
        if filters:
            filters += u';;'
        filters += u'%s (*)' % UiStrings().AllFiles
        filename = QtGui.QFileDialog.getOpenFileName(self, title,
            os.path.dirname(Settings().value(self.plugin.settingsSection + u'/' + setting_name)), filters)
        if filename:
            editbox.setText(filename)
        Settings().setValue(self.plugin.settingsSection + u'/' + setting_name, filename)

    def getFolder(self, title, editbox, setting_name):
        """
        Opens a QFileDialog and saves the selected folder to the given editbox.

        ``title``
            The title of the dialog (unicode).

        ``editbox``
            An editbox (QLineEdit).

        ``setting_name``
            The place where to save the last opened directory.
        """
        folder = QtGui.QFileDialog.getExistingDirectory(self, title,
            Settings().value(self.plugin.settingsSection + u'/' + setting_name),
            QtGui.QFileDialog.ShowDirsOnly)
        if folder:
            editbox.setText(folder)
        Settings().setValue(self.plugin.settingsSection + u'/' + setting_name, folder)

    def _get_application(self):
        """
        Adds the openlp to the class dynamically
        """
        if not hasattr(self, u'_application'):
            self._application = Registry().get(u'application')
        return self._application

    application = property(_get_application)<|MERGE_RESOLUTION|>--- conflicted
+++ resolved
@@ -191,13 +191,8 @@
         Stop the wizard on cancel button, close button or ESC key.
         """
         log.debug(u'Wizard cancelled by user.')
-<<<<<<< HEAD
         if self.withProgressPage and self.currentPage() == self.progressPage:
-            Receiver.send_message(u'openlp_stop_wizard')
-=======
-        if self.currentPage() == self.progressPage:
             Registry().execute(u'openlp_stop_wizard')
->>>>>>> 61a45e87
         self.done(QtGui.QDialog.Rejected)
 
     def onCurrentIdChanged(self, pageId):
