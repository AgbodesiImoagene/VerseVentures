--- conflicted
+++ resolved
@@ -619,140 +619,6 @@
         QtCore.QMetaObject.connectSlotsByName(ThemeWizard)
 
     def retranslateUi(self, ThemeWizard):
-<<<<<<< HEAD
-        ThemeWizard.setWindowTitle(translate('OpenLP.ThemeForm',
-            'Theme Wizard'))
-        self.titleLabel.setText(translate('OpenLP.ThemeForm',
-            '<!DOCTYPE HTML PUBLIC \"-//W3C//DTD HTML 4.0//EN\" '
-            '\"http://www.w3.org/TR/REC-html40/strict.dtd\">\n'
-            '<html><head><meta name=\"qrichtext\" content=\"1\" '
-            '/><style type=\"text/css\">\n'
-            'p, li { white-space: pre-wrap; }\n'
-            '</style></head><body style=\" font-family:\'Sans Serif\'; '
-            'font-size:9pt; font-weight:400; font-style:normal;\">\n'
-            '<p style=\" margin-top:0px; margin-bottom:0px; margin-left:0px; '
-            'margin-right:0px; -qt-block-indent:0; text-indent:0px;'
-            '\"><span style=\" font-size:14pt; font-weight:600;\">'
-            'Welcome to the Theme Wizard</span></p></body></html>'))
-        self.informationLabel.setText(translate('OpenLP.ThemeForm',
-            'This wizard will help you to maintain Themes . Click the next '
-            'button below to start the process by setting up your background.'))
-        self.backgroundPage.setTitle(translate('OpenLP.ThemeForm',
-            'Set Up Background'))
-        self.backgroundPage.setSubTitle(translate('OpenLP.ThemeForm',
-            'Set up your theme\'s background according to the parameters '
-            'below.'))
-        self.backgroundTypeLabel.setText(translate('OpenLP.ThemeForm',
-            'Background type:'))
-        self.backgroundTypeComboBox.setItemText(0, translate('OpenLP.ThemeForm',
-            'Solid Color'))
-        self.backgroundTypeComboBox.setItemText(1, translate('OpenLP.ThemeForm',
-            'Gradient'))
-        self.backgroundTypeComboBox.setItemText(2, translate('OpenLP.ThemeForm',
-            'Image'))
-        self.color1Label.setText(translate('OpenLP.ThemeForm', '<Color1>'))
-        self.color2Label.setText(translate('OpenLP.ThemeForm', '<Color2>'))
-        self.imageLabel.setText(translate('OpenLP.ThemeForm', 'Image:'))
-        self.gradientLabel.setText(translate('OpenLP.ThemeForm', 'Gradient:'))
-        self.gradientComboBox.setItemText(0, translate('OpenLP.ThemeForm',
-            'Horizontal'))
-        self.gradientComboBox.setItemText(1, translate('OpenLP.ThemeForm',
-            'Vertical'))
-        self.gradientComboBox.setItemText(2, translate('OpenLP.ThemeForm',
-            'Circular'))
-        self.gradientComboBox.setItemText(3, translate('OpenLP.ThemeForm',
-            'Top Left - Bottom Right'))
-        self.gradientComboBox.setItemText(4, translate('OpenLP.ThemeForm',
-            'Bottom Left - Top Right'))
-        self.mainAreaPage.setTitle(translate('OpenLP.ThemeForm',
-            'Main Area Font Details'))
-        self.mainAreaPage.setSubTitle(translate('OpenLP.ThemeForm',
-            'Define the font and display characteristics for the Display text'))
-        self.mainFontLabel.setText(translate('OpenLP.ThemeForm', 'Font:'))
-        self.mainColorLabel.setText(translate('OpenLP.ThemeForm', 'Color:'))
-        self.mainSizeLabel.setText(translate('OpenLP.ThemeForm', 'Size:'))
-        self.mainSizeSpinBox.setSuffix(translate('OpenLP.ThemeForm', 'pt'))
-        self.mainLineCountLabel.setText(translate('OpenLP.ThemeForm',
-            '(%d lines per slide)'))
-        self.lineSpacingLabel.setText(translate('OpenLP.ThemeForm',
-            'Line Spacing:'))
-        self.lineSpacingSpinBox.setSuffix(translate('OpenLP.ThemeForm', 'pt'))
-        self.outlineCheckBox.setText(translate('OpenLP.ThemeForm', '&Outline:'))
-        self.outlineSizeLabel.setText(translate('OpenLP.ThemeForm', 'Size:'))
-        self.outlineSizeSpinBox.setSuffix(translate('OpenLP.ThemeForm', 'pt'))
-        self.shadowCheckBox.setText(translate('OpenLP.ThemeForm', '&Shadow:'))
-        self.shadowSizeLabel.setText(translate('OpenLP.ThemeForm', 'Size:'))
-        self.shadowSizeSpinBox.setSuffix(translate('OpenLP.ThemeForm', 'pt'))
-        self.boldCheckBox.setText(translate('OpenLP.ThemeForm', 'Bold Display'))
-        self.italicsCheckBox.setText(translate('OpenLP.ThemeForm',
-            'Italic Display'))
-        self.footerAreaPage.setTitle(translate('OpenLP.ThemeForm',
-            'Footer Area Font Details'))
-        self.footerAreaPage.setSubTitle(translate('OpenLP.ThemeForm',
-            'Define the font and display characteristics for the Footer text'))
-        self.footerFontLabel.setText(translate('OpenLP.ThemeForm', 'Font:'))
-        self.footerColorLabel.setText(translate('OpenLP.ThemeForm', 'Color:'))
-        self.footerSizeLabel.setText(translate('OpenLP.ThemeForm', 'Size:'))
-        self.footerSizeSpinBox.setSuffix(translate('OpenLP.ThemeForm', 'pt'))
-        self.alignmentPage.setTitle(translate('OpenLP.ThemeForm',
-            'Text Formatting Details'))
-        self.alignmentPage.setSubTitle(translate('OpenLP.ThemeForm',
-            'Allows additional display formatting information to be defined'))
-        self.horizontalLabel.setText(translate('OpenLP.ThemeForm',
-            'Horizontal Align:'))
-        self.horizontalComboBox.setItemText(0, translate('OpenLP.ThemeForm',
-            'Left'))
-        self.horizontalComboBox.setItemText(1, translate('OpenLP.ThemeForm',
-            'Right'))
-        self.horizontalComboBox.setItemText(2, translate('OpenLP.ThemeForm',
-            'Center'))
-        self.verticalLabel.setText(translate('OpenLP.ThemeForm',
-            'Vertical Align:'))
-        self.verticalComboBox.setItemText(0, translate('OpenLP.ThemeForm',
-            'Top'))
-        self.verticalComboBox.setItemText(1, translate('OpenLP.ThemeForm',
-            'Middle'))
-        self.verticalComboBox.setItemText(2, translate('OpenLP.ThemeForm',
-            'Bottom'))
-        self.transitionsCheckBox.setText(translate('OpenLP.ThemeForm',
-            'Transitions'))
-        self.areaPositionPage.setTitle(translate('OpenLP.ThemeForm',
-            'Output Area Locations'))
-        self.areaPositionPage.setSubTitle(translate('OpenLP.ThemeForm',
-            'Allows you to change and move the Main and Footer areas.'))
-        self.mainPositionGroupBox.setTitle(translate('OpenLP.ThemeForm',
-            '&Main Area'))
-        self.mainDefaultPositionCheckBox.setText(translate('OpenLP.ThemeForm',
-            '&Use default location'))
-        self.nainXLabel.setText(translate('OpenLP.ThemeForm', 'X position:'))
-        self.mainXSpinBox.setSuffix(translate('OpenLP.ThemeForm', 'px'))
-        self.mainYSpinBox.setSuffix(translate('OpenLP.ThemeForm', 'px'))
-        self.mainYLabel.setText(translate('OpenLP.ThemeForm', 'Y position:'))
-        self.mainWidthSpinBox.setSuffix(translate('OpenLP.ThemeForm', 'px'))
-        self.mainWidthLabel.setText(translate('OpenLP.ThemeForm', 'Width:'))
-        self.mainHeightSpinBox.setSuffix(translate('OpenLP.ThemeForm', 'px'))
-        self.mainHeightLabel.setText(translate('OpenLP.ThemeForm', 'Height:'))
-        self.footerPositionGroupBox.setTitle(translate('OpenLP.ThemeForm',
-            'Footer Area'))
-        self.footerXLabel.setText(translate('OpenLP.ThemeForm', 'X position:'))
-        self.footerXSpinBox.setSuffix(translate('OpenLP.ThemeForm', 'px'))
-        self.footerYLabel.setText(translate('OpenLP.ThemeForm', 'Y position:'))
-        self.footerYSpinBox.setSuffix(translate('OpenLP.ThemeForm', 'px'))
-        self.footerWidthLabel.setText(translate('OpenLP.ThemeForm', 'Width:'))
-        self.footerWidthSpinBox.setSuffix(translate('OpenLP.ThemeForm', 'px'))
-        self.footerHeightLabel.setText(translate('OpenLP.ThemeForm', 'Height:'))
-        self.footerHeightSpinBox.setSuffix(translate('OpenLP.ThemeForm', 'px'))
-        self.footerDefaultPositionCheckBox.setText(translate('OpenLP.ThemeForm',
-            'Use default location'))
-        self.previewPage.setTitle(translate('OpenLP.ThemeForm',
-            'Save and Preview'))
-        self.previewPage.setSubTitle(translate('OpenLP.ThemeForm',
-            'View the theme and save it replacing the current one or change '
-            'the name to create a new theme'))
-        self.themeNameLabel.setText(translate('OpenLP.ThemeForm',
-            'Theme name:'))
-        self.previewLabel.setText(translate('OpenLP.ThemeForm', 'Preview'))
-=======
         ThemeWizard.setWindowTitle(
             translate('OpenLP.ThemeWizard', 'Theme Wizard'))
         self.titleLabel.setText(
@@ -888,5 +754,4 @@
                 'replacing the current one or change the name to create a '
                 'new theme'))
         self.themeNameLabel.setText(
-            translate('OpenLP.ThemeWizard', 'Theme name:'))
->>>>>>> 24f7241e
+            translate('OpenLP.ThemeWizard', 'Theme name:'))