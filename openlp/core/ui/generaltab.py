--- conflicted
+++ resolved
@@ -261,14 +261,10 @@
         self.settings_group_box.setTitle(translate('OpenLP.GeneralTab', 'Application Settings'))
         self.save_check_service_check_box.setText(translate('OpenLP.GeneralTab',
                                                   'Prompt to save before starting a new service'))
-<<<<<<< HEAD
-        self.auto_unblank_check_box.setText(translate('OpenLP.GeneralTab', 'Unblank display when adding new live item'))
         self.click_live_slide_to_unblank_check_box.setText(translate('OpenLP.GeneralTab',
                                                            'Unblank display when changing slide in Live'))
-=======
         self.auto_unblank_check_box.setText(translate('OpenLP.GeneralTab', 'Unblank display when sending '
                                                                            'items to Live'))
->>>>>>> ae81497f
         self.auto_preview_check_box.setText(translate('OpenLP.GeneralTab',
                                                       'Automatically preview the next item in service'))
         self.timeout_label.setText(translate('OpenLP.GeneralTab', 'Timed slide interval:'))
