# -*- coding: utf-8 -*-

##########################################################################
# OpenLP - Open Source Lyrics Projection                                 #
# ---------------------------------------------------------------------- #
# Copyright (c) 2008-2021 OpenLP Developers                              #
# ---------------------------------------------------------------------- #
# This program is free software: you can redistribute it and/or modify   #
# it under the terms of the GNU General Public License as published by   #
# the Free Software Foundation, either version 3 of the License, or      #
# (at your option) any later version.                                    #
#                                                                        #
# This program is distributed in the hope that it will be useful,        #
# but WITHOUT ANY WARRANTY; without even the implied warranty of         #
# MERCHANTABILITY or FITNESS FOR A PARTICULAR PURPOSE.  See the          #
# GNU General Public License for more details.                           #
#                                                                        #
# You should have received a copy of the GNU General Public License      #
# along with this program.  If not, see <https://www.gnu.org/licenses/>. #
##########################################################################
"""
The general tab of the configuration dialog.
"""
import logging
from pathlib import Path

from PyQt5 import QtCore, QtGui, QtWidgets

from openlp.core.common import get_images_filter
from openlp.core.common.i18n import UiStrings, translate
from openlp.core.lib.settingstab import SettingsTab
from openlp.core.ui.style import UiThemes, has_ui_theme
from openlp.core.widgets.buttons import ColorButton
from openlp.core.widgets.edits import PathEdit

log = logging.getLogger(__name__)


class GeneralTab(SettingsTab):
    """
    GeneralTab is the general settings tab in the settings dialog.
    """

    def __init__(self, parent):
        """
        Initialise the general settings tab
        """
        self.logo_background_color = '#ffffff'
        self.icon_path = ':/icon/openlp-logo.svg'
        self.autoscroll_map = [None, {'dist': -1, 'pos': 0}, {'dist': -1, 'pos': 1}, {'dist': -1, 'pos': 2},
                               {'dist': 0, 'pos': 0}, {'dist': 0, 'pos': 1}, {'dist': 0, 'pos': 2},
                               {'dist': 0, 'pos': 3}, {'dist': 1, 'pos': 0}, {'dist': 1, 'pos': 1},
                               {'dist': 1, 'pos': 2}, {'dist': 1, 'pos': 3}]
        general_translated = translate('OpenLP.GeneralTab', 'General')
        super(GeneralTab, self).__init__(parent, 'Core', general_translated)

    def setup_ui(self):
        """
        Create the user interface for the general settings tab
        """
        self.setObjectName('GeneralTab')
        super(GeneralTab, self).setup_ui()
        self.tab_layout.setStretch(1, 1)
        # Application Startup
        self.startup_group_box = QtWidgets.QGroupBox(self.left_column)
        self.startup_group_box.setObjectName('startup_group_box')
        self.startup_layout = QtWidgets.QVBoxLayout(self.startup_group_box)
        self.startup_layout.setObjectName('startup_layout')
        self.warning_check_box = QtWidgets.QCheckBox(self.startup_group_box)
        self.warning_check_box.setObjectName('warning_check_box')
        self.startup_layout.addWidget(self.warning_check_box)
        self.auto_open_check_box = QtWidgets.QCheckBox(self.startup_group_box)
        self.auto_open_check_box.setObjectName('auto_open_check_box')
        self.startup_layout.addWidget(self.auto_open_check_box)
        self.show_splash_check_box = QtWidgets.QCheckBox(self.startup_group_box)
        self.show_splash_check_box.setObjectName('show_splash_check_box')
        self.startup_layout.addWidget(self.show_splash_check_box)
        self.check_for_updates_check_box = QtWidgets.QCheckBox(self.startup_group_box)
        self.check_for_updates_check_box.setObjectName('check_for_updates_check_box')
        self.startup_layout.addWidget(self.check_for_updates_check_box)
        self.left_layout.addWidget(self.startup_group_box)
        # Logo
        self.logo_group_box = QtWidgets.QGroupBox(self.left_column)
        self.logo_group_box.setObjectName('logo_group_box')
        self.logo_layout = QtWidgets.QFormLayout(self.logo_group_box)
        self.logo_layout.setObjectName('logo_layout')
        self.logo_file_label = QtWidgets.QLabel(self.logo_group_box)
        self.logo_file_label.setObjectName('logo_file_label')
        self.logo_file_path_edit = PathEdit(self.logo_group_box,
                                            default_path=Path(':/graphics/openlp-splash-screen.png'))
        self.logo_layout.addRow(self.logo_file_label, self.logo_file_path_edit)
        self.logo_color_label = QtWidgets.QLabel(self.logo_group_box)
        self.logo_color_label.setObjectName('logo_color_label')
        self.logo_color_button = ColorButton(self.logo_group_box)
        self.logo_color_button.setObjectName('logo_color_button')
        self.logo_layout.addRow(self.logo_color_label, self.logo_color_button)
        self.logo_hide_on_startup_check_box = QtWidgets.QCheckBox(self.logo_group_box)
        self.logo_hide_on_startup_check_box.setObjectName('logo_hide_on_startup_check_box')
        self.logo_layout.addRow(self.logo_hide_on_startup_check_box)
        self.left_layout.addWidget(self.logo_group_box)
        self.logo_color_button.colorChanged.connect(self.on_logo_background_color_changed)
        # CCLI Details
        self.ccli_group_box = QtWidgets.QGroupBox(self.left_column)
        self.ccli_group_box.setObjectName('ccli_group_box')
        self.ccli_layout = QtWidgets.QFormLayout(self.ccli_group_box)
        self.ccli_layout.setObjectName('ccli_layout')
        self.number_label = QtWidgets.QLabel(self.ccli_group_box)
        self.number_label.setObjectName('number_label')
        self.number_edit = QtWidgets.QLineEdit(self.ccli_group_box)
        self.number_edit.setValidator(QtGui.QIntValidator())
        self.number_edit.setObjectName('number_edit')
        self.ccli_layout.addRow(self.number_label, self.number_edit)
        self.left_layout.addWidget(self.ccli_group_box)
        # Ui Settings
        self.ui_group_box = QtWidgets.QGroupBox(self.right_column)
        self.ui_group_box.setObjectName('ui_group_box')
        self.ui_layout = QtWidgets.QFormLayout(self.ui_group_box)
        self.ui_layout.setObjectName('ui_layout')
        self.recent_label = QtWidgets.QLabel(self.ui_group_box)
        self.recent_label.setObjectName('recent_label')
        self.recent_spin_box = QtWidgets.QSpinBox(self.ui_group_box)
        self.recent_spin_box.setObjectName('recent_spin_box')
        self.recent_spin_box.setMinimum(0)
        self.ui_layout.addRow(self.recent_label, self.recent_spin_box)
        self.media_plugin_check_box = QtWidgets.QCheckBox(self.ui_group_box)
        self.media_plugin_check_box.setObjectName('media_plugin_check_box')
        self.ui_layout.addRow(self.media_plugin_check_box)
        self.hide_mouse_check_box = QtWidgets.QCheckBox(self.ui_group_box)
        self.hide_mouse_check_box.setObjectName('hide_mouse_check_box')
        self.ui_layout.addRow(self.hide_mouse_check_box)
        self.double_click_live_check_box = QtWidgets.QCheckBox(self.ui_group_box)
        self.double_click_live_check_box.setObjectName('double_click_live_check_box')
        self.ui_layout.addRow(self.double_click_live_check_box)
        self.single_click_preview_check_box = QtWidgets.QCheckBox(self.ui_group_box)
        self.single_click_preview_check_box.setObjectName('single_click_preview_check_box')
        self.ui_layout.addRow(self.single_click_preview_check_box)
        self.single_click_service_preview_check_box = QtWidgets.QCheckBox(self.ui_group_box)
        self.single_click_service_preview_check_box.setObjectName('single_click_service_preview_check_box')
        self.ui_layout.addRow(self.single_click_service_preview_check_box)
        self.expand_service_item_check_box = QtWidgets.QCheckBox(self.ui_group_box)
        self.expand_service_item_check_box.setObjectName('expand_service_item_check_box')
        self.ui_layout.addRow(self.expand_service_item_check_box)
        self.slide_max_height_label = QtWidgets.QLabel(self.ui_group_box)
        self.slide_max_height_label.setObjectName('slide_max_height_label')
        self.slide_max_height_combo_box = QtWidgets.QComboBox(self.ui_group_box)
        self.slide_max_height_combo_box.addItem('', userData=0)
        self.slide_max_height_combo_box.addItem('', userData=-4)
        # Generate numeric values for combo box dynamically
        for px in range(60, 801, 5):
            self.slide_max_height_combo_box.addItem(str(px) + 'px', userData=px)
        self.slide_max_height_combo_box.setObjectName('slide_max_height_combo_box')
        self.ui_layout.addRow(self.slide_max_height_label, self.slide_max_height_combo_box)
        self.autoscroll_label = QtWidgets.QLabel(self.ui_group_box)
        self.autoscroll_label.setObjectName('autoscroll_label')
        self.autoscroll_combo_box = QtWidgets.QComboBox(self.ui_group_box)
        self.autoscroll_combo_box.addItems(['', '', '', '', '', '', '', '', '', '', '', ''])
        self.autoscroll_combo_box.setObjectName('autoscroll_combo_box')
        self.ui_layout.addRow(self.autoscroll_label)
        self.ui_layout.addRow(self.autoscroll_combo_box)
        self.slide_no_in_footer_checkbox = QtWidgets.QCheckBox(self.ui_group_box)
        self.slide_no_in_footer_checkbox.setObjectName('SlideNumbersInFooter_check_box')
        self.ui_layout.addRow(self.slide_no_in_footer_checkbox)
        self.search_as_type_check_box = QtWidgets.QCheckBox(self.ui_group_box)
        self.search_as_type_check_box.setObjectName('SearchAsType_check_box')
        self.ui_layout.addRow(self.search_as_type_check_box)
        self.enable_auto_close_check_box = QtWidgets.QCheckBox(self.ui_group_box)
        self.enable_auto_close_check_box.setObjectName('enable_auto_close_check_box')
        self.ui_layout.addRow(self.enable_auto_close_check_box)
<<<<<<< HEAD
        self.ui_theme_style_label = QtWidgets.QLabel(self.ui_group_box)
        self.ui_theme_style_label.setObjectName('theme_style_label')
        self.ui_theme_style_combo_box = QtWidgets.QComboBox(self.ui_group_box)
        if has_ui_theme(UiThemes.QDarkStyle):
            self.ui_theme_style_combo_box.addItems(['', '', '', ''])
        else:
            self.ui_theme_style_combo_box.addItems(['', '', ''])
        self.ui_theme_style_combo_box.setObjectName('theme_style_combo_box')
        self.ui_layout.addRow(self.ui_theme_style_label)
        self.ui_layout.addRow(self.ui_theme_style_combo_box)
=======
        self.new_service_message_check_box = QtWidgets.QCheckBox(self.ui_group_box)
        self.new_service_message_check_box.setObjectName('new_service_message_check_box')
        self.ui_layout.addRow(self.new_service_message_check_box)
        if not is_win() and HAS_DARK_STYLE:
            self.use_dark_style_checkbox = QtWidgets.QCheckBox(self.ui_group_box)
            self.use_dark_style_checkbox.setObjectName('use_dark_style_checkbox')
            self.ui_layout.addRow(self.use_dark_style_checkbox)
>>>>>>> b10fd605
        self.right_layout.addWidget(self.ui_group_box)
        # Push everything in both columns to the top
        self.left_layout.addStretch()
        self.right_layout.addStretch()
        # Connect a few things
        self.search_as_type_check_box.stateChanged.connect(self.on_search_as_type_check_box_changed)

    def retranslate_ui(self):
        """
        Translate the general settings tab to the currently selected language
        """
        self.tab_title_visible = translate('OpenLP.GeneralTab', 'General')
        # Application Startup
        self.startup_group_box.setTitle(translate('OpenLP.GeneralTab', 'Application Startup'))
        self.warning_check_box.setText(translate('OpenLP.GeneralTab', 'Show blank screen warning'))
        self.auto_open_check_box.setText(translate('OpenLP.GeneralTab', 'Automatically open the previous service file'))
        self.show_splash_check_box.setText(translate('OpenLP.GeneralTab', 'Show the splash screen'))
        # Logo
        self.logo_group_box.setTitle(translate('OpenLP.GeneralTab', 'Logo'))
        self.logo_color_label.setText(UiStrings().BackgroundColorColon)
        self.logo_file_label.setText(translate('OpenLP.GeneralTab', 'Logo file:'))
        self.logo_hide_on_startup_check_box.setText(translate('OpenLP.GeneralTab', 'Don\'t show logo on startup'))
        self.check_for_updates_check_box.setText(translate('OpenLP.GeneralTab', 'Check for updates to OpenLP'))
        # CCLI Details
        self.ccli_group_box.setTitle(translate('OpenLP.GeneralTab', 'CCLI Details'))
        self.number_label.setText(UiStrings().CCLINumberLabel)
        self.logo_file_path_edit.dialog_caption = translate('OpenLP.AdvancedTab', 'Select Logo File')
        self.logo_file_path_edit.dialog_caption = translate('OpenLP.AdvancedTab', 'Select Logo File')
        self.logo_file_path_edit.filters = '{text};;{names} (*)'.format(
            text=get_images_filter(), names=UiStrings().AllFiles)
        # UI Settings
        self.ui_group_box.setTitle(translate('OpenLP.AdvancedTab', 'UI Settings'))
        self.recent_label.setText(translate('OpenLP.AdvancedTab', 'Number of recent service files to display:'))
        self.media_plugin_check_box.setText(translate('OpenLP.AdvancedTab',
                                                      'Open the last used Library tab on startup'))
        self.double_click_live_check_box.setText(translate('OpenLP.AdvancedTab',
                                                           'Double-click to send items straight to Live'))
        self.single_click_preview_check_box.setText(translate('OpenLP.AdvancedTab',
                                                              'Preview items when clicked in Library'))
        self.single_click_service_preview_check_box.setText(translate('OpenLP.AdvancedTab',
                                                                      'Preview items when clicked in Service'))
        self.expand_service_item_check_box.setText(translate('OpenLP.AdvancedTab',
                                                             'Expand new service items on creation'))
        self.slide_max_height_label.setText(translate('OpenLP.AdvancedTab',
                                                      'Max height for non-text slides\nin slide controller:'))
        self.slide_max_height_combo_box.setItemText(0, translate('OpenLP.AdvancedTab', 'Disabled'))
        self.slide_max_height_combo_box.setItemText(1, translate('OpenLP.AdvancedTab', 'Automatic'))
        self.autoscroll_label.setText(translate('OpenLP.AdvancedTab', 'When changing slides:'))
        self.autoscroll_combo_box.setItemText(0, translate('OpenLP.AdvancedTab', 'Do not auto-scroll'))
        self.autoscroll_combo_box.setItemText(1, translate('OpenLP.AdvancedTab',
                                                           'Auto-scroll the previous slide into view'))
        self.autoscroll_combo_box.setItemText(2, translate('OpenLP.AdvancedTab',
                                                           'Auto-scroll the previous slide to top'))
        self.autoscroll_combo_box.setItemText(3, translate('OpenLP.AdvancedTab',
                                                           'Auto-scroll the previous slide to middle'))
        self.autoscroll_combo_box.setItemText(4, translate('OpenLP.AdvancedTab',
                                                           'Auto-scroll the current slide into view'))
        self.autoscroll_combo_box.setItemText(5, translate('OpenLP.AdvancedTab',
                                                           'Auto-scroll the current slide to top'))
        self.autoscroll_combo_box.setItemText(6, translate('OpenLP.AdvancedTab',
                                                           'Auto-scroll the current slide to middle'))
        self.autoscroll_combo_box.setItemText(7, translate('OpenLP.AdvancedTab',
                                                           'Auto-scroll the current slide to bottom'))
        self.autoscroll_combo_box.setItemText(8, translate('OpenLP.AdvancedTab',
                                                           'Auto-scroll the next slide into view'))
        self.autoscroll_combo_box.setItemText(9, translate('OpenLP.AdvancedTab',
                                                           'Auto-scroll the next slide to top'))
        self.autoscroll_combo_box.setItemText(10, translate('OpenLP.AdvancedTab',
                                                            'Auto-scroll the next slide to middle'))
        self.autoscroll_combo_box.setItemText(11, translate('OpenLP.AdvancedTab',
                                                            'Auto-scroll the next slide to bottom'))
        self.enable_auto_close_check_box.setText(translate('OpenLP.AdvancedTab',
                                                           'Enable application exit confirmation'))
        self.slide_no_in_footer_checkbox.setText(translate('SongsPlugin.GeneralTab', 'Include slide number in footer'))
        self.new_service_message_check_box.setText(translate('OpenLP.AdvancedTab',
                                                             'Alert if New clicked on blank service'))
        self.search_as_type_check_box.setText(translate('SongsPlugin.GeneralTab', 'Enable search as you type'))
        self.ui_theme_style_label.setText(translate('OpenLP.AdvancedTab', 'Interface Theme (needs restart):'))
        self.ui_theme_style_combo_box.setItemText(0, translate('OpenLP.AdvancedTab', 'Use system theme'))
        self.ui_theme_style_combo_box.setItemText(1, translate('OpenLP.AdvancedTab', 'Default Light'))
        self.ui_theme_style_combo_box.setItemText(2, translate('OpenLP.AdvancedTab', 'Default Dark'))
        if has_ui_theme(UiThemes.QDarkStyle):
            self.ui_theme_style_combo_box.setItemText(3, translate('OpenLP.AdvancedTab', 'QDarkStyle'))
        self.hide_mouse_check_box.setText(translate('OpenLP.AdvancedTab', 'Hide mouse cursor when over display window'))

    def load(self):
        """
        Load the settings to populate the form
        """
        self.number_edit.setText(self.settings.value('core/ccli number'))
        self.warning_check_box.setChecked(self.settings.value('core/blank warning'))
        self.auto_open_check_box.setChecked(self.settings.value('core/auto open'))
        self.show_splash_check_box.setChecked(self.settings.value('core/show splash'))
        self.logo_background_color = self.settings.value('core/logo background color')
        self.logo_file_path_edit.path = self.settings.value('core/logo file')
        self.logo_hide_on_startup_check_box.setChecked(self.settings.value('core/logo hide on startup'))
        self.logo_color_button.color = self.logo_background_color
        self.check_for_updates_check_box.setChecked(self.settings.value('core/update check'))
        # UI Settings
        # The max recent files value does not have an interface and so never
        # gets actually stored in the settings therefore the default value of
        # 20 will always be used.
        self.recent_spin_box.setMaximum(self.settings.value('advanced/max recent files'))
        self.recent_spin_box.setValue(self.settings.value('advanced/recent file count'))
        self.media_plugin_check_box.setChecked(self.settings.value('advanced/save current plugin'))
        self.double_click_live_check_box.setChecked(self.settings.value('advanced/double click live'))
        self.single_click_preview_check_box.setChecked(self.settings.value('advanced/single click preview'))
        self.single_click_service_preview_check_box.setChecked(
            self.settings.value('advanced/single click service preview'))
        self.expand_service_item_check_box.setChecked(self.settings.value('advanced/expand service item'))
        slide_max_height_value = self.settings.value('advanced/slide max height')
        for i in range(0, self.slide_max_height_combo_box.count()):
            if self.slide_max_height_combo_box.itemData(i) == slide_max_height_value:
                self.slide_max_height_combo_box.setCurrentIndex(i)
        autoscroll_value = self.settings.value('advanced/autoscrolling')
        for i in range(0, len(self.autoscroll_map)):
            if self.autoscroll_map[i] == autoscroll_value and i < self.autoscroll_combo_box.count():
                self.autoscroll_combo_box.setCurrentIndex(i)
        self.enable_auto_close_check_box.setChecked(self.settings.value('advanced/enable exit confirmation'))
        ui_theme_index = GeneralTab.get_ui_theme_index(self.settings.value('advanced/ui_theme_name'))
        self.ui_theme_style_combo_box.setCurrentIndex(ui_theme_index)
        self.slide_no_in_footer_checkbox.setChecked(self.settings.value('advanced/slide numbers in footer'))
<<<<<<< HEAD
=======
        self.new_service_message_check_box.setChecked(self.settings.value('advanced/new service message'))
        if not is_win() and HAS_DARK_STYLE:
            self.use_dark_style_checkbox.setChecked(self.settings.value('advanced/use_dark_style'))
>>>>>>> b10fd605
        self.hide_mouse_check_box.setChecked(self.settings.value('advanced/hide mouse'))
        self.is_search_as_you_type_enabled = self.settings.value('advanced/search as type')
        self.search_as_type_check_box.setChecked(self.is_search_as_you_type_enabled)

    @staticmethod
    def get_ui_theme_index(ui_theme):
        """
        Converts :class:`~openlp.core.ui.dark.UiThemes` item to Interface Theme ComboBox

        :param ui_theme UIThemes enum item
        :return ComboBox index
        """
        if ui_theme == UiThemes.Automatic:
            return 0
        if ui_theme == UiThemes.DefaultLight:
            return 1
        if ui_theme == UiThemes.DefaultDark:
            return 2
        if ui_theme == UiThemes.QDarkStyle:
            return 3 if has_ui_theme(UiThemes.QDarkStyle) else 2

        return 0

    @staticmethod
    def get_ui_theme_name(index):
        """
        Converts "Interface Theme" ComboBox index to :class:`~openlp.core.ui.dark.UiThemes` item

        :param index "Interface Theme" ComboBox current index
        :return UiThemes enum item
        """
        if not has_ui_theme(UiThemes.QDarkStyle) and index == 3:
            index = 2

        if index == 0:
            return UiThemes.Automatic
        if index == 1:
            return UiThemes.DefaultLight
        if index == 2:
            return UiThemes.DefaultDark
        if index == 3:
            return UiThemes.QDarkStyle

        return UiThemes.Automatic

    def save(self):
        """
        Save the settings from the form
        """
        self.settings.setValue('core/blank warning', self.warning_check_box.isChecked())
        self.settings.setValue('core/auto open', self.auto_open_check_box.isChecked())
        self.settings.setValue('core/show splash', self.show_splash_check_box.isChecked())
        self.settings.setValue('core/logo background color', self.logo_background_color)
        self.settings.setValue('core/logo file', self.logo_file_path_edit.path)
        self.settings.setValue('core/logo hide on startup', self.logo_hide_on_startup_check_box.isChecked())
        self.settings.setValue('core/update check', self.check_for_updates_check_box.isChecked())
        self.settings.setValue('core/ccli number', self.number_edit.displayText())
        # UI Settings
        self.settings.setValue('advanced/recent file count', self.recent_spin_box.value())
        self.settings.setValue('advanced/save current plugin', self.media_plugin_check_box.isChecked())
        self.settings.setValue('advanced/double click live', self.double_click_live_check_box.isChecked())
        self.settings.setValue('advanced/single click preview', self.single_click_preview_check_box.isChecked())
        self.settings.setValue('advanced/single click service preview',
                               self.single_click_service_preview_check_box.isChecked())
        self.settings.setValue('advanced/expand service item', self.expand_service_item_check_box.isChecked())
        slide_max_height_index = self.slide_max_height_combo_box.currentIndex()
        slide_max_height_value = self.slide_max_height_combo_box.itemData(slide_max_height_index)
        self.settings.setValue('advanced/slide max height', slide_max_height_value)
        self.settings.setValue('advanced/autoscrolling', self.autoscroll_map[self.autoscroll_combo_box.currentIndex()])
        self.settings.setValue('advanced/slide numbers in footer', self.slide_no_in_footer_checkbox.isChecked())
        self.settings.setValue('advanced/enable exit confirmation', self.enable_auto_close_check_box.isChecked())
        self.settings.setValue('advanced/new service message', self.new_service_message_check_box.isChecked())
        self.settings.setValue('advanced/hide mouse', self.hide_mouse_check_box.isChecked())
        self.settings.setValue('advanced/search as type', self.is_search_as_you_type_enabled)
        theme_name = GeneralTab.get_ui_theme_name(self.ui_theme_style_combo_box.currentIndex())
        self.settings.setValue('advanced/ui_theme_name', theme_name)
        self.post_set_up()

    def post_set_up(self):
        """
        Apply settings after the tab has loaded
        """
        self.settings_form.register_post_process('slidecontroller_live_spin_delay')

    def on_logo_background_color_changed(self, color):
        """
        Select the background color for logo.
        """
        self.logo_background_color = color

    def on_search_as_type_check_box_changed(self, check_state):
        self.is_search_as_you_type_enabled = (check_state == QtCore.Qt.Checked)
        self.settings_form.register_post_process('songs_config_updated')
        self.settings_form.register_post_process('custom_config_updated')<|MERGE_RESOLUTION|>--- conflicted
+++ resolved
@@ -166,7 +166,9 @@
         self.enable_auto_close_check_box = QtWidgets.QCheckBox(self.ui_group_box)
         self.enable_auto_close_check_box.setObjectName('enable_auto_close_check_box')
         self.ui_layout.addRow(self.enable_auto_close_check_box)
-<<<<<<< HEAD
+        self.new_service_message_check_box = QtWidgets.QCheckBox(self.ui_group_box)
+        self.new_service_message_check_box.setObjectName('new_service_message_check_box')
+        self.ui_layout.addRow(self.new_service_message_check_box)
         self.ui_theme_style_label = QtWidgets.QLabel(self.ui_group_box)
         self.ui_theme_style_label.setObjectName('theme_style_label')
         self.ui_theme_style_combo_box = QtWidgets.QComboBox(self.ui_group_box)
@@ -177,15 +179,6 @@
         self.ui_theme_style_combo_box.setObjectName('theme_style_combo_box')
         self.ui_layout.addRow(self.ui_theme_style_label)
         self.ui_layout.addRow(self.ui_theme_style_combo_box)
-=======
-        self.new_service_message_check_box = QtWidgets.QCheckBox(self.ui_group_box)
-        self.new_service_message_check_box.setObjectName('new_service_message_check_box')
-        self.ui_layout.addRow(self.new_service_message_check_box)
-        if not is_win() and HAS_DARK_STYLE:
-            self.use_dark_style_checkbox = QtWidgets.QCheckBox(self.ui_group_box)
-            self.use_dark_style_checkbox.setObjectName('use_dark_style_checkbox')
-            self.ui_layout.addRow(self.use_dark_style_checkbox)
->>>>>>> b10fd605
         self.right_layout.addWidget(self.ui_group_box)
         # Push everything in both columns to the top
         self.left_layout.addStretch()
@@ -308,12 +301,7 @@
         ui_theme_index = GeneralTab.get_ui_theme_index(self.settings.value('advanced/ui_theme_name'))
         self.ui_theme_style_combo_box.setCurrentIndex(ui_theme_index)
         self.slide_no_in_footer_checkbox.setChecked(self.settings.value('advanced/slide numbers in footer'))
-<<<<<<< HEAD
-=======
         self.new_service_message_check_box.setChecked(self.settings.value('advanced/new service message'))
-        if not is_win() and HAS_DARK_STYLE:
-            self.use_dark_style_checkbox.setChecked(self.settings.value('advanced/use_dark_style'))
->>>>>>> b10fd605
         self.hide_mouse_check_box.setChecked(self.settings.value('advanced/hide mouse'))
         self.is_search_as_you_type_enabled = self.settings.value('advanced/search as type')
         self.search_as_type_check_box.setChecked(self.is_search_as_you_type_enabled)
