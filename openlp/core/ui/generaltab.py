# -*- coding: utf-8 -*-

##########################################################################
# OpenLP - Open Source Lyrics Projection                                 #
# ---------------------------------------------------------------------- #
# Copyright (c) 2008-2021 OpenLP Developers                              #
# ---------------------------------------------------------------------- #
# This program is free software: you can redistribute it and/or modify   #
# it under the terms of the GNU General Public License as published by   #
# the Free Software Foundation, either version 3 of the License, or      #
# (at your option) any later version.                                    #
#                                                                        #
# This program is distributed in the hope that it will be useful,        #
# but WITHOUT ANY WARRANTY; without even the implied warranty of         #
# MERCHANTABILITY or FITNESS FOR A PARTICULAR PURPOSE.  See the          #
# GNU General Public License for more details.                           #
#                                                                        #
# You should have received a copy of the GNU General Public License      #
# along with this program.  If not, see <https://www.gnu.org/licenses/>. #
##########################################################################
"""
The general tab of the configuration dialog.
"""
import logging
from pathlib import Path

from PyQt5 import QtCore, QtGui, QtWidgets

from openlp.core.common import get_images_filter
from openlp.core.common.i18n import UiStrings, translate
from openlp.core.lib.settingstab import SettingsTab
from openlp.core.ui.style import UiThemes, has_ui_theme
from openlp.core.widgets.buttons import ColorButton
from openlp.core.widgets.edits import PathEdit


log = logging.getLogger(__name__)


class GeneralTab(SettingsTab):
    """
    GeneralTab is the general settings tab in the settings dialog.
    """
    def __init__(self, parent):
        """
        Initialise the general settings tab
        """
        self.logo_background_color = '#ffffff'
        self.icon_path = ':/icon/openlp-logo.svg'
        self.autoscroll_map = [None, {'dist': -1, 'pos': 0}, {'dist': -1, 'pos': 1}, {'dist': -1, 'pos': 2},
                               {'dist': 0, 'pos': 0}, {'dist': 0, 'pos': 1}, {'dist': 0, 'pos': 2},
                               {'dist': 0, 'pos': 3}, {'dist': 1, 'pos': 0}, {'dist': 1, 'pos': 1},
                               {'dist': 1, 'pos': 2}, {'dist': 1, 'pos': 3}]
        general_translated = translate('OpenLP.GeneralTab', 'General')
        super(GeneralTab, self).__init__(parent, 'Core', general_translated)

    def setup_ui(self):
        """
        Create the user interface for the general settings tab
        """
        self.setObjectName('GeneralTab')
        super(GeneralTab, self).setup_ui()
        self.tab_layout.setStretch(1, 1)
        # Application Startup
        self.startup_group_box = QtWidgets.QGroupBox(self.left_column)
        self.startup_group_box.setObjectName('startup_group_box')
        self.startup_layout = QtWidgets.QVBoxLayout(self.startup_group_box)
        self.startup_layout.setObjectName('startup_layout')
        self.warning_check_box = QtWidgets.QCheckBox(self.startup_group_box)
        self.warning_check_box.setObjectName('warning_check_box')
        self.startup_layout.addWidget(self.warning_check_box)
        self.auto_open_check_box = QtWidgets.QCheckBox(self.startup_group_box)
        self.auto_open_check_box.setObjectName('auto_open_check_box')
        self.startup_layout.addWidget(self.auto_open_check_box)
        self.show_splash_check_box = QtWidgets.QCheckBox(self.startup_group_box)
        self.show_splash_check_box.setObjectName('show_splash_check_box')
        self.startup_layout.addWidget(self.show_splash_check_box)
        self.check_for_updates_check_box = QtWidgets.QCheckBox(self.startup_group_box)
        self.check_for_updates_check_box.setObjectName('check_for_updates_check_box')
        self.startup_layout.addWidget(self.check_for_updates_check_box)
        self.left_layout.addWidget(self.startup_group_box)
        # Logo
        self.logo_group_box = QtWidgets.QGroupBox(self.left_column)
        self.logo_group_box.setObjectName('logo_group_box')
        self.logo_layout = QtWidgets.QFormLayout(self.logo_group_box)
        self.logo_layout.setObjectName('logo_layout')
        self.logo_file_label = QtWidgets.QLabel(self.logo_group_box)
        self.logo_file_label.setObjectName('logo_file_label')
        self.logo_file_path_edit = PathEdit(self.logo_group_box,
                                            default_path=Path(':/graphics/openlp-splash-screen.png'))
        self.logo_layout.addRow(self.logo_file_label, self.logo_file_path_edit)
        self.logo_color_label = QtWidgets.QLabel(self.logo_group_box)
        self.logo_color_label.setObjectName('logo_color_label')
        self.logo_color_button = ColorButton(self.logo_group_box)
        self.logo_color_button.setObjectName('logo_color_button')
        self.logo_layout.addRow(self.logo_color_label, self.logo_color_button)
        self.logo_hide_on_startup_check_box = QtWidgets.QCheckBox(self.logo_group_box)
        self.logo_hide_on_startup_check_box.setObjectName('logo_hide_on_startup_check_box')
        self.logo_layout.addRow(self.logo_hide_on_startup_check_box)
        self.left_layout.addWidget(self.logo_group_box)
        self.logo_color_button.colorChanged.connect(self.on_logo_background_color_changed)
        # CCLI Details
        self.ccli_group_box = QtWidgets.QGroupBox(self.left_column)
        self.ccli_group_box.setObjectName('ccli_group_box')
        self.ccli_layout = QtWidgets.QFormLayout(self.ccli_group_box)
        self.ccli_layout.setObjectName('ccli_layout')
        self.number_label = QtWidgets.QLabel(self.ccli_group_box)
        self.number_label.setObjectName('number_label')
        self.number_edit = QtWidgets.QLineEdit(self.ccli_group_box)
        self.number_edit.setValidator(QtGui.QIntValidator())
        self.number_edit.setObjectName('number_edit')
        self.ccli_layout.addRow(self.number_label, self.number_edit)
        self.left_layout.addWidget(self.ccli_group_box)
        # Ui Settings
        self.ui_group_box = QtWidgets.QGroupBox(self.right_column)
        self.ui_group_box.setObjectName('ui_group_box')
        self.ui_layout = QtWidgets.QFormLayout(self.ui_group_box)
        self.ui_layout.setObjectName('ui_layout')
        self.recent_label = QtWidgets.QLabel(self.ui_group_box)
        self.recent_label.setObjectName('recent_label')
        self.recent_spin_box = QtWidgets.QSpinBox(self.ui_group_box)
        self.recent_spin_box.setObjectName('recent_spin_box')
        self.recent_spin_box.setMinimum(0)
        self.ui_layout.addRow(self.recent_label, self.recent_spin_box)
        self.media_plugin_check_box = QtWidgets.QCheckBox(self.ui_group_box)
        self.media_plugin_check_box.setObjectName('media_plugin_check_box')
        self.ui_layout.addRow(self.media_plugin_check_box)
        self.hide_mouse_check_box = QtWidgets.QCheckBox(self.ui_group_box)
        self.hide_mouse_check_box.setObjectName('hide_mouse_check_box')
        self.ui_layout.addRow(self.hide_mouse_check_box)
        self.double_click_live_check_box = QtWidgets.QCheckBox(self.ui_group_box)
        self.double_click_live_check_box.setObjectName('double_click_live_check_box')
        self.ui_layout.addRow(self.double_click_live_check_box)
        self.single_click_preview_check_box = QtWidgets.QCheckBox(self.ui_group_box)
        self.single_click_preview_check_box.setObjectName('single_click_preview_check_box')
        self.ui_layout.addRow(self.single_click_preview_check_box)
        self.single_click_service_preview_check_box = QtWidgets.QCheckBox(self.ui_group_box)
        self.single_click_service_preview_check_box.setObjectName('single_click_service_preview_check_box')
        self.ui_layout.addRow(self.single_click_service_preview_check_box)
        self.expand_service_item_check_box = QtWidgets.QCheckBox(self.ui_group_box)
        self.expand_service_item_check_box.setObjectName('expand_service_item_check_box')
        self.ui_layout.addRow(self.expand_service_item_check_box)
        self.slide_max_height_label = QtWidgets.QLabel(self.ui_group_box)
        self.slide_max_height_label.setObjectName('slide_max_height_label')
        self.slide_max_height_combo_box = QtWidgets.QComboBox(self.ui_group_box)
        self.slide_max_height_combo_box.addItem('', userData=0)
        self.slide_max_height_combo_box.addItem('', userData=-4)
        # Generate numeric values for combo box dynamically
        for px in range(60, 801, 5):
            self.slide_max_height_combo_box.addItem(str(px) + 'px', userData=px)
        self.slide_max_height_combo_box.setObjectName('slide_max_height_combo_box')
        self.ui_layout.addRow(self.slide_max_height_label, self.slide_max_height_combo_box)
        self.autoscroll_label = QtWidgets.QLabel(self.ui_group_box)
        self.autoscroll_label.setObjectName('autoscroll_label')
        self.autoscroll_combo_box = QtWidgets.QComboBox(self.ui_group_box)
        self.autoscroll_combo_box.addItems(['', '', '', '', '', '', '', '', '', '', '', ''])
        self.autoscroll_combo_box.setObjectName('autoscroll_combo_box')
        self.ui_layout.addRow(self.autoscroll_label)
        self.ui_layout.addRow(self.autoscroll_combo_box)
        self.slide_no_in_footer_checkbox = QtWidgets.QCheckBox(self.ui_group_box)
        self.slide_no_in_footer_checkbox.setObjectName('SlideNumbersInFooter_check_box')
        self.ui_layout.addRow(self.slide_no_in_footer_checkbox)
        self.search_as_type_check_box = QtWidgets.QCheckBox(self.ui_group_box)
        self.search_as_type_check_box.setObjectName('SearchAsType_check_box')
        self.ui_layout.addRow(self.search_as_type_check_box)
        self.enable_auto_close_check_box = QtWidgets.QCheckBox(self.ui_group_box)
        self.enable_auto_close_check_box.setObjectName('enable_auto_close_check_box')
        self.ui_layout.addRow(self.enable_auto_close_check_box)
        self.ui_theme_style_label = QtWidgets.QLabel(self.ui_group_box)
        self.ui_theme_style_label.setObjectName('theme_style_label')
        self.ui_theme_style_combo_box = QtWidgets.QComboBox(self.ui_group_box)
        if has_ui_theme(UiThemes.QDarkStyle):
            self.ui_theme_style_combo_box.addItems(['', '', '', ''])
        else:
            self.ui_theme_style_combo_box.addItems(['', '', ''])
        self.ui_theme_style_combo_box.setObjectName('theme_style_combo_box')
        self.ui_layout.addRow(self.ui_theme_style_label)
        self.ui_layout.addRow(self.ui_theme_style_combo_box)
        self.right_layout.addWidget(self.ui_group_box)
        # Push everything in both columns to the top
        self.left_layout.addStretch()
        self.right_layout.addStretch()
        # Connect a few things
        self.search_as_type_check_box.stateChanged.connect(self.on_search_as_type_check_box_changed)

    def retranslate_ui(self):
        """
        Translate the general settings tab to the currently selected language
        """
        self.tab_title_visible = translate('OpenLP.GeneralTab', 'General')
        # Application Startup
        self.startup_group_box.setTitle(translate('OpenLP.GeneralTab', 'Application Startup'))
        self.warning_check_box.setText(translate('OpenLP.GeneralTab', 'Show blank screen warning'))
        self.auto_open_check_box.setText(translate('OpenLP.GeneralTab', 'Automatically open the previous service file'))
        self.show_splash_check_box.setText(translate('OpenLP.GeneralTab', 'Show the splash screen'))
        # Logo
        self.logo_group_box.setTitle(translate('OpenLP.GeneralTab', 'Logo'))
        self.logo_color_label.setText(UiStrings().BackgroundColorColon)
        self.logo_file_label.setText(translate('OpenLP.GeneralTab', 'Logo file:'))
        self.logo_hide_on_startup_check_box.setText(translate('OpenLP.GeneralTab', 'Don\'t show logo on startup'))
        self.check_for_updates_check_box.setText(translate('OpenLP.GeneralTab', 'Check for updates to OpenLP'))
        # CCLI Details
        self.ccli_group_box.setTitle(translate('OpenLP.GeneralTab', 'CCLI Details'))
        self.number_label.setText(UiStrings().CCLINumberLabel)
        self.logo_file_path_edit.dialog_caption = translate('OpenLP.AdvancedTab', 'Select Logo File')
        self.logo_file_path_edit.dialog_caption = translate('OpenLP.AdvancedTab', 'Select Logo File')
        self.logo_file_path_edit.filters = '{text};;{names} (*)'.format(
            text=get_images_filter(), names=UiStrings().AllFiles)
        # UI Settings
        self.ui_group_box.setTitle(translate('OpenLP.AdvancedTab', 'UI Settings'))
        self.recent_label.setText(translate('OpenLP.AdvancedTab', 'Number of recent service files to display:'))
        self.media_plugin_check_box.setText(translate('OpenLP.AdvancedTab',
                                                      'Open the last used Library tab on startup'))
        self.double_click_live_check_box.setText(translate('OpenLP.AdvancedTab',
                                                           'Double-click to send items straight to Live'))
        self.single_click_preview_check_box.setText(translate('OpenLP.AdvancedTab',
                                                              'Preview items when clicked in Library'))
        self.single_click_service_preview_check_box.setText(translate('OpenLP.AdvancedTab',
                                                                      'Preview items when clicked in Service'))
        self.expand_service_item_check_box.setText(translate('OpenLP.AdvancedTab',
                                                             'Expand new service items on creation'))
        self.slide_max_height_label.setText(translate('OpenLP.AdvancedTab',
                                                      'Max height for non-text slides\nin slide controller:'))
        self.slide_max_height_combo_box.setItemText(0, translate('OpenLP.AdvancedTab', 'Disabled'))
        self.slide_max_height_combo_box.setItemText(1, translate('OpenLP.AdvancedTab', 'Automatic'))
        self.autoscroll_label.setText(translate('OpenLP.AdvancedTab', 'When changing slides:'))
        self.autoscroll_combo_box.setItemText(0, translate('OpenLP.AdvancedTab', 'Do not auto-scroll'))
        self.autoscroll_combo_box.setItemText(1, translate('OpenLP.AdvancedTab',
                                                           'Auto-scroll the previous slide into view'))
        self.autoscroll_combo_box.setItemText(2, translate('OpenLP.AdvancedTab',
                                                           'Auto-scroll the previous slide to top'))
        self.autoscroll_combo_box.setItemText(3, translate('OpenLP.AdvancedTab',
                                                           'Auto-scroll the previous slide to middle'))
        self.autoscroll_combo_box.setItemText(4, translate('OpenLP.AdvancedTab',
                                                           'Auto-scroll the current slide into view'))
        self.autoscroll_combo_box.setItemText(5, translate('OpenLP.AdvancedTab',
                                                           'Auto-scroll the current slide to top'))
        self.autoscroll_combo_box.setItemText(6, translate('OpenLP.AdvancedTab',
                                                           'Auto-scroll the current slide to middle'))
        self.autoscroll_combo_box.setItemText(7, translate('OpenLP.AdvancedTab',
                                                           'Auto-scroll the current slide to bottom'))
        self.autoscroll_combo_box.setItemText(8, translate('OpenLP.AdvancedTab',
                                                           'Auto-scroll the next slide into view'))
        self.autoscroll_combo_box.setItemText(9, translate('OpenLP.AdvancedTab',
                                                           'Auto-scroll the next slide to top'))
        self.autoscroll_combo_box.setItemText(10, translate('OpenLP.AdvancedTab',
                                                            'Auto-scroll the next slide to middle'))
        self.autoscroll_combo_box.setItemText(11, translate('OpenLP.AdvancedTab',
                                                            'Auto-scroll the next slide to bottom'))
        self.enable_auto_close_check_box.setText(translate('OpenLP.AdvancedTab',
                                                           'Enable application exit confirmation'))
        self.slide_no_in_footer_checkbox.setText(translate('SongsPlugin.GeneralTab', 'Include slide number in footer'))
        self.search_as_type_check_box.setText(translate('SongsPlugin.GeneralTab', 'Enable search as you type'))
        self.ui_theme_style_label.setText(translate('OpenLP.AdvancedTab', 'Interface Theme (needs restart):'))
        self.ui_theme_style_combo_box.setItemText(0, translate('OpenLP.AdvancedTab', 'Automatic'))
        self.ui_theme_style_combo_box.setItemText(1, translate('OpenLP.AdvancedTab', 'Default Light'))
        self.ui_theme_style_combo_box.setItemText(2, translate('OpenLP.AdvancedTab', 'Default Dark'))
        if has_ui_theme(UiThemes.QDarkStyle):
            self.ui_theme_style_combo_box.setItemText(3, translate('OpenLP.AdvancedTab', 'QDarkStyle'))
        self.hide_mouse_check_box.setText(translate('OpenLP.AdvancedTab', 'Hide mouse cursor when over display window'))

    def load(self):
        """
        Load the settings to populate the form
        """
        self.number_edit.setText(self.settings.value('core/ccli number'))
        self.warning_check_box.setChecked(self.settings.value('core/blank warning'))
        self.auto_open_check_box.setChecked(self.settings.value('core/auto open'))
        self.show_splash_check_box.setChecked(self.settings.value('core/show splash'))
        self.logo_background_color = self.settings.value('core/logo background color')
        self.logo_file_path_edit.path = self.settings.value('core/logo file')
        self.logo_hide_on_startup_check_box.setChecked(self.settings.value('core/logo hide on startup'))
        self.logo_color_button.color = self.logo_background_color
        self.check_for_updates_check_box.setChecked(self.settings.value('core/update check'))
        # UI Settings
        # The max recent files value does not have an interface and so never
        # gets actually stored in the settings therefore the default value of
        # 20 will always be used.
        self.recent_spin_box.setMaximum(self.settings.value('advanced/max recent files'))
        self.recent_spin_box.setValue(self.settings.value('advanced/recent file count'))
        self.media_plugin_check_box.setChecked(self.settings.value('advanced/save current plugin'))
        self.double_click_live_check_box.setChecked(self.settings.value('advanced/double click live'))
        self.single_click_preview_check_box.setChecked(self.settings.value('advanced/single click preview'))
        self.single_click_service_preview_check_box.setChecked(
            self.settings.value('advanced/single click service preview'))
        self.expand_service_item_check_box.setChecked(self.settings.value('advanced/expand service item'))
        slide_max_height_value = self.settings.value('advanced/slide max height')
        for i in range(0, self.slide_max_height_combo_box.count()):
            if self.slide_max_height_combo_box.itemData(i) == slide_max_height_value:
                self.slide_max_height_combo_box.setCurrentIndex(i)
        autoscroll_value = self.settings.value('advanced/autoscrolling')
        for i in range(0, len(self.autoscroll_map)):
            if self.autoscroll_map[i] == autoscroll_value and i < self.autoscroll_combo_box.count():
                self.autoscroll_combo_box.setCurrentIndex(i)
        self.enable_auto_close_check_box.setChecked(self.settings.value('advanced/enable exit confirmation'))
<<<<<<< HEAD
        ui_theme_index = GeneralTab.get_ui_theme_index(self.settings.value('advanced/ui_theme_name'))
        self.ui_theme_style_combo_box.setCurrentIndex(ui_theme_index)
=======
        self.slide_no_in_footer_checkbox.setChecked(self.settings.value('advanced/slide numbers in footer'))
        if not is_win() and HAS_DARK_STYLE:
            self.use_dark_style_checkbox.setChecked(self.settings.value('advanced/use_dark_style'))
>>>>>>> e0483488
        self.hide_mouse_check_box.setChecked(self.settings.value('advanced/hide mouse'))
        self.is_search_as_you_type_enabled = self.settings.value('advanced/search as type')
        self.search_as_type_check_box.setChecked(self.is_search_as_you_type_enabled)

    @staticmethod
    def get_ui_theme_index(ui_theme):
        """
        Converts :class:`~openlp.core.ui.dark.UiThemes` item to Interface Theme ComboBox

        :param ui_theme UIThemes enum item
        :return ComboBox index
        """
        if ui_theme == UiThemes.Automatic:
            return 0
        if ui_theme == UiThemes.DefaultLight:
            return 1
        if ui_theme == UiThemes.DefaultDark:
            return 2
        if ui_theme == UiThemes.QDarkStyle:
            return 3 if has_ui_theme(UiThemes.QDarkStyle) else 2

        return 0

    @staticmethod
    def get_ui_theme_name(index):
        """
        Converts "Interface Theme" ComboBox index to :class:`~openlp.core.ui.dark.UiThemes` item

        :param index "Interface Theme" ComboBox current index
        :return UiThemes enum item
        """
        if not has_ui_theme(UiThemes.QDarkStyle) and index == 3:
            index = 2

        if index == 0:
            return UiThemes.Automatic
        if index == 1:
            return UiThemes.DefaultLight
        if index == 2:
            return UiThemes.DefaultDark
        if index == 3:
            return UiThemes.QDarkStyle

        return UiThemes.Automatic

    def save(self):
        """
        Save the settings from the form
        """
        self.settings.setValue('core/blank warning', self.warning_check_box.isChecked())
        self.settings.setValue('core/auto open', self.auto_open_check_box.isChecked())
        self.settings.setValue('core/show splash', self.show_splash_check_box.isChecked())
        self.settings.setValue('core/logo background color', self.logo_background_color)
        self.settings.setValue('core/logo file', self.logo_file_path_edit.path)
        self.settings.setValue('core/logo hide on startup', self.logo_hide_on_startup_check_box.isChecked())
        self.settings.setValue('core/update check', self.check_for_updates_check_box.isChecked())
        self.settings.setValue('core/ccli number', self.number_edit.displayText())
        # UI Settings
        self.settings.setValue('advanced/recent file count', self.recent_spin_box.value())
        self.settings.setValue('advanced/save current plugin', self.media_plugin_check_box.isChecked())
        self.settings.setValue('advanced/double click live', self.double_click_live_check_box.isChecked())
        self.settings.setValue('advanced/single click preview', self.single_click_preview_check_box.isChecked())
        self.settings.setValue('advanced/single click service preview',
                               self.single_click_service_preview_check_box.isChecked())
        self.settings.setValue('advanced/expand service item', self.expand_service_item_check_box.isChecked())
        slide_max_height_index = self.slide_max_height_combo_box.currentIndex()
        slide_max_height_value = self.slide_max_height_combo_box.itemData(slide_max_height_index)
        self.settings.setValue('advanced/slide max height', slide_max_height_value)
        self.settings.setValue('advanced/autoscrolling', self.autoscroll_map[self.autoscroll_combo_box.currentIndex()])
        self.settings.setValue('advanced/slide numbers in footer', self.slide_no_in_footer_checkbox.isChecked())
        self.settings.setValue('advanced/enable exit confirmation', self.enable_auto_close_check_box.isChecked())
        self.settings.setValue('advanced/hide mouse', self.hide_mouse_check_box.isChecked())
        self.settings.setValue('advanced/search as type', self.is_search_as_you_type_enabled)
        theme_name = GeneralTab.get_ui_theme_name(self.ui_theme_style_combo_box.currentIndex())
        self.settings.setValue('advanced/ui_theme_name', theme_name)
        self.post_set_up()

    def post_set_up(self):
        """
        Apply settings after the tab has loaded
        """
        self.settings_form.register_post_process('slidecontroller_live_spin_delay')

    def on_logo_background_color_changed(self, color):
        """
        Select the background color for logo.
        """
        self.logo_background_color = color

    def on_search_as_type_check_box_changed(self, check_state):
        self.is_search_as_you_type_enabled = (check_state == QtCore.Qt.Checked)
        self.settings_form.register_post_process('songs_config_updated')
        self.settings_form.register_post_process('custom_config_updated')<|MERGE_RESOLUTION|>--- conflicted
+++ resolved
@@ -293,14 +293,9 @@
             if self.autoscroll_map[i] == autoscroll_value and i < self.autoscroll_combo_box.count():
                 self.autoscroll_combo_box.setCurrentIndex(i)
         self.enable_auto_close_check_box.setChecked(self.settings.value('advanced/enable exit confirmation'))
-<<<<<<< HEAD
         ui_theme_index = GeneralTab.get_ui_theme_index(self.settings.value('advanced/ui_theme_name'))
         self.ui_theme_style_combo_box.setCurrentIndex(ui_theme_index)
-=======
         self.slide_no_in_footer_checkbox.setChecked(self.settings.value('advanced/slide numbers in footer'))
-        if not is_win() and HAS_DARK_STYLE:
-            self.use_dark_style_checkbox.setChecked(self.settings.value('advanced/use_dark_style'))
->>>>>>> e0483488
         self.hide_mouse_check_box.setChecked(self.settings.value('advanced/hide mouse'))
         self.is_search_as_you_type_enabled = self.settings.value('advanced/search as type')
         self.search_as_type_check_box.setChecked(self.is_search_as_you_type_enabled)
