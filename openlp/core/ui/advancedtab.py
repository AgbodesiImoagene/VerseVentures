# -*- coding: utf-8 -*-
# vim: autoindent shiftwidth=4 expandtab textwidth=80 tabstop=4 softtabstop=4

###############################################################################
# OpenLP - Open Source Lyrics Projection                                      #
# --------------------------------------------------------------------------- #
# Copyright (c) 2008-2012 Raoul Snyman                                        #
# Portions copyright (c) 2008-2012 Tim Bentley, Gerald Britton, Jonathan      #
# Corwin, Samuel Findlay, Michael Gorven, Scott Guerrieri, Matthias Hub,      #
# Meinert Jordan, Armin Köhler, Erik Lundin, Edwin Lunando, Brian T. Meyer.   #
# Joshua Miller, Stevan Pettit, Andreas Preikschat, Mattias Põldaru,          #
# Christian Richter, Philip Ridout, Simon Scudder, Jeffrey Smith,             #
# Maikel Stuivenberg, Martin Thompson, Jon Tibble, Dave Warnock,              #
# Frode Woldsund, Martin Zibricky, Patrick Zimmermann                         #
# --------------------------------------------------------------------------- #
# This program is free software; you can redistribute it and/or modify it     #
# under the terms of the GNU General Public License as published by the Free  #
# Software Foundation; version 2 of the License.                              #
#                                                                             #
# This program is distributed in the hope that it will be useful, but WITHOUT #
# ANY WARRANTY; without even the implied warranty of MERCHANTABILITY or       #
# FITNESS FOR A PARTICULAR PURPOSE. See the GNU General Public License for    #
# more details.                                                               #
#                                                                             #
# You should have received a copy of the GNU General Public License along     #
# with this program; if not, write to the Free Software Foundation, Inc., 59  #
# Temple Place, Suite 330, Boston, MA 02111-1307 USA                          #
###############################################################################
"""
The :mod:`advancedtab` provides an advanced settings facility.
"""
from datetime import datetime, timedelta
import logging
import os
import sys

from PyQt4 import QtCore, QtGui

from openlp.core.lib import SettingsTab, translate, build_icon,  Receiver, \
    Settings
from openlp.core.lib.ui import UiStrings
from openlp.core.utils import get_images_filter, AppLocation, format_time
from openlp.core.lib import SlideLimits

log = logging.getLogger(__name__)

class AdvancedTab(SettingsTab):
    """
    The :class:`AdvancedTab` manages the advanced settings tab including the UI
    and the loading and saving of the displayed settings.
    """
    def __init__(self, parent):
        """
        Initialise the settings tab
        """
        self.displayChanged = False
        # 7 stands for now, 0 to 6 is Monday to Sunday.
        self.defaultServiceDay = 7
        # 11 o'clock is the most popular time for morning service.
        self.defaultServiceHour = 11
        self.defaultServiceMinute = 0
        self.defaultServiceName = translate('OpenLP.AdvancedTab',
            'Service %Y-%m-%d %H-%M',
            'This may not contain any of the following characters: '
            '/\\?*|<>\[\]":+\n'
            'See http://docs.python.org/library/datetime.html'
            '#strftime-strptime-behavior for more information.')
        self.defaultImage = u':/graphics/openlp-splash-screen.png'
        self.defaultColor = u'#ffffff'
        self.dataExists = False
        self.iconPath = u':/system/system_settings.png'
        advanced_translated = translate('OpenLP.AdvancedTab', 'Advanced')
        SettingsTab.__init__(self, parent, u'Advanced', advanced_translated)

    def setupUi(self):
        """
        Configure the UI elements for the tab.
        """
        self.setObjectName(u'AdvancedTab')
        SettingsTab.setupUi(self)
        self.uiGroupBox = QtGui.QGroupBox(self.leftColumn)
        self.uiGroupBox.setObjectName(u'uiGroupBox')
        self.uiLayout = QtGui.QFormLayout(self.uiGroupBox)
        self.uiLayout.setObjectName(u'uiLayout')
        self.recentLabel = QtGui.QLabel(self.uiGroupBox)
        self.recentLabel.setObjectName(u'recentLabel')
        self.recentSpinBox = QtGui.QSpinBox(self.uiGroupBox)
        self.recentSpinBox.setObjectName(u'recentSpinBox')
        self.recentSpinBox.setMinimum(0)
        self.uiLayout.addRow(self.recentLabel, self.recentSpinBox)
        self.mediaPluginCheckBox = QtGui.QCheckBox(self.uiGroupBox)
        self.mediaPluginCheckBox.setObjectName(u'mediaPluginCheckBox')
        self.uiLayout.addRow(self.mediaPluginCheckBox)
        self.doubleClickLiveCheckBox = QtGui.QCheckBox(self.uiGroupBox)
        self.doubleClickLiveCheckBox.setObjectName(u'doubleClickLiveCheckBox')
        self.uiLayout.addRow(self.doubleClickLiveCheckBox)
        self.singleClickPreviewCheckBox = QtGui.QCheckBox(self.uiGroupBox)
        self.singleClickPreviewCheckBox.setObjectName(
            u'singleClickPreviewCheckBox')
        self.uiLayout.addRow(self.singleClickPreviewCheckBox)
        self.expandServiceItemCheckBox = QtGui.QCheckBox(self.uiGroupBox)
        self.expandServiceItemCheckBox.setObjectName(
            u'expandServiceItemCheckBox')
        self.uiLayout.addRow(self.expandServiceItemCheckBox)
        self.enableAutoCloseCheckBox = QtGui.QCheckBox(self.uiGroupBox)
        self.enableAutoCloseCheckBox.setObjectName(u'enableAutoCloseCheckBox')
        self.uiLayout.addRow(self.enableAutoCloseCheckBox)
        self.leftLayout.addWidget(self.uiGroupBox)
        # Default service name
        self.serviceNameGroupBox = QtGui.QGroupBox(self.leftColumn)
        self.serviceNameGroupBox.setObjectName(u'serviceNameGroupBox')
        self.serviceNameLayout = QtGui.QFormLayout(self.serviceNameGroupBox)
        self.serviceNameCheckBox = QtGui.QCheckBox(self.serviceNameGroupBox)
        self.serviceNameCheckBox.setObjectName(u'serviceNameCheckBox')
        self.serviceNameLayout.setObjectName(u'serviceNameLayout')
        self.serviceNameLayout.addRow(self.serviceNameCheckBox)
        self.serviceNameTimeLabel = QtGui.QLabel(self.serviceNameGroupBox)
        self.serviceNameTimeLabel.setObjectName(u'serviceNameTimeLabel')
        self.serviceNameDay = QtGui.QComboBox(self.serviceNameGroupBox)
        self.serviceNameDay.addItems([u'', u'', u'', u'', u'', u'', u'', u''])
        self.serviceNameDay.setObjectName(u'serviceNameDay')
        self.serviceNameTime = QtGui.QTimeEdit(self.serviceNameGroupBox)
        self.serviceNameTime.setObjectName(u'serviceNameTime')
        self.serviceNameTimeHBox = QtGui.QHBoxLayout()
        self.serviceNameTimeHBox.setObjectName(u'serviceNameTimeHBox')
        self.serviceNameTimeHBox.addWidget(self.serviceNameDay)
        self.serviceNameTimeHBox.addWidget(self.serviceNameTime)
        self.serviceNameLayout.addRow(self.serviceNameTimeLabel,
            self.serviceNameTimeHBox)
        self.serviceNameLabel = QtGui.QLabel(self.serviceNameGroupBox)
        self.serviceNameLabel.setObjectName(u'serviceNameLabel')
        self.serviceNameEdit = QtGui.QLineEdit(self.serviceNameGroupBox)
        self.serviceNameEdit.setObjectName(u'serviceNameEdit')
        self.serviceNameEdit.setValidator(QtGui.QRegExpValidator(
            QtCore.QRegExp(r'[^/\\?*|<>\[\]":+]+'), self))
        self.serviceNameRevertButton = QtGui.QToolButton(
            self.serviceNameGroupBox)
        self.serviceNameRevertButton.setObjectName(
            u'serviceNameRevertButton')
        self.serviceNameRevertButton.setIcon(
            build_icon(u':/general/general_revert.png'))
        self.serviceNameHBox = QtGui.QHBoxLayout()
        self.serviceNameHBox.setObjectName(u'serviceNameHBox')
        self.serviceNameHBox.addWidget(self.serviceNameEdit)
        self.serviceNameHBox.addWidget(self.serviceNameRevertButton)
        self.serviceNameLayout.addRow(self.serviceNameLabel,
            self.serviceNameHBox)
        self.serviceNameExampleLabel = QtGui.QLabel(self.serviceNameGroupBox)
        self.serviceNameExampleLabel.setObjectName(
            u'serviceNameExampleLabel')
        self.serviceNameExample = QtGui.QLabel(self.serviceNameGroupBox)
        self.serviceNameExample.setObjectName(u'serviceNameExample')
        self.serviceNameLayout.addRow(self.serviceNameExampleLabel,
            self.serviceNameExample)
        self.leftLayout.addWidget(self.serviceNameGroupBox)
        # Data Directory
        self.dataDirectoryGroupBox = QtGui.QGroupBox(self.leftColumn)
        self.dataDirectoryGroupBox.setObjectName(u'dataDirectoryGroupBox')
        self.dataDirectoryLayout = QtGui.QFormLayout(self.dataDirectoryGroupBox)
        self.dataDirectoryLayout.setObjectName(u'dataDirectoryLayout')
        self.dataDirectoryCurrentLabel = QtGui.QLabel(self.dataDirectoryGroupBox)
        self.dataDirectoryCurrentLabel.setObjectName(
            u'dataDirectoryCurrentLabel')
        self.dataDirectoryLabel = QtGui.QLabel(self.dataDirectoryGroupBox)
        self.dataDirectoryLabel.setObjectName(u'dataDirectoryLabel')
        self.dataDirectoryNewLabel = QtGui.QLabel(self.dataDirectoryGroupBox)
        self.dataDirectoryNewLabel.setObjectName(u'dataDirectoryCurrentLabel')
        self.newDataDirectoryEdit = QtGui.QLineEdit(self.dataDirectoryGroupBox)
        self.newDataDirectoryEdit.setObjectName(u'newDataDirectoryEdit')
        self.newDataDirectoryEdit.setReadOnly(True)
        self.newDataDirectoryHasFilesLabel = QtGui.QLabel(
            self.dataDirectoryGroupBox)
        self.newDataDirectoryHasFilesLabel.setObjectName(
            u'newDataDirectoryHasFilesLabel')
        self.newDataDirectoryHasFilesLabel.setWordWrap(True)
        self.dataDirectoryBrowseButton = QtGui.QToolButton(
            self.dataDirectoryGroupBox)
        self.dataDirectoryBrowseButton.setObjectName(
            u'dataDirectoryBrowseButton')
        self.dataDirectoryBrowseButton.setIcon(
            build_icon(u':/general/general_open.png'))
        self.dataDirectoryDefaultButton = QtGui.QToolButton(
            self.dataDirectoryGroupBox)
        self.dataDirectoryDefaultButton.setObjectName(
            u'dataDirectoryDefaultButton')
        self.dataDirectoryDefaultButton.setIcon(
            build_icon(u':/general/general_revert.png'))
        self.dataDirectoryCancelButton = QtGui.QToolButton(
            self.dataDirectoryGroupBox)
        self.dataDirectoryCancelButton.setObjectName(
            u'dataDirectoryCancelButton')
        self.dataDirectoryCancelButton.setIcon(
            build_icon(u':/general/general_delete.png'))
        self.newDataDirectoryLabelHBox = QtGui.QHBoxLayout()
        self.newDataDirectoryLabelHBox.setObjectName(
            u'newDataDirectoryLabelHBox')
        self.newDataDirectoryLabelHBox.addWidget(self.newDataDirectoryEdit)
        self.newDataDirectoryLabelHBox.addWidget(self.dataDirectoryBrowseButton)
        self.newDataDirectoryLabelHBox.addWidget(
            self.dataDirectoryDefaultButton)
        self.dataDirectoryCopyCheckHBox = QtGui.QHBoxLayout()
        self.dataDirectoryCopyCheckHBox.setObjectName(
            u'dataDirectoryCopyCheckHBox')
        self.dataDirectoryCopyCheckBox = QtGui.QCheckBox(
            self.dataDirectoryGroupBox)
        self.dataDirectoryCopyCheckBox.setObjectName(
            u'dataDirectoryCopyCheckBox')
        self.dataDirectoryCopyCheckHBox.addWidget(
            self.dataDirectoryCopyCheckBox)
        self.dataDirectoryCopyCheckHBox.addStretch()
        self.dataDirectoryCopyCheckHBox.addWidget(
            self.dataDirectoryCancelButton)
        self.dataDirectoryLayout.addRow(self.dataDirectoryCurrentLabel,
            self.dataDirectoryLabel)
        self.dataDirectoryLayout.addRow(self.dataDirectoryNewLabel,
            self.newDataDirectoryLabelHBox)
        self.dataDirectoryLayout.addRow(self.dataDirectoryCopyCheckHBox)
        self.dataDirectoryLayout.addRow(self.newDataDirectoryHasFilesLabel)
        self.leftLayout.addWidget(self.dataDirectoryGroupBox)
        self.leftLayout.addStretch()
        # Default Image
        self.defaultImageGroupBox = QtGui.QGroupBox(self.rightColumn)
        self.defaultImageGroupBox.setObjectName(u'defaultImageGroupBox')
        self.defaultImageLayout = QtGui.QFormLayout(self.defaultImageGroupBox)
        self.defaultImageLayout.setObjectName(u'defaultImageLayout')
        self.defaultColorLabel = QtGui.QLabel(self.defaultImageGroupBox)
        self.defaultColorLabel.setObjectName(u'defaultColorLabel')
        self.defaultColorButton = QtGui.QPushButton(self.defaultImageGroupBox)
        self.defaultColorButton.setObjectName(u'defaultColorButton')
        self.defaultImageLayout.addRow(self.defaultColorLabel,
            self.defaultColorButton)
        self.defaultFileLabel = QtGui.QLabel(self.defaultImageGroupBox)
        self.defaultFileLabel.setObjectName(u'defaultFileLabel')
        self.defaultFileEdit = QtGui.QLineEdit(self.defaultImageGroupBox)
        self.defaultFileEdit.setObjectName(u'defaultFileEdit')
        self.defaultBrowseButton = QtGui.QToolButton(self.defaultImageGroupBox)
        self.defaultBrowseButton.setObjectName(u'defaultBrowseButton')
        self.defaultBrowseButton.setIcon(
            build_icon(u':/general/general_open.png'))
        self.defaultRevertButton = QtGui.QToolButton(self.defaultImageGroupBox)
        self.defaultRevertButton.setObjectName(u'defaultRevertButton')
        self.defaultRevertButton.setIcon(
            build_icon(u':/general/general_revert.png'))
        self.defaultFileLayout = QtGui.QHBoxLayout()
        self.defaultFileLayout.setObjectName(u'defaultFileLayout')
        self.defaultFileLayout.addWidget(self.defaultFileEdit)
        self.defaultFileLayout.addWidget(self.defaultBrowseButton)
        self.defaultFileLayout.addWidget(self.defaultRevertButton)
        self.defaultImageLayout.addRow(self.defaultFileLabel,
            self.defaultFileLayout)
        self.rightLayout.addWidget(self.defaultImageGroupBox)
        # Hide mouse
        self.hideMouseGroupBox = QtGui.QGroupBox(self.rightColumn)
        self.hideMouseGroupBox.setObjectName(u'hideMouseGroupBox')
        self.hideMouseLayout = QtGui.QVBoxLayout(self.hideMouseGroupBox)
        self.hideMouseLayout.setObjectName(u'hideMouseLayout')
        self.hideMouseCheckBox = QtGui.QCheckBox(self.hideMouseGroupBox)
        self.hideMouseCheckBox.setObjectName(u'hideMouseCheckBox')
        self.hideMouseLayout.addWidget(self.hideMouseCheckBox)
        self.rightLayout.addWidget(self.hideMouseGroupBox)
        # Service Item Slide Limits
        self.slideGroupBox = QtGui.QGroupBox(self.rightColumn)
        self.slideGroupBox.setObjectName(u'slideGroupBox')
        self.slideLayout = QtGui.QVBoxLayout(self.slideGroupBox)
        self.slideLayout.setObjectName(u'slideLayout')
        self.slideLabel = QtGui.QLabel(self.slideGroupBox)
        self.slideLabel.setWordWrap(True)
        self.slideLayout.addWidget(self.slideLabel)
        self.endSlideRadioButton = QtGui.QRadioButton(self.slideGroupBox)
        self.endSlideRadioButton.setObjectName(u'endSlideRadioButton')
        self.slideLayout.addWidget(self.endSlideRadioButton)
        self.wrapSlideRadioButton = QtGui.QRadioButton(self.slideGroupBox)
        self.wrapSlideRadioButton.setObjectName(u'wrapSlideRadioButton')
        self.slideLayout.addWidget(self.wrapSlideRadioButton)
        self.nextItemRadioButton = QtGui.QRadioButton(self.slideGroupBox)
        self.nextItemRadioButton.setObjectName(u'nextItemRadioButton')
        self.slideLayout.addWidget(self.nextItemRadioButton)
        self.rightLayout.addWidget(self.slideGroupBox)
        self.x11GroupBox = QtGui.QGroupBox(self.leftColumn)
        self.x11GroupBox.setObjectName(u'x11GroupBox')
        self.x11Layout = QtGui.QVBoxLayout(self.x11GroupBox)
        self.x11Layout.setObjectName(u'x11Layout')
        self.x11BypassCheckBox = QtGui.QCheckBox(self.x11GroupBox)
        self.x11BypassCheckBox.setObjectName(u'x11BypassCheckBox')
        self.x11Layout.addWidget(self.x11BypassCheckBox)
        self.rightLayout.addWidget(self.x11GroupBox)
        self.rightLayout.addStretch()
        self.shouldUpdateServiceNameExample = False
        QtCore.QObject.connect(self.serviceNameCheckBox,
            QtCore.SIGNAL(u'toggled(bool)'), self.serviceNameCheckBoxToggled)
        QtCore.QObject.connect(self.serviceNameDay,
            QtCore.SIGNAL(u'currentIndexChanged(int)'),
            self.onServiceNameDayChanged)
        QtCore.QObject.connect(self.serviceNameTime,
            QtCore.SIGNAL(u'timeChanged(QTime)'),
            self.updateServiceNameExample)
        QtCore.QObject.connect(self.serviceNameEdit,
            QtCore.SIGNAL(u'textChanged(QString)'),
            self.updateServiceNameExample)
        QtCore.QObject.connect(self.serviceNameRevertButton,
            QtCore.SIGNAL(u'clicked()'),
            self.onServiceNameRevertButtonClicked)
        QtCore.QObject.connect(self.defaultColorButton,
            QtCore.SIGNAL(u'clicked()'), self.onDefaultColorButtonClicked)
        QtCore.QObject.connect(self.defaultBrowseButton,
            QtCore.SIGNAL(u'clicked()'), self.onDefaultBrowseButtonClicked)
        QtCore.QObject.connect(self.defaultRevertButton,
            QtCore.SIGNAL(u'clicked()'), self.onDefaultRevertButtonClicked)
        QtCore.QObject.connect(self.x11BypassCheckBox,
            QtCore.SIGNAL(u'toggled(bool)'), self.onX11BypassCheckBoxToggled)
        QtCore.QObject.connect(self.dataDirectoryBrowseButton,
            QtCore.SIGNAL(u'clicked()'),
            self.onDataDirectoryBrowseButtonClicked)
        QtCore.QObject.connect(self.dataDirectoryDefaultButton,
            QtCore.SIGNAL(u'clicked()'),
            self.onDataDirectoryDefaultButtonClicked)
        QtCore.QObject.connect(self.dataDirectoryCancelButton,
            QtCore.SIGNAL(u'clicked()'),
            self.onDataDirectoryCancelButtonClicked)
        QtCore.QObject.connect(self.dataDirectoryCopyCheckBox,
            QtCore.SIGNAL(u'toggled(bool)'),
                self.onDataDirectoryCopyCheckBoxToggled)
        QtCore.QObject.connect(self.endSlideRadioButton,
            QtCore.SIGNAL(u'clicked()'), self.onEndSlideButtonClicked)
        QtCore.QObject.connect(self.wrapSlideRadioButton,
            QtCore.SIGNAL(u'clicked()'), self.onWrapSlideButtonClicked)
        QtCore.QObject.connect(self.nextItemRadioButton,
            QtCore.SIGNAL(u'clicked()'), self.onnextItemButtonClicked)

    def retranslateUi(self):
        """
        Setup the interface translation strings.
        """
        self.tabTitleVisible = UiStrings().Advanced
        self.uiGroupBox.setTitle(translate('OpenLP.AdvancedTab', 'UI Settings'))
        self.dataDirectoryGroupBox.setTitle(
            translate('OpenLP.AdvancedTab', 'Data Location'))
        self.recentLabel.setText(
            translate('OpenLP.AdvancedTab',
                'Number of recent files to display:'))
        self.mediaPluginCheckBox.setText(translate('OpenLP.AdvancedTab',
            'Remember active media manager tab on startup'))
        self.doubleClickLiveCheckBox.setText(translate('OpenLP.AdvancedTab',
            'Double-click to send items straight to live'))
        self.singleClickPreviewCheckBox.setText(translate('OpenLP.AdvancedTab',
            'Preview items when clicked in Media Manager'))
        self.expandServiceItemCheckBox.setText(translate('OpenLP.AdvancedTab',
            'Expand new service items on creation'))
        self.enableAutoCloseCheckBox.setText(translate('OpenLP.AdvancedTab',
            'Enable application exit confirmation'))
        self.serviceNameGroupBox.setTitle(
            translate('OpenLP.AdvancedTab', 'Default Service Name'))
        self.serviceNameCheckBox.setText(
            translate('OpenLP.AdvancedTab', 'Enable default service name'))
        self.serviceNameTimeLabel.setText(
            translate('OpenLP.AdvancedTab', 'Date and Time:'))
        self.serviceNameDay.setItemText(0,
            translate('OpenLP.AdvancedTab', 'Monday'))
        self.serviceNameDay.setItemText(1,
            translate('OpenLP.AdvancedTab', 'Tuesday'))
        self.serviceNameDay.setItemText(2,
            translate('OpenLP.AdvancedTab', 'Wednesday'))
        self.serviceNameDay.setItemText(3,
            translate('OpenLP.AdvancedTab', 'Thurdsday'))
        self.serviceNameDay.setItemText(4,
            translate('OpenLP.AdvancedTab', 'Friday'))
        self.serviceNameDay.setItemText(5,
            translate('OpenLP.AdvancedTab', 'Saturday'))
        self.serviceNameDay.setItemText(6,
            translate('OpenLP.AdvancedTab', 'Sunday'))
        self.serviceNameDay.setItemText(7,
            translate('OpenLP.AdvancedTab', 'Now'))
        self.serviceNameTime.setToolTip(translate('OpenLP.AdvancedTab',
            'Time when usual service starts.'))
        self.serviceNameLabel.setText(
            translate('OpenLP.AdvancedTab', 'Name:'))
        self.serviceNameEdit.setToolTip(translate('OpenLP.AdvancedTab',
            'Consult the OpenLP manual for usage.'))
        self.serviceNameRevertButton.setToolTip(
            translate('OpenLP.AdvancedTab',
            'Revert to the default service name "%s".') %
            self.defaultServiceName)
        self.serviceNameExampleLabel.setText(translate('OpenLP.AdvancedTab',
            'Example:'))
        self.hideMouseGroupBox.setTitle(translate('OpenLP.AdvancedTab',
            'Mouse Cursor'))
        self.hideMouseCheckBox.setText(translate('OpenLP.AdvancedTab',
            'Hide mouse cursor when over display window'))
        self.defaultImageGroupBox.setTitle(translate('OpenLP.AdvancedTab',
            'Default Image'))
        self.defaultColorLabel.setText(translate('OpenLP.AdvancedTab',
            'Background color:'))
        self.defaultColorButton.setToolTip(translate('OpenLP.AdvancedTab',
            'Click to select a color.'))
        self.defaultFileLabel.setText(translate('OpenLP.AdvancedTab',
            'Image file:'))
        self.defaultBrowseButton.setToolTip(translate('OpenLP.AdvancedTab',
            'Browse for an image file to display.'))
        self.defaultRevertButton.setToolTip(translate('OpenLP.AdvancedTab',
            'Revert to the default OpenLP logo.'))
        self.dataDirectoryCurrentLabel.setText(translate('OpenLP.AdvancedTab',
            'Current path:'))
        self.dataDirectoryNewLabel.setText(translate('OpenLP.AdvancedTab',
            'Custom path:'))
        self.dataDirectoryBrowseButton.setToolTip(
            translate('OpenLP.AdvancedTab',
            'Browse for new data file location.'))
        self.dataDirectoryDefaultButton.setToolTip(
            translate('OpenLP.AdvancedTab',
            'Set the data location to the default.'))
        self.dataDirectoryCancelButton.setText(
            translate('OpenLP.AdvancedTab',
            'Cancel'))
        self.dataDirectoryCancelButton.setToolTip(
            translate('OpenLP.AdvancedTab',
            'Cancel OpenLP data directory location change.'))
        self.dataDirectoryCopyCheckBox.setText(
            translate('OpenLP.AdvancedTab',
            'Copy data to new location.'))
        self.dataDirectoryCopyCheckBox.setToolTip(
            translate('OpenLP.AdvancedTab',
            'Copy the OpenLP data files to the new location.'))
        self.newDataDirectoryHasFilesLabel.setText(
            translate('OpenLP.AdvancedTab',
            '<strong>WARNING:</strong> New data directory location contains '
            'OpenLP data files.  These files WILL be replaced during a copy.'))
        self.x11GroupBox.setTitle(translate('OpenLP.AdvancedTab', 'X11'))
        self.x11BypassCheckBox.setText(translate('OpenLP.AdvancedTab',
            'Bypass X11 Window Manager'))
        # Slide Limits
        self.slideGroupBox.setTitle(
            translate('OpenLP.GeneralTab', 'Service Item Slide Limits'))
        self.slideLabel.setText(translate('OpenLP.GeneralTab',
            'Behavior of next/previous on the last/first slide:'))
        self.endSlideRadioButton.setText(
            translate('OpenLP.GeneralTab', '&Remain on Slide'))
        self.wrapSlideRadioButton.setText(
            translate('OpenLP.GeneralTab', '&Wrap around'))
        self.nextItemRadioButton.setText(translate('OpenLP.GeneralTab',
            '&Move to next/previous service item'))

    def load(self):
        """
        Load settings from disk.
        """
        settings = Settings()
        settings.beginGroup(self.settingsSection)
        # The max recent files value does not have an interface and so never
        # gets actually stored in the settings therefore the default value of
        # 20 will always be used.
        self.recentSpinBox.setMaximum(settings.value(u'max recent files', 20))
        self.recentSpinBox.setValue(settings.value(u'recent file count', 4))
        self.mediaPluginCheckBox.setChecked(
            settings.value(u'save current plugin', False))
        self.doubleClickLiveCheckBox.setChecked(
            settings.value(u'double click live', False))
        self.singleClickPreviewCheckBox.setChecked(
            settings.value(u'single click preview', False))
        self.expandServiceItemCheckBox.setChecked(
            settings.value(u'expand service item', False))
        self.enableAutoCloseCheckBox.setChecked(
            settings.value(u'enable exit confirmation', True))
        self.hideMouseCheckBox.setChecked(settings.value(u'hide mouse', True))
        self.serviceNameDay.setCurrentIndex(
            settings.value(u'default service day', self.defaultServiceDay))
        self.serviceNameTime.setTime(QtCore.QTime(
            settings.value(u'default service hour', self.defaultServiceHour),
            settings.value(u'default service minute',
            self.defaultServiceMinute)))
        self.shouldUpdateServiceNameExample = True
        self.serviceNameEdit.setText(settings.value(u'default service name',
            self.defaultServiceName))
        default_service_enabled = settings.value(
            u'default service enabled', True)
        self.serviceNameCheckBox.setChecked(default_service_enabled)
        self.serviceNameCheckBoxToggled(default_service_enabled)
        # Fix for bug #1014422.
        x11_bypass_default = True
        if sys.platform.startswith(u'linux'):
            # Default to False on Gnome.
            x11_bypass_default = bool(not
                os.environ.get(u'GNOME_DESKTOP_SESSION_ID'))
<<<<<<< HEAD
        self.x11BypassCheckBox.setChecked(
            settings.value(u'x11 bypass wm', x11_bypass_default))
        self.defaultColor = settings.value(u'default color', u'#ffffff')
=======
            # Default to False on XFce
            if os.environ.get(u'DESKTOP_SESSION') == u'xfce':
                x11_bypass_default = False
        self.x11BypassCheckBox.setChecked(settings.value(
            u'x11 bypass wm', QtCore.QVariant(x11_bypass_default)).toBool())
        self.defaultColor = settings.value(u'default color',
            QtCore.QVariant(u'#ffffff')).toString()
>>>>>>> 38a9641b
        self.defaultFileEdit.setText(settings.value(u'default image',
            u':/graphics/openlp-splash-screen.png'))
        self.slide_limits = settings.value(u'slide limits', SlideLimits.End)
        if self.slide_limits == SlideLimits.End:
            self.endSlideRadioButton.setChecked(True)
        elif self.slide_limits == SlideLimits.Wrap:
            self.wrapSlideRadioButton.setChecked(True)
        else:
            self.nextItemRadioButton.setChecked(True)
        settings.endGroup()
        self.dataDirectoryCopyCheckBox.hide()
        self.newDataDirectoryHasFilesLabel.hide()
        self.dataDirectoryCancelButton.hide()
        # Since data location can be changed, make sure the path is present.
        self.currentDataPath = AppLocation.get_data_path()
        if not os.path.exists(self.currentDataPath):
            log.error(u'Data path not found %s' % self.currentDataPath)
            answer = QtGui.QMessageBox.critical(self,
                translate('OpenLP.AdvancedTab',
                'Data Directory Error'),
                translate('OpenLP.AdvancedTab',
                'OpenLP data directory was not found\n\n%s\n\n'
                'This data directory was previously changed from the OpenLP '
                'default location.  If the new location was on removable '
                'media, that media needs to be made available.\n\n'
                'Click "No" to stop loading OpenLP. allowing you to fix '
                'the the problem.\n\n'
                'Click "Yes" to reset the data directory to the default '
                'location.').replace('%s', self.currentDataPath),
                QtGui.QMessageBox.StandardButtons(
                QtGui.QMessageBox.Yes |
                QtGui.QMessageBox.No),
                QtGui.QMessageBox.No)
            if answer == QtGui.QMessageBox.No:
                log.info(u'User requested termination')
                Receiver.send_message(u'cleanup')
                sys.exit()
            # Set data location to default.
            settings.remove(u'advanced/data path')
            self.currentDataPath = AppLocation.get_data_path()
            log.warning(u'User requested data path set to default %s'
                % self.currentDataPath)
        self.dataDirectoryLabel.setText(os.path.abspath(self.currentDataPath))
        self.defaultColorButton.setStyleSheet(
            u'background-color: %s' % self.defaultColor)
        # Don't allow data directory move if running portable.
        if settings.value(u'advanced/is portable', False):
            self.dataDirectoryGroupBox.hide()

    def save(self):
        """
        Save settings to disk.
        """
        settings = Settings()
        settings.beginGroup(self.settingsSection)
        settings.setValue(u'default service enabled',
            self.serviceNameCheckBox.isChecked())
        service_name = self.serviceNameEdit.text()
        preset_is_valid = self.generateServiceNameExample()[0]
        if service_name == self.defaultServiceName or not preset_is_valid:
            settings.remove(u'default service name')
            self.serviceNameEdit.setText(service_name)
        else:
            settings.setValue(u'default service name', service_name)
        settings.setValue(u'default service day',
            self.serviceNameDay.currentIndex())
        settings.setValue(u'default service hour',
            self.serviceNameTime.time().hour())
        settings.setValue(u'default service minute',
            self.serviceNameTime.time().minute())
        settings.setValue(u'recent file count', self.recentSpinBox.value())
        settings.setValue(u'save current plugin',
            self.mediaPluginCheckBox.isChecked())
        settings.setValue(u'double click live',
            self.doubleClickLiveCheckBox.isChecked())
        settings.setValue(u'single click preview',
            self.singleClickPreviewCheckBox.isChecked())
        settings.setValue(u'expand service item',
            self.expandServiceItemCheckBox.isChecked())
        settings.setValue(u'enable exit confirmation',
            self.enableAutoCloseCheckBox.isChecked())
        settings.setValue(u'hide mouse', self.hideMouseCheckBox.isChecked())
        settings.setValue(u'x11 bypass wm', self.x11BypassCheckBox.isChecked())
        settings.setValue(u'default color', self.defaultColor)
        settings.setValue(u'default image', self.defaultFileEdit.text())
        settings.setValue(u'slide limits', self.slide_limits)
        settings.endGroup()
        if self.displayChanged:
            Receiver.send_message(u'config_screen_changed')
            self.displayChanged = False
        Receiver.send_message(u'slidecontroller_update_slide_limits')

    def cancel(self):
        # Dialogue was cancelled, remove any pending data path change.
        self.onDataDirectoryCancelButtonClicked()
        SettingsTab.cancel(self)

    def serviceNameCheckBoxToggled(self, default_service_enabled):
        self.serviceNameDay.setEnabled(default_service_enabled)
        time_enabled = default_service_enabled and \
            self.serviceNameDay.currentIndex() is not 7
        self.serviceNameTime.setEnabled(time_enabled)
        self.serviceNameEdit.setEnabled(default_service_enabled)
        self.serviceNameRevertButton.setEnabled(default_service_enabled)

    def generateServiceNameExample(self):
        preset_is_valid = True
        if self.serviceNameDay.currentIndex() == 7:
            local_time = datetime.now()
        else:
            now = datetime.now()
            day_delta = self.serviceNameDay.currentIndex() - now.weekday()
            if day_delta < 0:
                day_delta += 7
            time = now + timedelta(days=day_delta)
            local_time = time.replace(hour = self.serviceNameTime.time().hour(),
                minute = self.serviceNameTime.time().minute())
        try:
            service_name_example = format_time(unicode(
                self.serviceNameEdit.text()), local_time)
        except ValueError:
            preset_is_valid = False
            service_name_example = translate('OpenLP.AdvancedTab',
                'Syntax error.')
        return preset_is_valid, service_name_example

    def updateServiceNameExample(self, returned_value):
        if not self.shouldUpdateServiceNameExample:
            return
        name_example = self.generateServiceNameExample()[1]
        self.serviceNameExample.setText(name_example)

    def onServiceNameDayChanged(self, service_day):
        self.serviceNameTime.setEnabled(service_day is not 7)
        self.updateServiceNameExample(None)

    def onServiceNameRevertButtonClicked(self):
        self.serviceNameEdit.setText(self.defaultServiceName)
        self.serviceNameEdit.setFocus()

    def onDefaultColorButtonClicked(self):
        new_color = QtGui.QColorDialog.getColor(
            QtGui.QColor(self.defaultColor), self)
        if new_color.isValid():
            self.defaultColor = new_color.name()
            self.defaultColorButton.setStyleSheet(
                u'background-color: %s' % self.defaultColor)

    def onDefaultBrowseButtonClicked(self):
        file_filters = u'%s;;%s (*.*) (*)' % (get_images_filter(),
            UiStrings().AllFiles)
        filename = QtGui.QFileDialog.getOpenFileName(self,
            translate('OpenLP.AdvancedTab', 'Open File'), '', file_filters)
        if filename:
            self.defaultFileEdit.setText(filename)
        self.defaultFileEdit.setFocus()

    def onDataDirectoryBrowseButtonClicked(self):
        """
        Browse for a new data directory location.
        """
        old_root_path = unicode(self.dataDirectoryLabel.text())
        # Get the new directory location.
        new_data_path = unicode(QtGui.QFileDialog.getExistingDirectory(self,
            translate('OpenLP.AdvancedTab',
            'Select Data Directory Location'), old_root_path,
            options = QtGui.QFileDialog.ShowDirsOnly))
        # Set the new data path.
        if new_data_path:
            new_data_path = os.path.normpath(new_data_path)
            if self.currentDataPath.lower() == new_data_path.lower():
                self.onDataDirectoryCancelButtonClicked()
                return
        else:
            return
        # Make sure they want to change the data.
        answer = QtGui.QMessageBox.question(self,
            translate('OpenLP.AdvancedTab', 'Confirm Data Directory Change'),
            translate('OpenLP.AdvancedTab',
                'Are you sure you want to change the location of the OpenLP '
                'data directory to:\n\n%s\n\n'
                'The data directory will be changed when OpenLP is closed.'
                ).replace('%s', new_data_path),
            QtGui.QMessageBox.StandardButtons(
            QtGui.QMessageBox.Yes |
            QtGui.QMessageBox.No),
            QtGui.QMessageBox.No)
        if answer != QtGui.QMessageBox.Yes:
            return
        # Check if data already exists here.
        self.checkDataOverwrite(new_data_path)
        # Save the new location.
        Receiver.send_message(u'set_new_data_path', new_data_path)
        self.newDataDirectoryEdit.setText(new_data_path)
        self.dataDirectoryCancelButton.show()

    def onDataDirectoryDefaultButtonClicked(self):
        """
        Re-set the data directory location to the 'default' location.
        """
        new_data_path = AppLocation.get_directory(AppLocation.DataDir)
        if self.currentDataPath.lower() != new_data_path.lower():
            # Make sure they want to change the data location back to the
            # default.
            answer = QtGui.QMessageBox.question(self,
                translate('OpenLP.AdvancedTab', 'Reset Data Directory'),
                translate('OpenLP.AdvancedTab',
                'Are you sure you want to change the location of the OpenLP '
                'data directory to the default location?\n\n'
                'This location will be used after OpenLP is closed.'),
                QtGui.QMessageBox.StandardButtons(
                QtGui.QMessageBox.Yes |
                QtGui.QMessageBox.No),
                QtGui.QMessageBox.No)
            if answer != QtGui.QMessageBox.Yes:
                return
            self.checkDataOverwrite(new_data_path)
            # Save the new location.
            Receiver.send_message(u'set_new_data_path', new_data_path)
            self.newDataDirectoryEdit.setText(os.path.abspath(new_data_path))
            self.dataDirectoryCancelButton.show()
        else:
            # We cancel the change in case user changed their mind.
            self.onDataDirectoryCancelButtonClicked()

    def onDataDirectoryCopyCheckBoxToggled(self):
        Receiver.send_message(u'set_copy_data',
            self.dataDirectoryCopyCheckBox.isChecked())
        if self.dataExists:
            if self.dataDirectoryCopyCheckBox.isChecked():
                self.newDataDirectoryHasFilesLabel.show()
            else:
                self.newDataDirectoryHasFilesLabel.hide()

    def checkDataOverwrite(self, data_path ):
        test_path = os.path.join(data_path, u'songs')
        self.dataDirectoryCopyCheckBox.show()
        if os.path.exists(test_path):
            self.dataExists = True
            # Check is they want to replace existing data.
            answer = QtGui.QMessageBox.warning(self,
                translate('OpenLP.AdvancedTab', 'Overwrite Existing Data'),
                translate('OpenLP.AdvancedTab',
                'WARNING: \n\n'
                'The location you have selected \n\n%s\n\n'
                'appears to contain OpenLP data files.  Do you wish to replace '
                'these files with the current data files?'
                ).replace('%s', os.path.abspath(data_path,)),
                QtGui.QMessageBox.StandardButtons(
                QtGui.QMessageBox.Yes |
                QtGui.QMessageBox.No),
                QtGui.QMessageBox.No)
            if answer == QtGui.QMessageBox.Yes:
                self.dataDirectoryCopyCheckBox.setChecked(True)
                self.newDataDirectoryHasFilesLabel.show()
            else:
                self.dataDirectoryCopyCheckBox.setChecked(False)
                self.newDataDirectoryHasFilesLabel.hide()
        else:
            self.dataExists = False
            self.dataDirectoryCopyCheckBox.setChecked(True)
            self.newDataDirectoryHasFilesLabel.hide()

    def onDataDirectoryCancelButtonClicked(self):
        """
        Cancel the data directory location change
        """
        self.newDataDirectoryEdit.clear()
        self.dataDirectoryCopyCheckBox.setChecked(False)
        Receiver.send_message(u'set_new_data_path', u'')
        Receiver.send_message(u'set_copy_data', False)
        self.dataDirectoryCopyCheckBox.hide()
        self.dataDirectoryCancelButton.hide()
        self.newDataDirectoryHasFilesLabel.hide()

    def onDefaultRevertButtonClicked(self):
        self.defaultFileEdit.setText(u':/graphics/openlp-splash-screen.png')
        self.defaultFileEdit.setFocus()

    def onX11BypassCheckBoxToggled(self, checked):
        """
        Toggle X11 bypass flag on maindisplay depending on check box state.

        ``checked``
            The state of the check box (boolean).
        """
        self.displayChanged = True

    def onEndSlideButtonClicked(self):
        self.slide_limits = SlideLimits.End

    def onWrapSlideButtonClicked(self):
        self.slide_limits = SlideLimits.Wrap

    def onnextItemButtonClicked(self):
        self.slide_limits = SlideLimits.Next<|MERGE_RESOLUTION|>--- conflicted
+++ resolved
@@ -480,19 +480,12 @@
             # Default to False on Gnome.
             x11_bypass_default = bool(not
                 os.environ.get(u'GNOME_DESKTOP_SESSION_ID'))
-<<<<<<< HEAD
+            # Default to False on XFce
+            if os.environ.get(u'DESKTOP_SESSION') == u'xfce':
+                x11_bypass_default = False
         self.x11BypassCheckBox.setChecked(
             settings.value(u'x11 bypass wm', x11_bypass_default))
         self.defaultColor = settings.value(u'default color', u'#ffffff')
-=======
-            # Default to False on XFce
-            if os.environ.get(u'DESKTOP_SESSION') == u'xfce':
-                x11_bypass_default = False
-        self.x11BypassCheckBox.setChecked(settings.value(
-            u'x11 bypass wm', QtCore.QVariant(x11_bypass_default)).toBool())
-        self.defaultColor = settings.value(u'default color',
-            QtCore.QVariant(u'#ffffff')).toString()
->>>>>>> 38a9641b
         self.defaultFileEdit.setText(settings.value(u'default image',
             u':/graphics/openlp-splash-screen.png'))
         self.slide_limits = settings.value(u'slide limits', SlideLimits.End)
