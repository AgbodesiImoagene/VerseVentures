# -*- coding: utf-8 -*-
# vim: autoindent shiftwidth=4 expandtab textwidth=120 tabstop=4 softtabstop=4

###############################################################################
# OpenLP - Open Source Lyrics Projection                                      #
# --------------------------------------------------------------------------- #
# Copyright (c) 2008-2017 OpenLP Developers                                   #
# --------------------------------------------------------------------------- #
# This program is free software; you can redistribute it and/or modify it     #
# under the terms of the GNU General Public License as published by the Free  #
# Software Foundation; version 2 of the License.                              #
#                                                                             #
# This program is distributed in the hope that it will be useful, but WITHOUT #
# ANY WARRANTY; without even the implied warranty of MERCHANTABILITY or       #
# FITNESS FOR A PARTICULAR PURPOSE. See the GNU General Public License for    #
# more details.                                                               #
#                                                                             #
# You should have received a copy of the GNU General Public License along     #
# with this program; if not, write to the Free Software Foundation, Inc., 59  #
# Temple Place, Suite 330, Boston, MA 02111-1307 USA                          #
###############################################################################
from enum import Enum
<<<<<<< HEAD
from pathlib import Path
=======
import os.path
>>>>>>> f6edbf95

from PyQt5 import QtCore, QtWidgets

from openlp.core.common import UiStrings, translate
<<<<<<< HEAD
from openlp.core.common.path import path_to_str, str_to_path
from openlp.core.lib import build_icon
from openlp.core.ui.lib.filedialogpatches import PQFileDialog
=======
from openlp.core.lib import build_icon
>>>>>>> f6edbf95


class PathType(Enum):
    Files = 1
    Directories = 2


class PathEdit(QtWidgets.QWidget):
    """
    The :class:`~openlp.core.ui.lib.pathedit.PathEdit` class subclasses QWidget to create a custom widget for use when
    a file or directory needs to be selected.
    """
<<<<<<< HEAD

    pathChanged = QtCore.pyqtSignal(Path)

    def __init__(self, parent=None, path_type=PathType.Files, default_path=None, dialog_caption=None, show_revert=True):
        """
        Initialise the PathEdit widget
=======
    pathChanged = QtCore.pyqtSignal(str)

    def __init__(self, parent=None, path_type=PathType.Files, default_path=None, dialog_caption=None, show_revert=True):
        """
        Initalise the PathEdit widget
>>>>>>> f6edbf95

        :param parent: The parent of the widget. This is just passed to the super method.
        :type parent: QWidget or None

        :param dialog_caption: Used to customise the caption in the QFileDialog.
        :type dialog_caption: str

        :param default_path: The default path. This is set as the path when the revert button is clicked
<<<<<<< HEAD
        :type default_path: pathlib.Path

        :param show_revert: Used to determine if the 'revert button' should be visible.
=======
        :type default_path: str

        :param show_revert: Used to determin if the 'revert button' should be visible.
>>>>>>> f6edbf95
        :type show_revert: bool

        :return: None
        :rtype: None
        """
        super().__init__(parent)
        self.default_path = default_path
        self.dialog_caption = dialog_caption
        self._path_type = path_type
        self._path = None
        self.filters = '{all_files} (*)'.format(all_files=UiStrings().AllFiles)
        self._setup(show_revert)

    def _setup(self, show_revert):
        """
        Set up the widget
        :param show_revert: Show or hide the revert button
        :type show_revert: bool

        :return: None
        :rtype: None
        """
        widget_layout = QtWidgets.QHBoxLayout()
        widget_layout.setContentsMargins(0, 0, 0, 0)
        self.line_edit = QtWidgets.QLineEdit(self)
<<<<<<< HEAD
=======
        self.line_edit.setText(self._path)
>>>>>>> f6edbf95
        widget_layout.addWidget(self.line_edit)
        self.browse_button = QtWidgets.QToolButton(self)
        self.browse_button.setIcon(build_icon(':/general/general_open.png'))
        widget_layout.addWidget(self.browse_button)
        self.revert_button = QtWidgets.QToolButton(self)
        self.revert_button.setIcon(build_icon(':/general/general_revert.png'))
        self.revert_button.setVisible(show_revert)
        widget_layout.addWidget(self.revert_button)
        self.setLayout(widget_layout)
        # Signals and Slots
        self.browse_button.clicked.connect(self.on_browse_button_clicked)
        self.revert_button.clicked.connect(self.on_revert_button_clicked)
        self.line_edit.editingFinished.connect(self.on_line_edit_editing_finished)
        self.update_button_tool_tips()

    @property
    def path(self):
        """
        A property getter method to return the selected path.

        :return: The selected path
<<<<<<< HEAD
        :rtype: pathlib.Path
=======
        :rtype: str
>>>>>>> f6edbf95
        """
        return self._path

    @path.setter
    def path(self, path):
        """
        A Property setter method to set the selected path

        :param path: The path to set the widget to
<<<<<<< HEAD
        :type path: pathlib.Path

        :return: None
        :rtype: None
        """
        self._path = path
        text = path_to_str(path)
        self.line_edit.setText(text)
        self.line_edit.setToolTip(text)
=======
        :type path: str
        """
        self._path = path
        self.line_edit.setText(path)
        self.line_edit.setToolTip(path)
>>>>>>> f6edbf95

    @property
    def path_type(self):
        """
        A property getter method to return the path_type. Path type allows you to sepecify if the user is restricted to
        selecting a file or directory.

        :return: The type selected
<<<<<<< HEAD
        :rtype: PathType
=======
        :rtype: Enum of PathEdit
>>>>>>> f6edbf95
        """
        return self._path_type

    @path_type.setter
    def path_type(self, path_type):
        """
        A Property setter method to set the path type

<<<<<<< HEAD
        :param path_type: The type of path to select
        :type path_type: PathType

        :return: None
        :rtype: None
=======
        :param path: The type of path to select
        :type path: Enum of PathEdit
>>>>>>> f6edbf95
        """
        self._path_type = path_type
        self.update_button_tool_tips()

    def update_button_tool_tips(self):
        """
        Called to update the tooltips on the buttons. This is changing path types, and when the widget is initalised
<<<<<<< HEAD

        :return: None
        :rtype: None
=======
        :return: None
>>>>>>> f6edbf95
        """
        if self._path_type == PathType.Directories:
            self.browse_button.setToolTip(translate('OpenLP.PathEdit', 'Browse for directory.'))
            self.revert_button.setToolTip(translate('OpenLP.PathEdit', 'Revert to default directory.'))
        else:
            self.browse_button.setToolTip(translate('OpenLP.PathEdit', 'Browse for file.'))
            self.revert_button.setToolTip(translate('OpenLP.PathEdit', 'Revert to default file.'))

    def on_browse_button_clicked(self):
        """
        A handler to handle a click on the browse button.

        Show the QFileDialog and process the input from the user
<<<<<<< HEAD

        :return: None
        :rtype: None
        """
        caption = self.dialog_caption
        path = None
        if self._path_type == PathType.Directories:
            if not caption:
                caption = translate('OpenLP.PathEdit', 'Select Directory')
            path = PQFileDialog.getExistingDirectory(self, caption, self._path, PQFileDialog.ShowDirsOnly)
        elif self._path_type == PathType.Files:
            if not caption:
                caption = self.dialog_caption = translate('OpenLP.PathEdit', 'Select File')
            path, filter_used = PQFileDialog.getOpenFileName(self, caption, self._path, self.filters)
        if path:
=======
        :return: None
        """
        caption = self.dialog_caption
        path = ''
        if self._path_type == PathType.Directories:
            if not caption:
                caption = translate('OpenLP.PathEdit', 'Select Directory')
            path = QtWidgets.QFileDialog.getExistingDirectory(self, caption,
                                                              self._path, QtWidgets.QFileDialog.ShowDirsOnly)
        elif self._path_type == PathType.Files:
            if not caption:
                caption = self.dialog_caption = translate('OpenLP.PathEdit', 'Select File')
            path, filter_used = QtWidgets.QFileDialog.getOpenFileName(self, caption, self._path, self.filters)
        if path:
            path = os.path.normpath(path)
>>>>>>> f6edbf95
            self.on_new_path(path)

    def on_revert_button_clicked(self):
        """
        A handler to handle a click on the revert button.

        Set the new path to the value of the default_path instance variable.
<<<<<<< HEAD

        :return: None
        :rtype: None
=======
        :return: None
>>>>>>> f6edbf95
        """
        self.on_new_path(self.default_path)

    def on_line_edit_editing_finished(self):
        """
        A handler to handle when the line edit has finished being edited.
<<<<<<< HEAD

        :return: None
        :rtype: None
        """
        path = str_to_path(self.line_edit.text())
        self.on_new_path(path)
=======
        :return: None
        """
        self.on_new_path(self.line_edit.text())
>>>>>>> f6edbf95

    def on_new_path(self, path):
        """
        A method called to validate and set a new path.

        Emits the pathChanged Signal

        :param path: The new path
<<<<<<< HEAD
        :type path: pathlib.Path

        :return: None
        :rtype: None
=======
        :type path: str

        :return: None
>>>>>>> f6edbf95
        """
        if self._path != path:
            self.path = path
            self.pathChanged.emit(path)<|MERGE_RESOLUTION|>--- conflicted
+++ resolved
@@ -20,22 +20,14 @@
 # Temple Place, Suite 330, Boston, MA 02111-1307 USA                          #
 ###############################################################################
 from enum import Enum
-<<<<<<< HEAD
 from pathlib import Path
-=======
-import os.path
->>>>>>> f6edbf95
 
 from PyQt5 import QtCore, QtWidgets
 
 from openlp.core.common import UiStrings, translate
-<<<<<<< HEAD
 from openlp.core.common.path import path_to_str, str_to_path
 from openlp.core.lib import build_icon
 from openlp.core.ui.lib.filedialogpatches import PQFileDialog
-=======
-from openlp.core.lib import build_icon
->>>>>>> f6edbf95
 
 
 class PathType(Enum):
@@ -48,20 +40,12 @@
     The :class:`~openlp.core.ui.lib.pathedit.PathEdit` class subclasses QWidget to create a custom widget for use when
     a file or directory needs to be selected.
     """
-<<<<<<< HEAD
 
     pathChanged = QtCore.pyqtSignal(Path)
 
     def __init__(self, parent=None, path_type=PathType.Files, default_path=None, dialog_caption=None, show_revert=True):
         """
         Initialise the PathEdit widget
-=======
-    pathChanged = QtCore.pyqtSignal(str)
-
-    def __init__(self, parent=None, path_type=PathType.Files, default_path=None, dialog_caption=None, show_revert=True):
-        """
-        Initalise the PathEdit widget
->>>>>>> f6edbf95
 
         :param parent: The parent of the widget. This is just passed to the super method.
         :type parent: QWidget or None
@@ -70,15 +54,9 @@
         :type dialog_caption: str
 
         :param default_path: The default path. This is set as the path when the revert button is clicked
-<<<<<<< HEAD
         :type default_path: pathlib.Path
 
         :param show_revert: Used to determine if the 'revert button' should be visible.
-=======
-        :type default_path: str
-
-        :param show_revert: Used to determin if the 'revert button' should be visible.
->>>>>>> f6edbf95
         :type show_revert: bool
 
         :return: None
@@ -104,10 +82,6 @@
         widget_layout = QtWidgets.QHBoxLayout()
         widget_layout.setContentsMargins(0, 0, 0, 0)
         self.line_edit = QtWidgets.QLineEdit(self)
-<<<<<<< HEAD
-=======
-        self.line_edit.setText(self._path)
->>>>>>> f6edbf95
         widget_layout.addWidget(self.line_edit)
         self.browse_button = QtWidgets.QToolButton(self)
         self.browse_button.setIcon(build_icon(':/general/general_open.png'))
@@ -129,11 +103,7 @@
         A property getter method to return the selected path.
 
         :return: The selected path
-<<<<<<< HEAD
         :rtype: pathlib.Path
-=======
-        :rtype: str
->>>>>>> f6edbf95
         """
         return self._path
 
@@ -143,7 +113,6 @@
         A Property setter method to set the selected path
 
         :param path: The path to set the widget to
-<<<<<<< HEAD
         :type path: pathlib.Path
 
         :return: None
@@ -153,13 +122,6 @@
         text = path_to_str(path)
         self.line_edit.setText(text)
         self.line_edit.setToolTip(text)
-=======
-        :type path: str
-        """
-        self._path = path
-        self.line_edit.setText(path)
-        self.line_edit.setToolTip(path)
->>>>>>> f6edbf95
 
     @property
     def path_type(self):
@@ -168,11 +130,7 @@
         selecting a file or directory.
 
         :return: The type selected
-<<<<<<< HEAD
         :rtype: PathType
-=======
-        :rtype: Enum of PathEdit
->>>>>>> f6edbf95
         """
         return self._path_type
 
@@ -181,16 +139,11 @@
         """
         A Property setter method to set the path type
 
-<<<<<<< HEAD
         :param path_type: The type of path to select
         :type path_type: PathType
 
         :return: None
         :rtype: None
-=======
-        :param path: The type of path to select
-        :type path: Enum of PathEdit
->>>>>>> f6edbf95
         """
         self._path_type = path_type
         self.update_button_tool_tips()
@@ -198,13 +151,9 @@
     def update_button_tool_tips(self):
         """
         Called to update the tooltips on the buttons. This is changing path types, and when the widget is initalised
-<<<<<<< HEAD
-
-        :return: None
-        :rtype: None
-=======
-        :return: None
->>>>>>> f6edbf95
+
+        :return: None
+        :rtype: None
         """
         if self._path_type == PathType.Directories:
             self.browse_button.setToolTip(translate('OpenLP.PathEdit', 'Browse for directory.'))
@@ -218,7 +167,6 @@
         A handler to handle a click on the browse button.
 
         Show the QFileDialog and process the input from the user
-<<<<<<< HEAD
 
         :return: None
         :rtype: None
@@ -234,23 +182,6 @@
                 caption = self.dialog_caption = translate('OpenLP.PathEdit', 'Select File')
             path, filter_used = PQFileDialog.getOpenFileName(self, caption, self._path, self.filters)
         if path:
-=======
-        :return: None
-        """
-        caption = self.dialog_caption
-        path = ''
-        if self._path_type == PathType.Directories:
-            if not caption:
-                caption = translate('OpenLP.PathEdit', 'Select Directory')
-            path = QtWidgets.QFileDialog.getExistingDirectory(self, caption,
-                                                              self._path, QtWidgets.QFileDialog.ShowDirsOnly)
-        elif self._path_type == PathType.Files:
-            if not caption:
-                caption = self.dialog_caption = translate('OpenLP.PathEdit', 'Select File')
-            path, filter_used = QtWidgets.QFileDialog.getOpenFileName(self, caption, self._path, self.filters)
-        if path:
-            path = os.path.normpath(path)
->>>>>>> f6edbf95
             self.on_new_path(path)
 
     def on_revert_button_clicked(self):
@@ -258,31 +189,21 @@
         A handler to handle a click on the revert button.
 
         Set the new path to the value of the default_path instance variable.
-<<<<<<< HEAD
-
-        :return: None
-        :rtype: None
-=======
-        :return: None
->>>>>>> f6edbf95
+
+        :return: None
+        :rtype: None
         """
         self.on_new_path(self.default_path)
 
     def on_line_edit_editing_finished(self):
         """
         A handler to handle when the line edit has finished being edited.
-<<<<<<< HEAD
 
         :return: None
         :rtype: None
         """
         path = str_to_path(self.line_edit.text())
         self.on_new_path(path)
-=======
-        :return: None
-        """
-        self.on_new_path(self.line_edit.text())
->>>>>>> f6edbf95
 
     def on_new_path(self, path):
         """
@@ -291,16 +212,10 @@
         Emits the pathChanged Signal
 
         :param path: The new path
-<<<<<<< HEAD
         :type path: pathlib.Path
 
         :return: None
         :rtype: None
-=======
-        :type path: str
-
-        :return: None
->>>>>>> f6edbf95
         """
         if self._path != path:
             self.path = path
