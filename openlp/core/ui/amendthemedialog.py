# -*- coding: utf-8 -*-
# vim: autoindent shiftwidth=4 expandtab textwidth=80 tabstop=4 softtabstop=4

###############################################################################
# OpenLP - Open Source Lyrics Projection                                      #
# --------------------------------------------------------------------------- #
# Copyright (c) 2008-2010 Raoul Snyman                                        #
# Portions copyright (c) 2008-2010 Tim Bentley, Jonathan Corwin, Michael      #
# Gorven, Scott Guerrieri, Christian Richter, Maikel Stuivenberg, Martin      #
# Thompson, Jon Tibble, Carsten Tinggaard                                     #
# --------------------------------------------------------------------------- #
# This program is free software; you can redistribute it and/or modify it     #
# under the terms of the GNU General Public License as published by the Free  #
# Software Foundation; version 2 of the License.                              #
#                                                                             #
# This program is distributed in the hope that it will be useful, but WITHOUT #
# ANY WARRANTY; without even the implied warranty of MERCHANTABILITY or       #
# FITNESS FOR A PARTICULAR PURPOSE. See the GNU General Public License for    #
# more details.                                                               #
#                                                                             #
# You should have received a copy of the GNU General Public License along     #
# with this program; if not, write to the Free Software Foundation, Inc., 59  #
# Temple Place, Suite 330, Boston, MA 02111-1307 USA                          #
###############################################################################

from PyQt4 import QtCore, QtGui

from openlp.core.lib import build_icon, translate

class Ui_AmendThemeDialog(object):
    def setupUi(self, AmendThemeDialog):
        AmendThemeDialog.setObjectName(u'AmendThemeDialog')
        AmendThemeDialog.setWindowModality(QtCore.Qt.ApplicationModal)
        AmendThemeDialog.resize(586, 651)
        icon = build_icon(u':/icon/openlp-logo-16x16.png')
        AmendThemeDialog.setWindowIcon(icon)
        AmendThemeDialog.setModal(True)
        self.AmendThemeLayout = QtGui.QVBoxLayout(AmendThemeDialog)
        self.AmendThemeLayout.setSpacing(8)
        self.AmendThemeLayout.setMargin(8)
        self.AmendThemeLayout.setObjectName(u'AmendThemeLayout')
        self.ThemeNameWidget = QtGui.QWidget(AmendThemeDialog)
        self.ThemeNameWidget.setObjectName(u'ThemeNameWidget')
        self.ThemeNameLayout = QtGui.QHBoxLayout(self.ThemeNameWidget)
        self.ThemeNameLayout.setSpacing(8)
        self.ThemeNameLayout.setMargin(0)
        self.ThemeNameLayout.setObjectName(u'ThemeNameLayout')
        self.ThemeNameLabel = QtGui.QLabel(self.ThemeNameWidget)
        self.ThemeNameLabel.setObjectName(u'ThemeNameLabel')
        self.ThemeNameLayout.addWidget(self.ThemeNameLabel)
        self.ThemeNameEdit = QtGui.QLineEdit(self.ThemeNameWidget)
        self.ThemeNameEdit.setObjectName(u'ThemeNameEdit')
        self.ThemeNameLayout.addWidget(self.ThemeNameEdit)
        self.AmendThemeLayout.addWidget(self.ThemeNameWidget)
        self.ContentWidget = QtGui.QWidget(AmendThemeDialog)
        self.ContentWidget.setObjectName(u'ContentWidget')
        self.ContentLayout = QtGui.QHBoxLayout(self.ContentWidget)
        self.ContentLayout.setSpacing(8)
        self.ContentLayout.setMargin(0)
        self.ContentLayout.setObjectName(u'ContentLayout')
        self.ThemeTabWidget = QtGui.QTabWidget(self.ContentWidget)
        self.ThemeTabWidget.setObjectName(u'ThemeTabWidget')
        self.BackgroundTab = QtGui.QWidget()
        self.BackgroundTab.setObjectName(u'BackgroundTab')
        self.BackgroundLayout = QtGui.QFormLayout(self.BackgroundTab)
        self.BackgroundLayout.setMargin(8)
        self.BackgroundLayout.setSpacing(8)
        self.BackgroundLayout.setObjectName(u'BackgroundLayout')
        self.BackgroundLabel = QtGui.QLabel(self.BackgroundTab)
        self.BackgroundLabel.setObjectName(u'BackgroundLabel')
        self.BackgroundLayout.setWidget(0, QtGui.QFormLayout.LabelRole,
            self.BackgroundLabel)
        self.BackgroundComboBox = QtGui.QComboBox(self.BackgroundTab)
        self.BackgroundComboBox.setObjectName(u'BackgroundComboBox')
        self.BackgroundComboBox.addItem(QtCore.QString())
        self.BackgroundComboBox.addItem(QtCore.QString())
        self.BackgroundLayout.setWidget(0, QtGui.QFormLayout.FieldRole,
            self.BackgroundComboBox)
        self.BackgroundTypeLabel = QtGui.QLabel(self.BackgroundTab)
        self.BackgroundTypeLabel.setObjectName(u'BackgroundTypeLabel')
        self.BackgroundLayout.setWidget(1, QtGui.QFormLayout.LabelRole,
            self.BackgroundTypeLabel)
        self.BackgroundTypeComboBox = QtGui.QComboBox(self.BackgroundTab)
        self.BackgroundTypeComboBox.setObjectName(u'BackgroundTypeComboBox')
        self.BackgroundTypeComboBox.addItem(QtCore.QString())
        self.BackgroundTypeComboBox.addItem(QtCore.QString())
        self.BackgroundTypeComboBox.addItem(QtCore.QString())
        self.BackgroundLayout.setWidget(1, QtGui.QFormLayout.FieldRole,
            self.BackgroundTypeComboBox)
        self.Color1Label = QtGui.QLabel(self.BackgroundTab)
        self.Color1Label.setObjectName(u'Color1Label')
        self.BackgroundLayout.setWidget(2, QtGui.QFormLayout.LabelRole,
            self.Color1Label)
        self.Color1PushButton = QtGui.QPushButton(self.BackgroundTab)
        self.Color1PushButton.setObjectName(u'Color1PushButton')
        self.BackgroundLayout.setWidget(2, QtGui.QFormLayout.FieldRole,
            self.Color1PushButton)
        self.Color2Label = QtGui.QLabel(self.BackgroundTab)
        self.Color2Label.setObjectName(u'Color2Label')
        self.BackgroundLayout.setWidget(3, QtGui.QFormLayout.LabelRole,
            self.Color2Label)
        self.Color2PushButton = QtGui.QPushButton(self.BackgroundTab)
        self.Color2PushButton.setObjectName(u'Color2PushButton')
        self.BackgroundLayout.setWidget(3, QtGui.QFormLayout.FieldRole,
            self.Color2PushButton)
        self.ImageLabel = QtGui.QLabel(self.BackgroundTab)
        self.ImageLabel.setObjectName(u'ImageLabel')
        self.BackgroundLayout.setWidget(4, QtGui.QFormLayout.LabelRole,
            self.ImageLabel)
        self.GradientLabel = QtGui.QLabel(self.BackgroundTab)
        self.GradientLabel.setObjectName(u'GradientLabel')
        self.BackgroundLayout.setWidget(6, QtGui.QFormLayout.LabelRole,
            self.GradientLabel)
        self.GradientComboBox = QtGui.QComboBox(self.BackgroundTab)
        self.GradientComboBox.setObjectName(u'GradientComboBox')
        self.GradientComboBox.addItem(QtCore.QString())
        self.GradientComboBox.addItem(QtCore.QString())
        self.GradientComboBox.addItem(QtCore.QString())
        self.BackgroundLayout.setWidget(6, QtGui.QFormLayout.FieldRole,
            self.GradientComboBox)
        self.ImageFilenameWidget = QtGui.QWidget(self.BackgroundTab)
        self.ImageFilenameWidget.setObjectName(u'ImageFilenameWidget')
        self.horizontalLayout_2 = QtGui.QHBoxLayout(self.ImageFilenameWidget)
        self.horizontalLayout_2.setSpacing(0)
        self.horizontalLayout_2.setMargin(0)
        self.horizontalLayout_2.setObjectName(u'horizontalLayout_2')
        self.ImageLineEdit = QtGui.QLineEdit(self.ImageFilenameWidget)
        self.ImageLineEdit.setObjectName(u'ImageLineEdit')
        self.horizontalLayout_2.addWidget(self.ImageLineEdit)
        self.ImageToolButton = QtGui.QToolButton(self.ImageFilenameWidget)
        icon1 = build_icon(u':/general/general_open.png')
        self.ImageToolButton.setIcon(icon1)
        self.ImageToolButton.setObjectName(u'ImageToolButton')
        self.horizontalLayout_2.addWidget(self.ImageToolButton)
        self.BackgroundLayout.setWidget(4, QtGui.QFormLayout.FieldRole,
            self.ImageFilenameWidget)
        self.ThemeTabWidget.addTab(self.BackgroundTab, u'')
        self.FontMainTab = QtGui.QWidget()
        self.FontMainTab.setObjectName(u'FontMainTab')
        self.FontMainLayout = QtGui.QHBoxLayout(self.FontMainTab)
        self.FontMainLayout.setSpacing(8)
        self.FontMainLayout.setMargin(8)
        self.FontMainLayout.setObjectName(u'FontMainLayout')
        self.MainLeftWidget = QtGui.QWidget(self.FontMainTab)
        self.MainLeftWidget.setObjectName(u'MainLeftWidget')
        self.MainLeftLayout = QtGui.QVBoxLayout(self.MainLeftWidget)
        self.MainLeftLayout.setSpacing(8)
        self.MainLeftLayout.setMargin(0)
        self.MainLeftLayout.setObjectName(u'MainLeftLayout')
        self.FontMainGroupBox = QtGui.QGroupBox(self.MainLeftWidget)
        self.FontMainGroupBox.setObjectName(u'FontMainGroupBox')
        self.MainFontLayout = QtGui.QFormLayout(self.FontMainGroupBox)
        self.MainFontLayout.setFormAlignment(QtCore.Qt.AlignLeading |
            QtCore.Qt.AlignLeft | QtCore.Qt.AlignVCenter)
        self.MainFontLayout.setMargin(8)
        self.MainFontLayout.setSpacing(8)
        self.MainFontLayout.setObjectName(u'MainFontLayout')
        self.FontMainlabel = QtGui.QLabel(self.FontMainGroupBox)
        self.FontMainlabel.setObjectName(u'FontMainlabel')
        self.MainFontLayout.setWidget(0, QtGui.QFormLayout.LabelRole,
            self.FontMainlabel)
        self.FontMainComboBox = QtGui.QFontComboBox(self.FontMainGroupBox)
        self.FontMainComboBox.setObjectName(u'FontMainComboBox')
        self.MainFontLayout.setWidget(0, QtGui.QFormLayout.FieldRole,
            self.FontMainComboBox)
        self.FontMainColorLabel = QtGui.QLabel(self.FontMainGroupBox)
        self.FontMainColorLabel.setObjectName(u'FontMainColorLabel')
        self.MainFontLayout.setWidget(1, QtGui.QFormLayout.LabelRole,
            self.FontMainColorLabel)
        self.FontMainColorPushButton = QtGui.QPushButton(self.FontMainGroupBox)
        self.FontMainColorPushButton.setObjectName(u'FontMainColorPushButton')
        self.MainFontLayout.setWidget(1, QtGui.QFormLayout.FieldRole,
            self.FontMainColorPushButton)
        self.FontMainSize = QtGui.QLabel(self.FontMainGroupBox)
        self.FontMainSize.setObjectName(u'FontMainSize')
        self.MainFontLayout.setWidget(2, QtGui.QFormLayout.LabelRole,
            self.FontMainSize)
        self.FontMainSizeSpinBox = QtGui.QSpinBox(self.FontMainGroupBox)
        sizePolicy = QtGui.QSizePolicy(QtGui.QSizePolicy.Minimum,
            QtGui.QSizePolicy.Fixed)
        sizePolicy.setHorizontalStretch(0)
        sizePolicy.setVerticalStretch(0)
        sizePolicy.setHeightForWidth(
            self.FontMainSizeSpinBox.sizePolicy().hasHeightForWidth())
        self.FontMainSizeSpinBox.setSizePolicy(sizePolicy)
        self.FontMainSizeSpinBox.setMinimumSize(QtCore.QSize(70, 0))
        self.FontMainSizeSpinBox.setProperty(u'value', QtCore.QVariant(16))
        self.FontMainSizeSpinBox.setMaximum(999)
        self.FontMainSizeSpinBox.setObjectName(u'FontMainSizeSpinBox')
        self.MainFontLayout.setWidget(2, QtGui.QFormLayout.FieldRole,
            self.FontMainSizeSpinBox)
        self.FontMainWeightComboBox = QtGui.QComboBox(self.FontMainGroupBox)
        self.FontMainWeightComboBox.setObjectName(u'FontMainWeightComboBox')
        self.FontMainWeightComboBox.addItem(QtCore.QString())
        self.FontMainWeightComboBox.addItem(QtCore.QString())
        self.FontMainWeightComboBox.addItem(QtCore.QString())
        self.FontMainWeightComboBox.addItem(QtCore.QString())
        self.MainFontLayout.setWidget(3, QtGui.QFormLayout.FieldRole,
            self.FontMainWeightComboBox)
        self.FontMainWeightLabel = QtGui.QLabel(self.FontMainGroupBox)
        self.FontMainWeightLabel.setObjectName(u'FontMainWeightLabel')
        self.MainFontLayout.setWidget(3, QtGui.QFormLayout.LabelRole,
            self.FontMainWeightLabel)
        self.MainLeftLayout.addWidget(self.FontMainGroupBox)
        self.FontMainWrapLineAdjustmentLabel = QtGui.QLabel(
            self.FontMainGroupBox)
        self.FontMainWrapLineAdjustmentLabel.setObjectName(
            u'FontMainWrapLineAdjustmentLabel')
        self.MainFontLayout.setWidget(4, QtGui.QFormLayout.LabelRole,
            self.FontMainWrapLineAdjustmentLabel)
        self.FontMainLineAdjustmentSpinBox = QtGui.QSpinBox(
            self.FontMainGroupBox)
        self.FontMainLineAdjustmentSpinBox.setObjectName(
            u'FontMainLineAdjustmentSpinBox')
        self.FontMainLineAdjustmentSpinBox.setMinimum(-99)
        self.MainFontLayout.setWidget(4, QtGui.QFormLayout.FieldRole,
            self.FontMainLineAdjustmentSpinBox)
        self.FontMainWrapIndentationLabel = QtGui.QLabel(self.FontMainGroupBox)
        self.FontMainWrapIndentationLabel.setObjectName(
            u'FontMainWrapIndentationLabel')
        self.MainFontLayout.setWidget(5, QtGui.QFormLayout.LabelRole,
            self.FontMainWrapIndentationLabel)
        self.FontMainLineSpacingSpinBox = QtGui.QSpinBox(self.FontMainGroupBox)
        self.FontMainLineSpacingSpinBox.setObjectName(
            u'FontMainLineSpacingSpinBox')
        self.FontMainLineSpacingSpinBox.setMaximum(10)
        self.MainFontLayout.setWidget(5, QtGui.QFormLayout.FieldRole,
            self.FontMainLineSpacingSpinBox)
        self.FontMainLinesPageLabel = QtGui.QLabel(self.FontMainGroupBox)
        self.FontMainLinesPageLabel.setObjectName(u'FontMainLinesPageLabel')
        self.MainFontLayout.setWidget(6, QtGui.QFormLayout.LabelRole,
            self.FontMainLinesPageLabel)
        spacerItem1 = QtGui.QSpacerItem(20, 40, QtGui.QSizePolicy.Minimum,
            QtGui.QSizePolicy.Expanding)
        self.MainLeftLayout.addItem(spacerItem1)
        self.FontMainLayout.addWidget(self.MainLeftWidget)
        self.MainRightWidget = QtGui.QWidget(self.FontMainTab)
        self.MainRightWidget.setObjectName(u'MainRightWidget')
        self.MainRightLayout = QtGui.QVBoxLayout(self.MainRightWidget)
        self.MainRightLayout.setSpacing(8)
        self.MainRightLayout.setMargin(0)
        self.MainRightLayout.setObjectName(u'MainRightLayout')
        self.MainLocationGroupBox = QtGui.QGroupBox(self.MainRightWidget)
        self.MainLocationGroupBox.setObjectName(u'MainLocationGroupBox')
        self.MainLocationLayout = QtGui.QFormLayout(self.MainLocationGroupBox)
        self.MainLocationLayout.setMargin(8)
        self.MainLocationLayout.setSpacing(8)
        self.MainLocationLayout.setObjectName(u'MainLocationLayout')
        self.DefaultLocationLabel = QtGui.QLabel(self.MainLocationGroupBox)
        self.DefaultLocationLabel.setObjectName(u'DefaultLocationLabel')
        self.MainLocationLayout.setWidget(0, QtGui.QFormLayout.LabelRole,
            self.DefaultLocationLabel)
        self.FontMainDefaultCheckBox = QtGui.QCheckBox(
            self.MainLocationGroupBox)
        self.FontMainDefaultCheckBox.setTristate(False)
        self.FontMainDefaultCheckBox.setObjectName(u'FontMainDefaultCheckBox')
        self.MainLocationLayout.setWidget(0, QtGui.QFormLayout.FieldRole,
            self.FontMainDefaultCheckBox)
        self.FontMainXLabel = QtGui.QLabel(self.MainLocationGroupBox)
        self.FontMainXLabel.setObjectName(u'FontMainXLabel')
        self.MainLocationLayout.setWidget(1, QtGui.QFormLayout.LabelRole,
            self.FontMainXLabel)
        self.FontMainYLabel = QtGui.QLabel(self.MainLocationGroupBox)
        self.FontMainYLabel.setObjectName(u'FontMainYLabel')
        self.MainLocationLayout.setWidget(2, QtGui.QFormLayout.LabelRole,
            self.FontMainYLabel)
        self.FontMainWidthLabel = QtGui.QLabel(self.MainLocationGroupBox)
        self.FontMainWidthLabel.setObjectName(u'FontMainWidthLabel')
        self.MainLocationLayout.setWidget(3, QtGui.QFormLayout.LabelRole,
            self.FontMainWidthLabel)
        self.FontMainHeightLabel = QtGui.QLabel(self.MainLocationGroupBox)
        self.FontMainHeightLabel.setObjectName(u'FontMainHeightLabel')
        self.MainLocationLayout.setWidget(4, QtGui.QFormLayout.LabelRole,
            self.FontMainHeightLabel)
        self.FontMainXSpinBox = QtGui.QSpinBox(self.MainLocationGroupBox)
        sizePolicy = QtGui.QSizePolicy(QtGui.QSizePolicy.Minimum,
            QtGui.QSizePolicy.Fixed)
        sizePolicy.setHorizontalStretch(0)
        sizePolicy.setVerticalStretch(0)
        sizePolicy.setHeightForWidth(
            self.FontMainXSpinBox.sizePolicy().hasHeightForWidth())
        self.FontMainXSpinBox.setSizePolicy(sizePolicy)
        self.FontMainXSpinBox.setMinimumSize(QtCore.QSize(78, 0))
        self.FontMainXSpinBox.setProperty(u'value', QtCore.QVariant(0))
        self.FontMainXSpinBox.setMaximum(9999)
        self.FontMainXSpinBox.setObjectName(u'FontMainXSpinBox')
        self.MainLocationLayout.setWidget(1, QtGui.QFormLayout.FieldRole,
            self.FontMainXSpinBox)
        self.FontMainYSpinBox = QtGui.QSpinBox(self.MainLocationGroupBox)
        sizePolicy = QtGui.QSizePolicy(QtGui.QSizePolicy.Minimum,
            QtGui.QSizePolicy.Fixed)
        sizePolicy.setHorizontalStretch(0)
        sizePolicy.setVerticalStretch(0)
        sizePolicy.setHeightForWidth(
            self.FontMainYSpinBox.sizePolicy().hasHeightForWidth())
        self.FontMainYSpinBox.setSizePolicy(sizePolicy)
        self.FontMainYSpinBox.setMinimumSize(QtCore.QSize(78, 0))
        self.FontMainYSpinBox.setMaximum(9999)
        self.FontMainYSpinBox.setObjectName(u'FontMainYSpinBox')
        self.MainLocationLayout.setWidget(2, QtGui.QFormLayout.FieldRole,
            self.FontMainYSpinBox)
        self.FontMainWidthSpinBox = QtGui.QSpinBox(self.MainLocationGroupBox)
        sizePolicy = QtGui.QSizePolicy(QtGui.QSizePolicy.Minimum,
            QtGui.QSizePolicy.Fixed)
        sizePolicy.setHorizontalStretch(0)
        sizePolicy.setVerticalStretch(0)
        sizePolicy.setHeightForWidth(
            self.FontMainWidthSpinBox.sizePolicy().hasHeightForWidth())
        self.FontMainWidthSpinBox.setSizePolicy(sizePolicy)
        self.FontMainWidthSpinBox.setMinimumSize(QtCore.QSize(78, 0))
        self.FontMainWidthSpinBox.setMaximum(9999)
        self.FontMainWidthSpinBox.setObjectName(u'FontMainWidthSpinBox')
        self.MainLocationLayout.setWidget(3, QtGui.QFormLayout.FieldRole,
            self.FontMainWidthSpinBox)
        self.FontMainHeightSpinBox = QtGui.QSpinBox(self.MainLocationGroupBox)
        sizePolicy = QtGui.QSizePolicy(QtGui.QSizePolicy.Minimum,
            QtGui.QSizePolicy.Fixed)
        sizePolicy.setHorizontalStretch(0)
        sizePolicy.setVerticalStretch(0)
        sizePolicy.setHeightForWidth(
            self.FontMainHeightSpinBox.sizePolicy().hasHeightForWidth())
        self.FontMainHeightSpinBox.setSizePolicy(sizePolicy)
        self.FontMainHeightSpinBox.setMinimumSize(QtCore.QSize(78, 0))
        self.FontMainHeightSpinBox.setMaximum(9999)
        self.FontMainHeightSpinBox.setObjectName(u'FontMainHeightSpinBox')
        self.MainLocationLayout.setWidget(4, QtGui.QFormLayout.FieldRole,
            self.FontMainHeightSpinBox)
        self.MainRightLayout.addWidget(self.MainLocationGroupBox)
        spacerItem2 = QtGui.QSpacerItem(20, 40, QtGui.QSizePolicy.Minimum,
            QtGui.QSizePolicy.Expanding)
        self.MainRightLayout.addItem(spacerItem2)
        self.FontMainLayout.addWidget(self.MainRightWidget)
        self.ThemeTabWidget.addTab(self.FontMainTab, u'')
        self.FontFooterTab = QtGui.QWidget()
        self.FontFooterTab.setObjectName(u'FontFooterTab')
        self.FontFooterLayout = QtGui.QHBoxLayout(self.FontFooterTab)
        self.FontFooterLayout.setSpacing(8)
        self.FontFooterLayout.setMargin(8)
        self.FontFooterLayout.setObjectName(u'FontFooterLayout')
        self.FooterLeftWidget = QtGui.QWidget(self.FontFooterTab)
        self.FooterLeftWidget.setObjectName(u'FooterLeftWidget')
        self.FooterLeftLayout = QtGui.QVBoxLayout(self.FooterLeftWidget)
        self.FooterLeftLayout.setSpacing(8)
        self.FooterLeftLayout.setMargin(0)
        self.FooterLeftLayout.setObjectName(u'FooterLeftLayout')
        self.FooterFontGroupBox = QtGui.QGroupBox(self.FooterLeftWidget)
        self.FooterFontGroupBox.setObjectName(u'FooterFontGroupBox')
        self.FooterFontLayout = QtGui.QFormLayout(self.FooterFontGroupBox)
        self.FooterFontLayout.setFieldGrowthPolicy(
            QtGui.QFormLayout.ExpandingFieldsGrow)
        self.FooterFontLayout.setFormAlignment(QtCore.Qt.AlignLeading |
            QtCore.Qt.AlignLeft | QtCore.Qt.AlignVCenter)
        self.FooterFontLayout.setMargin(8)
        self.FooterFontLayout.setSpacing(8)
        self.FooterFontLayout.setObjectName(u'FooterFontLayout')
        self.FontFooterLabel = QtGui.QLabel(self.FooterFontGroupBox)
        self.FontFooterLabel.setObjectName(u'FontFooterLabel')
        self.FooterFontLayout.setWidget(0, QtGui.QFormLayout.LabelRole,
            self.FontFooterLabel)
        self.FontFooterComboBox = QtGui.QFontComboBox(self.FooterFontGroupBox)
        self.FontFooterComboBox.setObjectName(u'FontFooterComboBox')
        self.FooterFontLayout.setWidget(0, QtGui.QFormLayout.FieldRole,
            self.FontFooterComboBox)
        self.FontFooterColorLabel = QtGui.QLabel(self.FooterFontGroupBox)
        self.FontFooterColorLabel.setObjectName(u'FontFooterColorLabel')
        self.FooterFontLayout.setWidget(1, QtGui.QFormLayout.LabelRole,
            self.FontFooterColorLabel)
        self.FontFooterColorPushButton = QtGui.QPushButton(
            self.FooterFontGroupBox)
        self.FontFooterColorPushButton.setObjectName(
            u'FontFooterColorPushButton')
        self.FooterFontLayout.setWidget(1, QtGui.QFormLayout.FieldRole,
            self.FontFooterColorPushButton)
        self.FontFooterSizeLabel = QtGui.QLabel(self.FooterFontGroupBox)
        self.FontFooterSizeLabel.setObjectName(u'FontFooterSizeLabel')
        self.FooterFontLayout.setWidget(2, QtGui.QFormLayout.LabelRole,
            self.FontFooterSizeLabel)
        self.FontFooterSizeSpinBox = QtGui.QSpinBox(self.FooterFontGroupBox)
        sizePolicy = QtGui.QSizePolicy(QtGui.QSizePolicy.Minimum,
            QtGui.QSizePolicy.Fixed)
        sizePolicy.setHorizontalStretch(0)
        sizePolicy.setVerticalStretch(0)
        sizePolicy.setHeightForWidth(
            self.FontFooterSizeSpinBox.sizePolicy().hasHeightForWidth())
        self.FontFooterSizeSpinBox.setSizePolicy(sizePolicy)
        self.FontFooterSizeSpinBox.setMinimumSize(QtCore.QSize(70, 0))
        self.FontFooterSizeSpinBox.setProperty(u'value', QtCore.QVariant(10))
        self.FontFooterSizeSpinBox.setMaximum(999)
        self.FontFooterSizeSpinBox.setObjectName(u'FontFooterSizeSpinBox')
        self.FooterFontLayout.setWidget(2, QtGui.QFormLayout.FieldRole,
            self.FontFooterSizeSpinBox)
        self.FontFooterWeightComboBox = QtGui.QComboBox(self.FooterFontGroupBox)
        self.FontFooterWeightComboBox.setObjectName(u'FontFooterWeightComboBox')
        self.FontFooterWeightComboBox.addItem(QtCore.QString())
        self.FontFooterWeightComboBox.addItem(QtCore.QString())
        self.FontFooterWeightComboBox.addItem(QtCore.QString())
        self.FontFooterWeightComboBox.addItem(QtCore.QString())
        self.FooterFontLayout.setWidget(3, QtGui.QFormLayout.FieldRole,
            self.FontFooterWeightComboBox)
        self.FontFooterWeightLabel = QtGui.QLabel(self.FooterFontGroupBox)
        self.FontFooterWeightLabel.setObjectName(u'FontFooterWeightLabel')
        self.FooterFontLayout.setWidget(3, QtGui.QFormLayout.LabelRole,
            self.FontFooterWeightLabel)
        self.FooterLeftLayout.addWidget(self.FooterFontGroupBox)
        spacerItem3 = QtGui.QSpacerItem(20, 40, QtGui.QSizePolicy.Minimum,
            QtGui.QSizePolicy.Expanding)
        self.FooterLeftLayout.addItem(spacerItem3)
        self.FontFooterLayout.addWidget(self.FooterLeftWidget)
        self.FooterRightWidget = QtGui.QWidget(self.FontFooterTab)
        self.FooterRightWidget.setObjectName(u'FooterRightWidget')
        self.FooterRightLayout = QtGui.QVBoxLayout(self.FooterRightWidget)
        self.FooterRightLayout.setSpacing(8)
        self.FooterRightLayout.setMargin(0)
        self.FooterRightLayout.setObjectName(u'FooterRightLayout')
        self.LocationFooterGroupBox = QtGui.QGroupBox(self.FooterRightWidget)
        self.LocationFooterGroupBox.setObjectName(u'LocationFooterGroupBox')
        self.LocationFooterLayout = QtGui.QFormLayout(
            self.LocationFooterGroupBox)
        self.LocationFooterLayout.setFieldGrowthPolicy(
            QtGui.QFormLayout.ExpandingFieldsGrow)
        self.LocationFooterLayout.setFormAlignment(QtCore.Qt.AlignLeading |
            QtCore.Qt.AlignLeft | QtCore.Qt.AlignVCenter)
        self.LocationFooterLayout.setMargin(8)
        self.LocationFooterLayout.setSpacing(8)
        self.LocationFooterLayout.setObjectName(u'LocationFooterLayout')
        self.FontFooterDefaultLabel = QtGui.QLabel(self.LocationFooterGroupBox)
        self.FontFooterDefaultLabel.setObjectName(u'FontFooterDefaultLabel')
        self.LocationFooterLayout.setWidget(0, QtGui.QFormLayout.LabelRole,
            self.FontFooterDefaultLabel)
        self.FontFooterDefaultCheckBox = QtGui.QCheckBox(
            self.LocationFooterGroupBox)
        self.FontFooterDefaultCheckBox.setTristate(False)
        self.FontFooterDefaultCheckBox.setObjectName(
            u'FontFooterDefaultCheckBox')
        self.LocationFooterLayout.setWidget(0, QtGui.QFormLayout.FieldRole,
            self.FontFooterDefaultCheckBox)
        self.FontFooterXLabel = QtGui.QLabel(self.LocationFooterGroupBox)
        self.FontFooterXLabel.setObjectName(u'FontFooterXLabel')
        self.LocationFooterLayout.setWidget(1, QtGui.QFormLayout.LabelRole,
            self.FontFooterXLabel)
        self.FontFooterYLabel = QtGui.QLabel(self.LocationFooterGroupBox)
        self.FontFooterYLabel.setObjectName(u'FontFooterYLabel')
        self.LocationFooterLayout.setWidget(2, QtGui.QFormLayout.LabelRole,
            self.FontFooterYLabel)
        self.FontFooterWidthLabel = QtGui.QLabel(self.LocationFooterGroupBox)
        self.FontFooterWidthLabel.setObjectName(u'FontFooterWidthLabel')
        self.LocationFooterLayout.setWidget(3, QtGui.QFormLayout.LabelRole,
            self.FontFooterWidthLabel)
        self.FontFooterHeightLabel = QtGui.QLabel(self.LocationFooterGroupBox)
        self.FontFooterHeightLabel.setObjectName(u'FontFooterHeightLabel')
        self.LocationFooterLayout.setWidget(4, QtGui.QFormLayout.LabelRole,
            self.FontFooterHeightLabel)
        self.FontFooterXSpinBox = QtGui.QSpinBox(self.LocationFooterGroupBox)
        sizePolicy = QtGui.QSizePolicy(QtGui.QSizePolicy.Minimum,
            QtGui.QSizePolicy.Fixed)
        sizePolicy.setHorizontalStretch(0)
        sizePolicy.setVerticalStretch(0)
        sizePolicy.setHeightForWidth(
            self.FontFooterXSpinBox.sizePolicy().hasHeightForWidth())
        self.FontFooterXSpinBox.setSizePolicy(sizePolicy)
        self.FontFooterXSpinBox.setMinimumSize(QtCore.QSize(78, 0))
        self.FontFooterXSpinBox.setProperty(u'value', QtCore.QVariant(0))
        self.FontFooterXSpinBox.setMaximum(9999)
        self.FontFooterXSpinBox.setObjectName(u'FontFooterXSpinBox')
        self.LocationFooterLayout.setWidget(1, QtGui.QFormLayout.FieldRole,
            self.FontFooterXSpinBox)
        self.FontFooterYSpinBox = QtGui.QSpinBox(self.LocationFooterGroupBox)
        sizePolicy = QtGui.QSizePolicy(QtGui.QSizePolicy.Minimum,
            QtGui.QSizePolicy.Fixed)
        sizePolicy.setHorizontalStretch(0)
        sizePolicy.setVerticalStretch(0)
        sizePolicy.setHeightForWidth(
            self.FontFooterYSpinBox.sizePolicy().hasHeightForWidth())
        self.FontFooterYSpinBox.setSizePolicy(sizePolicy)
        self.FontFooterYSpinBox.setMinimumSize(QtCore.QSize(78, 0))
        self.FontFooterYSpinBox.setProperty(u'value', QtCore.QVariant(0))
        self.FontFooterYSpinBox.setMaximum(9999)
        self.FontFooterYSpinBox.setObjectName(u'FontFooterYSpinBox')
        self.LocationFooterLayout.setWidget(2, QtGui.QFormLayout.FieldRole,
            self.FontFooterYSpinBox)
        self.FontFooterWidthSpinBox = QtGui.QSpinBox(
            self.LocationFooterGroupBox)
        self.FontFooterWidthSpinBox.setMinimumSize(QtCore.QSize(78, 0))
        self.FontFooterWidthSpinBox.setMaximum(9999)
        self.FontFooterWidthSpinBox.setObjectName(u'FontFooterWidthSpinBox')
        self.LocationFooterLayout.setWidget(3, QtGui.QFormLayout.FieldRole,
            self.FontFooterWidthSpinBox)
        self.FontFooterHeightSpinBox = QtGui.QSpinBox(
            self.LocationFooterGroupBox)
        self.FontFooterHeightSpinBox.setMinimumSize(QtCore.QSize(78, 0))
        self.FontFooterHeightSpinBox.setMaximum(9999)
        self.FontFooterHeightSpinBox.setObjectName(u'FontFooterHeightSpinBox')
        self.LocationFooterLayout.setWidget(4, QtGui.QFormLayout.FieldRole,
            self.FontFooterHeightSpinBox)
        self.FooterRightLayout.addWidget(self.LocationFooterGroupBox)
        spacerItem4 = QtGui.QSpacerItem(20, 40, QtGui.QSizePolicy.Minimum,
            QtGui.QSizePolicy.Expanding)
        self.FooterRightLayout.addItem(spacerItem4)
        self.FontFooterLayout.addWidget(self.FooterRightWidget)
        self.ThemeTabWidget.addTab(self.FontFooterTab, u'')
        self.OtherOptionsTab = QtGui.QWidget()
        self.OtherOptionsTab.setObjectName(u'OtherOptionsTab')
        self.OtherOptionsLayout = QtGui.QHBoxLayout(self.OtherOptionsTab)
        self.OtherOptionsLayout.setSpacing(8)
        self.OtherOptionsLayout.setMargin(8)
        self.OtherOptionsLayout.setObjectName(u'OtherOptionsLayout')
        self.OptionsLeftWidget = QtGui.QWidget(self.OtherOptionsTab)
        self.OptionsLeftWidget.setObjectName(u'OptionsLeftWidget')
        self.OptionsLeftLayout = QtGui.QVBoxLayout(self.OptionsLeftWidget)
        self.OptionsLeftLayout.setSpacing(8)
        self.OptionsLeftLayout.setMargin(0)
        self.OptionsLeftLayout.setObjectName(u'OptionsLeftLayout')
        self.OutlineGroupBox = QtGui.QGroupBox(self.OptionsLeftWidget)
        self.OutlineGroupBox.setObjectName(u'OutlineGroupBox')
        self.verticalLayout = QtGui.QVBoxLayout(self.OutlineGroupBox)
        self.verticalLayout.setSpacing(8)
        self.verticalLayout.setMargin(8)
        self.verticalLayout.setObjectName(u'verticalLayout')
        self.OutlineWidget = QtGui.QWidget(self.OutlineGroupBox)
        self.OutlineWidget.setObjectName(u'OutlineWidget')
        self.OutlineLayout = QtGui.QFormLayout(self.OutlineWidget)
        self.OutlineLayout.setMargin(0)
        self.OutlineLayout.setSpacing(8)
        self.OutlineLayout.setObjectName(u'OutlineLayout')
        self.OutlineCheckBox = QtGui.QCheckBox(self.OutlineWidget)
        self.OutlineCheckBox.setObjectName(u'OutlineCheckBox')
        self.OutlineLayout.setWidget(0, QtGui.QFormLayout.FieldRole,
            self.OutlineCheckBox)
        self.OutlineSpinBox = QtGui.QSpinBox(self.OutlineWidget)
        self.OutlineSpinBox.setObjectName(u'OutlineSpinBox')
        self.OutlineSpinBox.setMaximum(10)
        self.OutlineLayout.setWidget(1, QtGui.QFormLayout.FieldRole,
            self.OutlineSpinBox)
        self.OutlineSpinBoxLabel = QtGui.QLabel(self.OutlineWidget)
        self.OutlineSpinBoxLabel.setObjectName(u'OutlineSpinBoxLabel')
        self.OutlineLayout.setWidget(1, QtGui.QFormLayout.LabelRole,
            self.OutlineSpinBoxLabel)
        self.OutlineColorLabel = QtGui.QLabel(self.OutlineWidget)
        self.OutlineColorLabel.setObjectName(u'OutlineColorLabel')
        self.OutlineLayout.setWidget(2, QtGui.QFormLayout.LabelRole,
            self.OutlineColorLabel)
        self.OutlineColorPushButton = QtGui.QPushButton(self.OutlineWidget)
        self.OutlineColorPushButton.setObjectName(u'OutlineColorPushButton')
        self.OutlineLayout.setWidget(2, QtGui.QFormLayout.FieldRole,
            self.OutlineColorPushButton)
        self.OutlineEnabledLabel = QtGui.QLabel(self.OutlineWidget)
        self.OutlineEnabledLabel.setObjectName(u'OutlineEnabledLabel')
        self.OutlineLayout.setWidget(0, QtGui.QFormLayout.LabelRole,
            self.OutlineEnabledLabel)
        self.verticalLayout.addWidget(self.OutlineWidget)
        self.OptionsLeftLayout.addWidget(self.OutlineGroupBox)
        self.ShadowGroupBox = QtGui.QGroupBox(self.OptionsLeftWidget)
        self.ShadowGroupBox.setObjectName(u'ShadowGroupBox')
        self.verticalLayout = QtGui.QVBoxLayout(self.ShadowGroupBox)
        self.verticalLayout.setSpacing(8)
        self.verticalLayout.setMargin(8)
        self.verticalLayout.setObjectName(u'verticalLayout')
        self.ShadowWidget = QtGui.QWidget(self.ShadowGroupBox)
        self.ShadowWidget.setObjectName(u'ShadowWidget')
        self.ShadowLayout = QtGui.QFormLayout(self.ShadowWidget)
        self.ShadowLayout.setMargin(0)
        self.ShadowLayout.setSpacing(8)
        self.ShadowLayout.setObjectName(u'ShadowLayout')
        self.ShadowCheckBox = QtGui.QCheckBox(self.ShadowWidget)
        self.ShadowCheckBox.setObjectName(u'ShadowCheckBox')
        self.ShadowLayout.setWidget(0, QtGui.QFormLayout.FieldRole,
            self.ShadowCheckBox)
        self.ShadowSpinBox = QtGui.QSpinBox(self.OutlineWidget)
        self.ShadowSpinBox.setObjectName(u'ShadowSpinBox')
        self.ShadowSpinBox.setMaximum(10)
        self.ShadowLayout.setWidget(1, QtGui.QFormLayout.FieldRole,
            self.ShadowSpinBox)
        self.ShadowSpinBoxLabel = QtGui.QLabel(self.OutlineWidget)
        self.ShadowSpinBoxLabel.setObjectName(u'ShadowSpinBoxLabel')
        self.ShadowLayout.setWidget(1, QtGui.QFormLayout.LabelRole,
            self.ShadowSpinBoxLabel)
        self.ShadowColorLabel = QtGui.QLabel(self.ShadowWidget)
        self.ShadowColorLabel.setObjectName(u'ShadowColorLabel')
        self.ShadowLayout.setWidget(2, QtGui.QFormLayout.LabelRole,
            self.ShadowColorLabel)
        self.ShadowColorPushButton = QtGui.QPushButton(self.ShadowWidget)
        self.ShadowColorPushButton.setObjectName(u'ShadowColorPushButton')
        self.ShadowLayout.setWidget(2, QtGui.QFormLayout.FieldRole,
            self.ShadowColorPushButton)
        self.ShadowEnabledLabel = QtGui.QLabel(self.ShadowWidget)
        self.ShadowEnabledLabel.setObjectName(u'ShadowEnabledLabel')
        self.ShadowLayout.setWidget(0, QtGui.QFormLayout.LabelRole,
            self.ShadowEnabledLabel)
        self.verticalLayout.addWidget(self.ShadowWidget)
        self.OptionsLeftLayout.addWidget(self.ShadowGroupBox)
        spacerItem5 = QtGui.QSpacerItem(20, 40, QtGui.QSizePolicy.Minimum,
            QtGui.QSizePolicy.Expanding)
        self.OptionsLeftLayout.addItem(spacerItem5)
        self.OtherOptionsLayout.addWidget(self.OptionsLeftWidget)
        self.OptionsRightWidget = QtGui.QWidget(self.OtherOptionsTab)
        self.OptionsRightWidget.setObjectName(u'OptionsRightWidget')
        self.OptionsRightLayout = QtGui.QVBoxLayout(self.OptionsRightWidget)
        self.OptionsRightLayout.setSpacing(8)
        self.OptionsRightLayout.setMargin(0)
        self.OptionsRightLayout.setObjectName(u'OptionsRightLayout')
        self.AlignmentGroupBox = QtGui.QGroupBox(self.OptionsRightWidget)
        self.AlignmentGroupBox.setObjectName(u'AlignmentGroupBox')
        self.gridLayout_4 = QtGui.QGridLayout(self.AlignmentGroupBox)
        self.gridLayout_4.setObjectName(u'gridLayout_4')
        self.HorizontalLabel = QtGui.QLabel(self.AlignmentGroupBox)
        self.HorizontalLabel.setObjectName(u'HorizontalLabel')
        self.gridLayout_4.addWidget(self.HorizontalLabel, 0, 0, 1, 1)
        self.HorizontalComboBox = QtGui.QComboBox(self.AlignmentGroupBox)
        self.HorizontalComboBox.setObjectName(u'HorizontalComboBox')
        self.HorizontalComboBox.addItem(QtCore.QString())
        self.HorizontalComboBox.addItem(QtCore.QString())
        self.HorizontalComboBox.addItem(QtCore.QString())
        self.gridLayout_4.addWidget(self.HorizontalComboBox, 0, 1, 1, 1)
        self.VerticalLabel = QtGui.QLabel(self.AlignmentGroupBox)
        self.VerticalLabel.setObjectName(u'VerticalLabel')
        self.gridLayout_4.addWidget(self.VerticalLabel, 1, 0, 1, 1)
        self.VerticalComboBox = QtGui.QComboBox(self.AlignmentGroupBox)
        self.VerticalComboBox.setObjectName(u'VerticalComboBox')
        self.VerticalComboBox.addItem(QtCore.QString())
        self.VerticalComboBox.addItem(QtCore.QString())
        self.VerticalComboBox.addItem(QtCore.QString())
        self.gridLayout_4.addWidget(self.VerticalComboBox, 1, 1, 1, 1)
        self.OptionsRightLayout.addWidget(self.AlignmentGroupBox)
        self.TransitionGroupBox = QtGui.QGroupBox(self.OptionsRightWidget)
        self.TransitionGroupBox.setObjectName(u'TransitionGroupBox')
        self.gridLayout_5 = QtGui.QGridLayout(self.TransitionGroupBox)
        self.gridLayout_5.setObjectName(u'gridLayout_5')
        self.SlideTransitionCheckedBoxLabel = QtGui.QLabel(
            self.TransitionGroupBox)
        self.SlideTransitionCheckedBoxLabel.setObjectName(
            u'SlideTransitionCheckedBoxLabel')
        self.gridLayout_5.addWidget(
            self.SlideTransitionCheckedBoxLabel, 0, 0, 1, 1)
        self.SlideTransitionCheckedBox = QtGui.QCheckBox(self.AlignmentGroupBox)
        self.SlideTransitionCheckedBox.setTristate(False)
        self.gridLayout_5.addWidget(self.SlideTransitionCheckedBox, 0, 1, 1, 1)
        self.OptionsRightLayout.addWidget(self.TransitionGroupBox)
        spacerItem6 = QtGui.QSpacerItem(20, 40, QtGui.QSizePolicy.Minimum,
            QtGui.QSizePolicy.Expanding)
        self.OptionsRightLayout.addItem(spacerItem6)
        self.OtherOptionsLayout.addWidget(self.OptionsRightWidget)
        self.ThemeTabWidget.addTab(self.OtherOptionsTab, u'')
        self.ContentLayout.addWidget(self.ThemeTabWidget)
        self.AmendThemeLayout.addWidget(self.ContentWidget)
        self.PreviewGroupBox = QtGui.QGroupBox(AmendThemeDialog)
        self.PreviewGroupBox.setObjectName(u'PreviewGroupBox')
        self.ThemePreviewLayout = QtGui.QHBoxLayout(self.PreviewGroupBox)
        self.ThemePreviewLayout.setSpacing(8)
        self.ThemePreviewLayout.setMargin(8)
        self.ThemePreviewLayout.setObjectName(u'ThemePreviewLayout')
        spacerItem7 = QtGui.QSpacerItem(40, 20, QtGui.QSizePolicy.Expanding,
            QtGui.QSizePolicy.Expanding)
        self.ThemePreviewLayout.addItem(spacerItem7)
        self.ThemePreview = QtGui.QLabel(self.PreviewGroupBox)
        sizePolicy = QtGui.QSizePolicy(QtGui.QSizePolicy.Fixed,
            QtGui.QSizePolicy.Fixed)
        sizePolicy.setHorizontalStretch(0)
        sizePolicy.setVerticalStretch(0)
        sizePolicy.setHeightForWidth(
            self.ThemePreview.sizePolicy().hasHeightForWidth())
        self.ThemePreview.setSizePolicy(sizePolicy)
        self.ThemePreview.setMaximumSize(QtCore.QSize(300, 225))
        self.ThemePreview.setFrameShape(QtGui.QFrame.WinPanel)
        self.ThemePreview.setFrameShadow(QtGui.QFrame.Sunken)
        self.ThemePreview.setLineWidth(1)
        self.ThemePreview.setScaledContents(True)
        self.ThemePreview.setObjectName(u'ThemePreview')
        self.ThemePreviewLayout.addWidget(self.ThemePreview)
        spacerItem8 = QtGui.QSpacerItem(40, 20, QtGui.QSizePolicy.Expanding,
            QtGui.QSizePolicy.Expanding)
        self.ThemePreviewLayout.addItem(spacerItem8)
        self.AmendThemeLayout.addWidget(self.PreviewGroupBox)
        self.ThemeButtonBox = QtGui.QDialogButtonBox(AmendThemeDialog)
        self.ThemeButtonBox.setStandardButtons(
            QtGui.QDialogButtonBox.Cancel | QtGui.QDialogButtonBox.Ok)
        self.ThemeButtonBox.setObjectName(u'ThemeButtonBox')
        self.AmendThemeLayout.addWidget(self.ThemeButtonBox)

        self.retranslateUi(AmendThemeDialog)
        self.ThemeTabWidget.setCurrentIndex(0)
        QtCore.QObject.connect(self.ThemeButtonBox,
            QtCore.SIGNAL(u'accepted()'), AmendThemeDialog.accept)
        QtCore.QObject.connect(self.ThemeButtonBox,
            QtCore.SIGNAL(u'rejected()'), AmendThemeDialog.reject)
        QtCore.QMetaObject.connectSlotsByName(AmendThemeDialog)
        AmendThemeDialog.setTabOrder(self.ThemeButtonBox, self.ThemeNameEdit)
        AmendThemeDialog.setTabOrder(self.ThemeNameEdit, self.ThemeTabWidget)
        AmendThemeDialog.setTabOrder(self.ThemeTabWidget,
            self.BackgroundComboBox)
        AmendThemeDialog.setTabOrder(self.BackgroundComboBox,
            self.BackgroundTypeComboBox)
        AmendThemeDialog.setTabOrder(self.BackgroundTypeComboBox,
            self.Color1PushButton)
        AmendThemeDialog.setTabOrder(self.Color1PushButton,
            self.Color2PushButton)
        AmendThemeDialog.setTabOrder(self.Color2PushButton, self.ImageLineEdit)
        AmendThemeDialog.setTabOrder(self.ImageLineEdit, self.ImageToolButton)
        AmendThemeDialog.setTabOrder(self.ImageToolButton,
            self.GradientComboBox)
        AmendThemeDialog.setTabOrder(self.GradientComboBox,
            self.FontMainComboBox)
        AmendThemeDialog.setTabOrder(self.FontMainComboBox,
            self.FontMainColorPushButton)
        AmendThemeDialog.setTabOrder(self.FontMainColorPushButton,
            self.FontMainSizeSpinBox)
        AmendThemeDialog.setTabOrder(self.FontMainSizeSpinBox,
            self.FontMainWeightComboBox)
        AmendThemeDialog.setTabOrder(self.FontMainWeightComboBox,
            self.FontMainLineSpacingSpinBox)
        AmendThemeDialog.setTabOrder(self.FontMainLineSpacingSpinBox,
            self.FontMainDefaultCheckBox)
        AmendThemeDialog.setTabOrder(self.FontMainDefaultCheckBox,
            self.FontMainXSpinBox)
        AmendThemeDialog.setTabOrder(self.FontMainXSpinBox,
            self.FontMainYSpinBox)
        AmendThemeDialog.setTabOrder(self.FontMainYSpinBox,
            self.FontMainWidthSpinBox)
        AmendThemeDialog.setTabOrder(self.FontMainWidthSpinBox,
            self.FontMainHeightSpinBox)
        AmendThemeDialog.setTabOrder(self.FontMainHeightSpinBox,
            self.FontFooterComboBox)
        AmendThemeDialog.setTabOrder(self.FontFooterComboBox,
            self.FontFooterColorPushButton)
        AmendThemeDialog.setTabOrder(self.FontFooterColorPushButton,
            self.FontFooterSizeSpinBox)
        AmendThemeDialog.setTabOrder(self.FontFooterSizeSpinBox,
            self.FontFooterWeightComboBox)
        AmendThemeDialog.setTabOrder(self.FontFooterWeightComboBox,
            self.FontFooterDefaultCheckBox)
        AmendThemeDialog.setTabOrder(self.FontFooterDefaultCheckBox,
            self.FontFooterXSpinBox)
        AmendThemeDialog.setTabOrder(self.FontFooterXSpinBox,
            self.FontFooterYSpinBox)
        AmendThemeDialog.setTabOrder(self.FontFooterYSpinBox,
            self.FontFooterWidthSpinBox)
        AmendThemeDialog.setTabOrder(self.FontFooterWidthSpinBox,
            self.FontFooterHeightSpinBox)
        AmendThemeDialog.setTabOrder(self.FontFooterHeightSpinBox,
            self.OutlineCheckBox)
        AmendThemeDialog.setTabOrder(self.OutlineCheckBox,
            self.OutlineColorPushButton)
        AmendThemeDialog.setTabOrder(self.OutlineColorPushButton,
            self.ShadowCheckBox)
        AmendThemeDialog.setTabOrder(self.ShadowCheckBox,
            self.ShadowColorPushButton)
        AmendThemeDialog.setTabOrder(self.ShadowColorPushButton,
            self.HorizontalComboBox)
        AmendThemeDialog.setTabOrder(self.HorizontalComboBox,
            self.VerticalComboBox)

    def retranslateUi(self, AmendThemeDialog):
        AmendThemeDialog.setWindowTitle(
<<<<<<< HEAD
            translate(u'AmendThemeForm', u'Theme Maintenance'))
        self.ThemeNameLabel.setText(
            translate(u'AmendThemeForm', u'Theme Name:'))
        self.BackgroundLabel.setText(
            translate(u'AmendThemeForm', u'Background:'))
        self.BackgroundComboBox.setItemText(0,
            translate(u'AmendThemeForm', u'Opaque'))
        self.BackgroundComboBox.setItemText(1, 
            translate(u'AmendThemeForm', u'Transparent'))
        self.BackgroundTypeLabel.setText(
            translate(u'AmendThemeForm', u'Background Type:'))
        self.BackgroundTypeComboBox.setItemText(0,
            translate(u'AmendThemeForm', u'Solid Color'))
        self.BackgroundTypeComboBox.setItemText(1, 
            translate(u'AmendThemeForm', u'Gradient'))
        self.BackgroundTypeComboBox.setItemText(2, 
            translate(u'AmendThemeForm', u'Image'))
        self.Color1Label.setText(
            translate(u'AmendThemeForm', u'<Color1>'))
        self.Color2Label.setText(translate(u'AmendThemeForm', u'<Color2>'))
        self.ImageLabel.setText(translate(u'AmendThemeForm', u'Image:'))
        self.GradientLabel.setText(translate(u'AmendThemeForm', u'Gradient :'))
        self.GradientComboBox.setItemText(0, 
            translate(u'AmendThemeForm', u'Horizontal'))
        self.GradientComboBox.setItemText(1, 
            translate(u'AmendThemeForm', u'Vertical'))
        self.GradientComboBox.setItemText(2, 
            translate(u'AmendThemeForm', u'Circular'))
        self.ThemeTabWidget.setTabText(
            self.ThemeTabWidget.indexOf(self.BackgroundTab),
            translate(u'AmendThemeForm', u'Background'))
        self.FontMainGroupBox.setTitle(
            translate(u'AmendThemeForm', u'Main Font'))
        self.FontMainlabel.setText(translate(u'AmendThemeForm', u'Font:'))
        self.FontMainColorLabel.setText(
            translate(u'AmendThemeForm', u'Font Color:'))
        self.FontMainSize.setText(translate(u'AmendThemeForm', u'Size:'))
        self.FontMainSizeSpinBox.setSuffix(translate(u'AmendThemeForm', u'pt'))
        self.FontMainWrapIndentationLabel.setText(
            translate(u'AmendThemeForm', u'Wrap Indentation'))
        self.FontMainWrapLineAdjustmentLabel.setText(
            translate(u'AmendThemeForm', u'Adjust Line Spacing'))
        self.FontMainWeightComboBox.setItemText(0, 
            translate(u'AmendThemeForm', u'Normal'))
        self.FontMainWeightComboBox.setItemText(1, 
            translate(u'AmendThemeForm', u'Bold'))
        self.FontMainWeightComboBox.setItemText(2, 
            translate(u'AmendThemeForm', u'Italics'))
        self.FontMainWeightComboBox.setItemText(3, 
            translate(u'AmendThemeForm', u'Bold/Italics'))
        self.FontMainWeightLabel.setText(
            translate(u'AmendThemeForm', u'Font Weight:'))
        self.MainLocationGroupBox.setTitle(
            translate(u'AmendThemeForm', u'Display Location'))
        self.DefaultLocationLabel.setText(
            translate(u'AmendThemeForm', u'Use Default Location:'))
        self.FontMainXLabel.setText(
            translate(u'AmendThemeForm', u'X Position:'))
        self.FontMainYLabel.setText(
            translate(u'AmendThemeForm', u'Y Position:'))
        self.FontMainWidthLabel.setText(
            translate(u'AmendThemeForm', u'Width:'))
        self.FontMainHeightLabel.setText(
            translate(u'AmendThemeForm', u'Height:'))
        self.FontMainXSpinBox.setSuffix(translate(u'AmendThemeForm', u'px'))
        self.FontMainYSpinBox.setSuffix(translate(u'AmendThemeForm', u'px'))
        self.FontMainWidthSpinBox.setSuffix(translate(u'AmendThemeForm', u'px'))
        self.FontMainHeightSpinBox.setSuffix(
            translate(u'AmendThemeForm', u'px'))
        self.ThemeTabWidget.setTabText(
            self.ThemeTabWidget.indexOf(self.FontMainTab),
            translate(u'AmendThemeForm', u'Font Main'))
        self.FooterFontGroupBox.setTitle(
            translate(u'AmendThemeForm', u'Footer Font'))
        self.FontFooterLabel.setText(translate(u'AmendThemeForm', u'Font:'))
        self.FontFooterColorLabel.setText(
            translate(u'AmendThemeForm', u'Font Color:'))
        self.FontFooterSizeLabel.setText(translate(u'AmendThemeForm', u'Size:'))
        self.FontFooterSizeSpinBox.setSuffix(translate(u'AmendThemeForm', u'pt'))
        self.FontFooterWeightComboBox.setItemText(0, 
            translate(u'AmendThemeForm', u'Normal'))
        self.FontFooterWeightComboBox.setItemText(1,
            translate(u'AmendThemeForm', u'Bold'))
        self.FontFooterWeightComboBox.setItemText(2, 
            translate(u'AmendThemeForm', u'Italics'))
        self.FontFooterWeightComboBox.setItemText(3, 
            translate(u'AmendThemeForm', u'Bold/Italics'))
        self.FontFooterWeightLabel.setText(
            translate(u'AmendThemeForm', u'Font Weight:'))
        self.LocationFooterGroupBox.setTitle(
            translate(u'AmendThemeForm', u'Display Location'))
        self.FontFooterDefaultLabel.setText(
            translate(u'AmendThemeForm', u'Use Default Location:'))
        self.FontFooterXLabel.setText(
            translate(u'AmendThemeForm', u'X Position:'))
        self.FontFooterYLabel.setText(
            translate(u'AmendThemeForm', u'Y Position:'))
        self.FontFooterWidthLabel.setText(
            translate(u'AmendThemeForm', u'Width:'))
        self.FontFooterHeightLabel.setText(
            translate(u'AmendThemeForm', u'Height:'))
        self.FontFooterXSpinBox.setSuffix(
            translate(u'AmendThemeForm', u'px'))
        self.FontFooterYSpinBox.setSuffix(
            translate(u'AmendThemeForm', u'px'))
        self.FontFooterWidthSpinBox.setSuffix(
            translate(u'AmendThemeForm', u'px'))
        self.FontFooterHeightSpinBox.setSuffix(
            translate(u'AmendThemeForm', u'px'))
        self.ThemeTabWidget.setTabText(
            self.ThemeTabWidget.indexOf(self.FontFooterTab),
            translate(u'AmendThemeForm', u'Font Footer'))
        self.OutlineGroupBox.setTitle(translate(u'AmendThemeForm', u'Outline'))
        self.OutlineSpinBoxLabel.setText(
            translate(u'AmendThemeForm', u'Outline Size:'))
        self.OutlineSpinBox.setSuffix(translate(u'AmendThemeForm', u'px'))
        self.OutlineColorLabel.setText(
            translate(u'AmendThemeForm', u'Outline Color:'))
        self.OutlineEnabledLabel.setText(
            translate(u'AmendThemeForm', u'Show Outline:'))
        self.ShadowGroupBox.setTitle(
            translate(u'AmendThemeForm', u'Shadow'))
        self.ShadowSpinBoxLabel.setText(
            translate(u'AmendThemeForm', u'Shadow Size:'))
        self.ShadowSpinBox.setSuffix(translate(u'AmendThemeForm', u'px'))
        self.ShadowColorLabel.setText(
            translate(u'AmendThemeForm', u'Shadow Color:'))
        self.ShadowEnabledLabel.setText(
            translate(u'AmendThemeForm', u'Show Shadow:'))
        self.AlignmentGroupBox.setTitle(
            translate(u'AmendThemeForm', u'Alignment'))
        self.HorizontalLabel.setText(
            translate(u'AmendThemeForm', u'Horizontal Align:'))
        self.HorizontalComboBox.setItemText(0, 
            translate(u'AmendThemeForm', u'Left'))
        self.HorizontalComboBox.setItemText(1, 
            translate(u'AmendThemeForm', u'Right'))
        self.HorizontalComboBox.setItemText(2, 
            translate(u'AmendThemeForm', u'Center'))
        self.VerticalLabel.setText(
            translate(u'AmendThemeForm', u'Vertical Align:'))
        self.VerticalComboBox.setItemText(0, 
            translate(u'AmendThemeForm', u'Top'))
        self.VerticalComboBox.setItemText(1, 
            translate(u'AmendThemeForm', u'Middle'))
        self.VerticalComboBox.setItemText(2, 
            translate(u'AmendThemeForm', u'Bottom'))
        self.TransitionGroupBox.setTitle(
            translate(u'AmendThemeForm', u'Slide Transition'))
        self.SlideTransitionCheckedBoxLabel.setText(
            translate(u'AmendThemeForm', u'Transition Active:'))
        self.ThemeTabWidget.setTabText(
            self.ThemeTabWidget.indexOf(self.OtherOptionsTab),
            translate(u'AmendThemeForm', u'Other Options'))
        self.PreviewGroupBox.setTitle(translate(u'AmendThemeForm', u'Preview'))
=======
            translate('AmendThemeForm', 'Theme Maintenance'))
        self.ThemeNameLabel.setText(translate('AmendThemeForm', 'Theme Name:'))
        self.BackgroundLabel.setText(translate('AmendThemeForm', 'Background:'))
        self.BackgroundComboBox.setItemText(0,
            translate('AmendThemeForm', 'Opaque'))
        self.BackgroundComboBox.setItemText(1,
            translate('AmendThemeForm', 'Transparent'))
        self.BackgroundTypeLabel.setText(
            translate('AmendThemeForm', 'Background Type:'))
        self.BackgroundTypeComboBox.setItemText(0,
            translate('AmendThemeForm', 'Solid Color'))
        self.BackgroundTypeComboBox.setItemText(1,
            translate('AmendThemeForm', 'Gradient'))
        self.BackgroundTypeComboBox.setItemText(2,
            translate('AmendThemeForm', 'Image'))
        self.Color1Label.setText(translate('AmendThemeForm', '<Color1>'))
        self.Color2Label.setText(translate('AmendThemeForm', '<Color2>'))
        self.ImageLabel.setText(translate('AmendThemeForm', 'Image:'))
        self.GradientLabel.setText(translate('AmendThemeForm', 'Gradient :'))
        self.GradientComboBox.setItemText(0,
            translate('AmendThemeForm', 'Horizontal'))
        self.GradientComboBox.setItemText(1,
            translate('AmendThemeForm', 'Vertical'))
        self.GradientComboBox.setItemText(2,
            translate('AmendThemeForm', 'Circular'))
        self.ThemeTabWidget.setTabText(
            self.ThemeTabWidget.indexOf(self.BackgroundTab),
            translate('AmendThemeForm', 'Background'))
        self.FontMainGroupBox.setTitle(translate('AmendThemeForm', 'Main Font'))
        self.FontMainlabel.setText(translate('AmendThemeForm', 'Font:'))
        self.FontMainColorLabel.setText(
            translate('AmendThemeForm', 'Font Color:'))
        self.FontMainSize.setText(translate('AmendThemeForm', 'Size:'))
        self.FontMainSizeSpinBox.setSuffix(translate('AmendThemeForm', 'pt'))
        self.FontMainWrapIndentationLabel.setText(
            translate('AmendThemeForm', 'Wrap Indentation'))
        self.FontMainWrapLineAdjustmentLabel.setText(
            translate('AmendThemeForm', 'Adjust Line Spacing'))
        self.FontMainWeightComboBox.setItemText(0,
            translate('AmendThemeForm', 'Normal'))
        self.FontMainWeightComboBox.setItemText(1,
            translate('AmendThemeForm', 'Bold'))
        self.FontMainWeightComboBox.setItemText(2,
            translate('AmendThemeForm', 'Italics'))
        self.FontMainWeightComboBox.setItemText(3,
            translate('AmendThemeForm', 'Bold/Italics'))
        self.FontMainWeightLabel.setText(
            translate('AmendThemeForm', 'Font Weight:'))
        self.MainLocationGroupBox.setTitle(
            translate('AmendThemeForm', 'Display Location'))
        self.DefaultLocationLabel.setText(
            translate('AmendThemeForm', 'Use Default Location:'))
        self.FontMainXLabel.setText(translate('AmendThemeForm', 'X Position:'))
        self.FontMainYLabel.setText(translate('AmendThemeForm', 'Y Position:'))
        self.FontMainWidthLabel.setText(translate('AmendThemeForm', 'Width:'))
        self.FontMainHeightLabel.setText(translate('AmendThemeForm', 'Height:'))
        self.FontMainXSpinBox.setSuffix(translate('AmendThemeForm', 'px'))
        self.FontMainYSpinBox.setSuffix(translate('AmendThemeForm', 'px'))
        self.FontMainWidthSpinBox.setSuffix(translate('AmendThemeForm', 'px'))
        self.FontMainHeightSpinBox.setSuffix(translate('AmendThemeForm', 'px'))
        self.ThemeTabWidget.setTabText(
            self.ThemeTabWidget.indexOf(self.FontMainTab),
            translate('AmendThemeForm', 'Font Main'))
        self.FooterFontGroupBox.setTitle(
            translate('AmendThemeForm', 'Footer Font'))
        self.FontFooterLabel.setText(translate('AmendThemeForm', 'Font:'))
        self.FontFooterColorLabel.setText(
            translate('AmendThemeForm', 'Font Color:'))
        self.FontFooterSizeLabel.setText(translate('AmendThemeForm', 'Size:'))
        self.FontFooterSizeSpinBox.setSuffix(translate('AmendThemeForm', 'pt'))
        self.FontFooterWeightComboBox.setItemText(0,
            translate('AmendThemeForm', 'Normal'))
        self.FontFooterWeightComboBox.setItemText(1,
            translate('AmendThemeForm', 'Bold'))
        self.FontFooterWeightComboBox.setItemText(2,
            translate('AmendThemeForm', 'Italics'))
        self.FontFooterWeightComboBox.setItemText(3,
            translate('AmendThemeForm', 'Bold/Italics'))
        self.FontFooterWeightLabel.setText(
            translate('AmendThemeForm', 'Font Weight:'))
        self.LocationFooterGroupBox.setTitle(
            translate('AmendThemeForm', 'Display Location'))
        self.FontFooterDefaultLabel.setText(
            translate('AmendThemeForm', 'Use Default Location:'))
        self.FontFooterXLabel.setText(
            translate('AmendThemeForm', 'X Position:'))
        self.FontFooterYLabel.setText(
            translate('AmendThemeForm', 'Y Position:'))
        self.FontFooterWidthLabel.setText(translate('AmendThemeForm', 'Width:'))
        self.FontFooterHeightLabel.setText(
            translate('AmendThemeForm', 'Height:'))
        self.FontFooterXSpinBox.setSuffix(translate('AmendThemeForm', 'px'))
        self.FontFooterYSpinBox.setSuffix(translate('AmendThemeForm', 'px'))
        self.FontFooterWidthSpinBox.setSuffix(translate('AmendThemeForm', 'px'))
        self.FontFooterHeightSpinBox.setSuffix(
            translate('AmendThemeForm', 'px'))
        self.ThemeTabWidget.setTabText(
            self.ThemeTabWidget.indexOf(self.FontFooterTab),
            translate('AmendThemeForm', 'Font Footer'))
        self.OutlineGroupBox.setTitle(translate('AmendThemeForm', 'Outline'))
        self.OutlineSpinBoxLabel.setText(
            translate('AmendThemeForm', 'Outline Size:'))
        self.OutlineSpinBox.setSuffix(translate('AmendThemeForm', 'px'))
        self.OutlineColorLabel.setText(
            translate('AmendThemeForm', 'Outline Color:'))
        self.OutlineEnabledLabel.setText(
            translate('AmendThemeForm', 'Show Outline:'))
        self.ShadowGroupBox.setTitle(translate('AmendThemeForm', 'Shadow'))
        self.ShadowSpinBoxLabel.setText(
            translate('AmendThemeForm', 'Shadow Size:'))
        self.ShadowSpinBox.setSuffix(translate('AmendThemeForm', 'px'))
        self.ShadowColorLabel.setText(
            translate('AmendThemeForm', 'Shadow Color:'))
        self.ShadowEnabledLabel.setText(
            translate('AmendThemeForm', 'Show Shadow:'))
        self.AlignmentGroupBox.setTitle(
            translate('AmendThemeForm', 'Alignment'))
        self.HorizontalLabel.setText(
            translate('AmendThemeForm', 'Horizontal Align:'))
        self.HorizontalComboBox.setItemText(0,
            translate('AmendThemeForm', 'Left'))
        self.HorizontalComboBox.setItemText(1,
            translate('AmendThemeForm', 'Right'))
        self.HorizontalComboBox.setItemText(2,
            translate('AmendThemeForm', 'Center'))
        self.VerticalLabel.setText(
            translate('AmendThemeForm', 'Vertical Align:'))
        self.VerticalComboBox.setItemText(0, translate('AmendThemeForm', 'Top'))
        self.VerticalComboBox.setItemText(1,
            translate('AmendThemeForm', 'Middle'))
        self.VerticalComboBox.setItemText(2,
            translate('AmendThemeForm', 'Bottom'))
        self.TransitionGroupBox.setTitle(
            translate('AmendThemeForm', 'Slide Transition'))
        self.SlideTransitionCheckedBoxLabel.setText(
            translate('AmendThemeForm', 'Transition Active:'))
        self.ThemeTabWidget.setTabText(
            self.ThemeTabWidget.indexOf(self.OtherOptionsTab),
            translate('AmendThemeForm', 'Other Options'))
        self.PreviewGroupBox.setTitle(translate('AmendThemeForm', 'Preview'))
>>>>>>> ce2bab50
<|MERGE_RESOLUTION|>--- conflicted
+++ resolved
@@ -750,7 +750,6 @@
 
     def retranslateUi(self, AmendThemeDialog):
         AmendThemeDialog.setWindowTitle(
-<<<<<<< HEAD
             translate(u'AmendThemeForm', u'Theme Maintenance'))
         self.ThemeNameLabel.setText(
             translate(u'AmendThemeForm', u'Theme Name:'))
@@ -758,26 +757,25 @@
             translate(u'AmendThemeForm', u'Background:'))
         self.BackgroundComboBox.setItemText(0,
             translate(u'AmendThemeForm', u'Opaque'))
-        self.BackgroundComboBox.setItemText(1, 
+        self.BackgroundComboBox.setItemText(1,
             translate(u'AmendThemeForm', u'Transparent'))
         self.BackgroundTypeLabel.setText(
             translate(u'AmendThemeForm', u'Background Type:'))
         self.BackgroundTypeComboBox.setItemText(0,
             translate(u'AmendThemeForm', u'Solid Color'))
-        self.BackgroundTypeComboBox.setItemText(1, 
+        self.BackgroundTypeComboBox.setItemText(1,
             translate(u'AmendThemeForm', u'Gradient'))
-        self.BackgroundTypeComboBox.setItemText(2, 
+        self.BackgroundTypeComboBox.setItemText(2,
             translate(u'AmendThemeForm', u'Image'))
-        self.Color1Label.setText(
-            translate(u'AmendThemeForm', u'<Color1>'))
+        self.Color1Label.setText(translate(u'AmendThemeForm', u'<Color1>'))
         self.Color2Label.setText(translate(u'AmendThemeForm', u'<Color2>'))
         self.ImageLabel.setText(translate(u'AmendThemeForm', u'Image:'))
         self.GradientLabel.setText(translate(u'AmendThemeForm', u'Gradient :'))
-        self.GradientComboBox.setItemText(0, 
+        self.GradientComboBox.setItemText(0,
             translate(u'AmendThemeForm', u'Horizontal'))
-        self.GradientComboBox.setItemText(1, 
+        self.GradientComboBox.setItemText(1,
             translate(u'AmendThemeForm', u'Vertical'))
-        self.GradientComboBox.setItemText(2, 
+        self.GradientComboBox.setItemText(2,
             translate(u'AmendThemeForm', u'Circular'))
         self.ThemeTabWidget.setTabText(
             self.ThemeTabWidget.indexOf(self.BackgroundTab),
@@ -793,13 +791,13 @@
             translate(u'AmendThemeForm', u'Wrap Indentation'))
         self.FontMainWrapLineAdjustmentLabel.setText(
             translate(u'AmendThemeForm', u'Adjust Line Spacing'))
-        self.FontMainWeightComboBox.setItemText(0, 
+        self.FontMainWeightComboBox.setItemText(0,
             translate(u'AmendThemeForm', u'Normal'))
-        self.FontMainWeightComboBox.setItemText(1, 
+        self.FontMainWeightComboBox.setItemText(1,
             translate(u'AmendThemeForm', u'Bold'))
-        self.FontMainWeightComboBox.setItemText(2, 
+        self.FontMainWeightComboBox.setItemText(2,
             translate(u'AmendThemeForm', u'Italics'))
-        self.FontMainWeightComboBox.setItemText(3, 
+        self.FontMainWeightComboBox.setItemText(3,
             translate(u'AmendThemeForm', u'Bold/Italics'))
         self.FontMainWeightLabel.setText(
             translate(u'AmendThemeForm', u'Font Weight:'))
@@ -815,9 +813,12 @@
             translate(u'AmendThemeForm', u'Width:'))
         self.FontMainHeightLabel.setText(
             translate(u'AmendThemeForm', u'Height:'))
-        self.FontMainXSpinBox.setSuffix(translate(u'AmendThemeForm', u'px'))
-        self.FontMainYSpinBox.setSuffix(translate(u'AmendThemeForm', u'px'))
-        self.FontMainWidthSpinBox.setSuffix(translate(u'AmendThemeForm', u'px'))
+        self.FontMainXSpinBox.setSuffix(
+            translate(u'AmendThemeForm', u'px'))
+        self.FontMainYSpinBox.setSuffix(
+            translate(u'AmendThemeForm', u'px'))
+        self.FontMainWidthSpinBox.setSuffix(
+            translate(u'AmendThemeForm', u'px'))
         self.FontMainHeightSpinBox.setSuffix(
             translate(u'AmendThemeForm', u'px'))
         self.ThemeTabWidget.setTabText(
@@ -830,13 +831,13 @@
             translate(u'AmendThemeForm', u'Font Color:'))
         self.FontFooterSizeLabel.setText(translate(u'AmendThemeForm', u'Size:'))
         self.FontFooterSizeSpinBox.setSuffix(translate(u'AmendThemeForm', u'pt'))
-        self.FontFooterWeightComboBox.setItemText(0, 
+        self.FontFooterWeightComboBox.setItemText(0,
             translate(u'AmendThemeForm', u'Normal'))
         self.FontFooterWeightComboBox.setItemText(1,
             translate(u'AmendThemeForm', u'Bold'))
-        self.FontFooterWeightComboBox.setItemText(2, 
+        self.FontFooterWeightComboBox.setItemText(2,
             translate(u'AmendThemeForm', u'Italics'))
-        self.FontFooterWeightComboBox.setItemText(3, 
+        self.FontFooterWeightComboBox.setItemText(3,
             translate(u'AmendThemeForm', u'Bold/Italics'))
         self.FontFooterWeightLabel.setText(
             translate(u'AmendThemeForm', u'Font Weight:'))
@@ -862,17 +863,16 @@
             translate(u'AmendThemeForm', u'px'))
         self.ThemeTabWidget.setTabText(
             self.ThemeTabWidget.indexOf(self.FontFooterTab),
-            translate(u'AmendThemeForm', u'Font Footer'))
-        self.OutlineGroupBox.setTitle(translate(u'AmendThemeForm', u'Outline'))
+            translate('AmendThemeForm', 'Font Footer'))
+        self.OutlineGroupBox.setTitle(translate('AmendThemeForm', 'Outline'))
         self.OutlineSpinBoxLabel.setText(
-            translate(u'AmendThemeForm', u'Outline Size:'))
-        self.OutlineSpinBox.setSuffix(translate(u'AmendThemeForm', u'px'))
+            translate('AmendThemeForm', 'Outline Size:'))
+        self.OutlineSpinBox.setSuffix(translate('AmendThemeForm', 'px'))
         self.OutlineColorLabel.setText(
             translate(u'AmendThemeForm', u'Outline Color:'))
         self.OutlineEnabledLabel.setText(
-            translate(u'AmendThemeForm', u'Show Outline:'))
-        self.ShadowGroupBox.setTitle(
-            translate(u'AmendThemeForm', u'Shadow'))
+            translate('AmendThemeForm', 'Show Outline:'))
+        self.ShadowGroupBox.setTitle(translate('AmendThemeForm', 'Shadow'))
         self.ShadowSpinBoxLabel.setText(
             translate(u'AmendThemeForm', u'Shadow Size:'))
         self.ShadowSpinBox.setSuffix(translate(u'AmendThemeForm', u'px'))
@@ -905,146 +905,4 @@
         self.ThemeTabWidget.setTabText(
             self.ThemeTabWidget.indexOf(self.OtherOptionsTab),
             translate(u'AmendThemeForm', u'Other Options'))
-        self.PreviewGroupBox.setTitle(translate(u'AmendThemeForm', u'Preview'))
-=======
-            translate('AmendThemeForm', 'Theme Maintenance'))
-        self.ThemeNameLabel.setText(translate('AmendThemeForm', 'Theme Name:'))
-        self.BackgroundLabel.setText(translate('AmendThemeForm', 'Background:'))
-        self.BackgroundComboBox.setItemText(0,
-            translate('AmendThemeForm', 'Opaque'))
-        self.BackgroundComboBox.setItemText(1,
-            translate('AmendThemeForm', 'Transparent'))
-        self.BackgroundTypeLabel.setText(
-            translate('AmendThemeForm', 'Background Type:'))
-        self.BackgroundTypeComboBox.setItemText(0,
-            translate('AmendThemeForm', 'Solid Color'))
-        self.BackgroundTypeComboBox.setItemText(1,
-            translate('AmendThemeForm', 'Gradient'))
-        self.BackgroundTypeComboBox.setItemText(2,
-            translate('AmendThemeForm', 'Image'))
-        self.Color1Label.setText(translate('AmendThemeForm', '<Color1>'))
-        self.Color2Label.setText(translate('AmendThemeForm', '<Color2>'))
-        self.ImageLabel.setText(translate('AmendThemeForm', 'Image:'))
-        self.GradientLabel.setText(translate('AmendThemeForm', 'Gradient :'))
-        self.GradientComboBox.setItemText(0,
-            translate('AmendThemeForm', 'Horizontal'))
-        self.GradientComboBox.setItemText(1,
-            translate('AmendThemeForm', 'Vertical'))
-        self.GradientComboBox.setItemText(2,
-            translate('AmendThemeForm', 'Circular'))
-        self.ThemeTabWidget.setTabText(
-            self.ThemeTabWidget.indexOf(self.BackgroundTab),
-            translate('AmendThemeForm', 'Background'))
-        self.FontMainGroupBox.setTitle(translate('AmendThemeForm', 'Main Font'))
-        self.FontMainlabel.setText(translate('AmendThemeForm', 'Font:'))
-        self.FontMainColorLabel.setText(
-            translate('AmendThemeForm', 'Font Color:'))
-        self.FontMainSize.setText(translate('AmendThemeForm', 'Size:'))
-        self.FontMainSizeSpinBox.setSuffix(translate('AmendThemeForm', 'pt'))
-        self.FontMainWrapIndentationLabel.setText(
-            translate('AmendThemeForm', 'Wrap Indentation'))
-        self.FontMainWrapLineAdjustmentLabel.setText(
-            translate('AmendThemeForm', 'Adjust Line Spacing'))
-        self.FontMainWeightComboBox.setItemText(0,
-            translate('AmendThemeForm', 'Normal'))
-        self.FontMainWeightComboBox.setItemText(1,
-            translate('AmendThemeForm', 'Bold'))
-        self.FontMainWeightComboBox.setItemText(2,
-            translate('AmendThemeForm', 'Italics'))
-        self.FontMainWeightComboBox.setItemText(3,
-            translate('AmendThemeForm', 'Bold/Italics'))
-        self.FontMainWeightLabel.setText(
-            translate('AmendThemeForm', 'Font Weight:'))
-        self.MainLocationGroupBox.setTitle(
-            translate('AmendThemeForm', 'Display Location'))
-        self.DefaultLocationLabel.setText(
-            translate('AmendThemeForm', 'Use Default Location:'))
-        self.FontMainXLabel.setText(translate('AmendThemeForm', 'X Position:'))
-        self.FontMainYLabel.setText(translate('AmendThemeForm', 'Y Position:'))
-        self.FontMainWidthLabel.setText(translate('AmendThemeForm', 'Width:'))
-        self.FontMainHeightLabel.setText(translate('AmendThemeForm', 'Height:'))
-        self.FontMainXSpinBox.setSuffix(translate('AmendThemeForm', 'px'))
-        self.FontMainYSpinBox.setSuffix(translate('AmendThemeForm', 'px'))
-        self.FontMainWidthSpinBox.setSuffix(translate('AmendThemeForm', 'px'))
-        self.FontMainHeightSpinBox.setSuffix(translate('AmendThemeForm', 'px'))
-        self.ThemeTabWidget.setTabText(
-            self.ThemeTabWidget.indexOf(self.FontMainTab),
-            translate('AmendThemeForm', 'Font Main'))
-        self.FooterFontGroupBox.setTitle(
-            translate('AmendThemeForm', 'Footer Font'))
-        self.FontFooterLabel.setText(translate('AmendThemeForm', 'Font:'))
-        self.FontFooterColorLabel.setText(
-            translate('AmendThemeForm', 'Font Color:'))
-        self.FontFooterSizeLabel.setText(translate('AmendThemeForm', 'Size:'))
-        self.FontFooterSizeSpinBox.setSuffix(translate('AmendThemeForm', 'pt'))
-        self.FontFooterWeightComboBox.setItemText(0,
-            translate('AmendThemeForm', 'Normal'))
-        self.FontFooterWeightComboBox.setItemText(1,
-            translate('AmendThemeForm', 'Bold'))
-        self.FontFooterWeightComboBox.setItemText(2,
-            translate('AmendThemeForm', 'Italics'))
-        self.FontFooterWeightComboBox.setItemText(3,
-            translate('AmendThemeForm', 'Bold/Italics'))
-        self.FontFooterWeightLabel.setText(
-            translate('AmendThemeForm', 'Font Weight:'))
-        self.LocationFooterGroupBox.setTitle(
-            translate('AmendThemeForm', 'Display Location'))
-        self.FontFooterDefaultLabel.setText(
-            translate('AmendThemeForm', 'Use Default Location:'))
-        self.FontFooterXLabel.setText(
-            translate('AmendThemeForm', 'X Position:'))
-        self.FontFooterYLabel.setText(
-            translate('AmendThemeForm', 'Y Position:'))
-        self.FontFooterWidthLabel.setText(translate('AmendThemeForm', 'Width:'))
-        self.FontFooterHeightLabel.setText(
-            translate('AmendThemeForm', 'Height:'))
-        self.FontFooterXSpinBox.setSuffix(translate('AmendThemeForm', 'px'))
-        self.FontFooterYSpinBox.setSuffix(translate('AmendThemeForm', 'px'))
-        self.FontFooterWidthSpinBox.setSuffix(translate('AmendThemeForm', 'px'))
-        self.FontFooterHeightSpinBox.setSuffix(
-            translate('AmendThemeForm', 'px'))
-        self.ThemeTabWidget.setTabText(
-            self.ThemeTabWidget.indexOf(self.FontFooterTab),
-            translate('AmendThemeForm', 'Font Footer'))
-        self.OutlineGroupBox.setTitle(translate('AmendThemeForm', 'Outline'))
-        self.OutlineSpinBoxLabel.setText(
-            translate('AmendThemeForm', 'Outline Size:'))
-        self.OutlineSpinBox.setSuffix(translate('AmendThemeForm', 'px'))
-        self.OutlineColorLabel.setText(
-            translate('AmendThemeForm', 'Outline Color:'))
-        self.OutlineEnabledLabel.setText(
-            translate('AmendThemeForm', 'Show Outline:'))
-        self.ShadowGroupBox.setTitle(translate('AmendThemeForm', 'Shadow'))
-        self.ShadowSpinBoxLabel.setText(
-            translate('AmendThemeForm', 'Shadow Size:'))
-        self.ShadowSpinBox.setSuffix(translate('AmendThemeForm', 'px'))
-        self.ShadowColorLabel.setText(
-            translate('AmendThemeForm', 'Shadow Color:'))
-        self.ShadowEnabledLabel.setText(
-            translate('AmendThemeForm', 'Show Shadow:'))
-        self.AlignmentGroupBox.setTitle(
-            translate('AmendThemeForm', 'Alignment'))
-        self.HorizontalLabel.setText(
-            translate('AmendThemeForm', 'Horizontal Align:'))
-        self.HorizontalComboBox.setItemText(0,
-            translate('AmendThemeForm', 'Left'))
-        self.HorizontalComboBox.setItemText(1,
-            translate('AmendThemeForm', 'Right'))
-        self.HorizontalComboBox.setItemText(2,
-            translate('AmendThemeForm', 'Center'))
-        self.VerticalLabel.setText(
-            translate('AmendThemeForm', 'Vertical Align:'))
-        self.VerticalComboBox.setItemText(0, translate('AmendThemeForm', 'Top'))
-        self.VerticalComboBox.setItemText(1,
-            translate('AmendThemeForm', 'Middle'))
-        self.VerticalComboBox.setItemText(2,
-            translate('AmendThemeForm', 'Bottom'))
-        self.TransitionGroupBox.setTitle(
-            translate('AmendThemeForm', 'Slide Transition'))
-        self.SlideTransitionCheckedBoxLabel.setText(
-            translate('AmendThemeForm', 'Transition Active:'))
-        self.ThemeTabWidget.setTabText(
-            self.ThemeTabWidget.indexOf(self.OtherOptionsTab),
-            translate('AmendThemeForm', 'Other Options'))
-        self.PreviewGroupBox.setTitle(translate('AmendThemeForm', 'Preview'))
->>>>>>> ce2bab50
+        self.PreviewGroupBox.setTitle(translate(u'AmendThemeForm', u'Preview'))