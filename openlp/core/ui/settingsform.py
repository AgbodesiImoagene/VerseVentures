--- conflicted
+++ resolved
@@ -67,19 +67,11 @@
         while self.stacked_layout.count():
             # take at 0 and the rest shuffle up.
             self.stacked_layout.takeAt(0)
-<<<<<<< HEAD
-        self.insert_tab(self.general_tab, 0, PluginStatus.Active)
-        self.insert_tab(self.themes_tab, 1, PluginStatus.Active)
-        self.insert_tab(self.projector_tab, 2, PluginStatus.Active)
-        self.insert_tab(self.advanced_tab, 3, PluginStatus.Active)
-        self.insert_tab(self.player_tab, 4, PluginStatus.Active)
-        count = 5
-=======
         self.insert_tab(self.general_tab)
         self.insert_tab(self.themes_tab)
         self.insert_tab(self.advanced_tab)
         self.insert_tab(self.player_tab)
->>>>>>> d0b69d8f
+        self.insert_tab(self.projector_tab)
         for plugin in self.plugin_manager.plugins:
             if plugin.settings_tab:
                 self.insert_tab(plugin.settings_tab, plugin.is_active())
