# -*- coding: utf-8 -*-
# vim: autoindent shiftwidth=4 expandtab textwidth=120 tabstop=4 softtabstop=4

###############################################################################
# OpenLP - Open Source Lyrics Projection                                      #
# --------------------------------------------------------------------------- #
# Copyright (c) 2008-2018 OpenLP Developers                                   #
# --------------------------------------------------------------------------- #
# This program is free software; you can redistribute it and/or modify it     #
# under the terms of the GNU General Public License as published by the Free  #
# Software Foundation; version 2 of the License.                              #
#                                                                             #
# This program is distributed in the hope that it will be useful, but WITHOUT #
# ANY WARRANTY; without even the implied warranty of MERCHANTABILITY or       #
# FITNESS FOR A PARTICULAR PURPOSE. See the GNU General Public License for    #
# more details.                                                               #
#                                                                             #
# You should have received a copy of the GNU General Public License along     #
# with this program; if not, write to the Free Software Foundation, Inc., 59  #
# Temple Place, Suite 330, Boston, MA 02111-1307 USA                          #
###############################################################################
"""
The :mod:`settingsform` provides a user interface for the OpenLP settings
"""
import logging

from PyQt5 import QtCore, QtWidgets

from openlp.core.state import State
from openlp.core.api.tab import ApiTab
from openlp.core.common.mixins import RegistryProperties
from openlp.core.common.registry import Registry
from openlp.core.lib import build_icon
from openlp.core.projectors.tab import ProjectorTab
from openlp.core.ui.advancedtab import AdvancedTab
from openlp.core.ui.generaltab import GeneralTab
from openlp.core.ui.screenstab import ScreensTab
from openlp.core.ui.themestab import ThemesTab
<<<<<<< HEAD
from openlp.core.ui.media.mediatab import MediaTab
=======
# from openlp.core.ui.media.playertab import PlayerTab
>>>>>>> d99c2f69
from openlp.core.ui.settingsdialog import Ui_SettingsDialog


log = logging.getLogger(__name__)


class SettingsForm(QtWidgets.QDialog, Ui_SettingsDialog, RegistryProperties):
    """
    Provide the form to manipulate the settings for OpenLP
    """
    def __init__(self, parent=None):
        """
        Initialise the settings form
        """
        Registry().register('settings_form', self)
        Registry().register_function('bootstrap_post_set_up', self.bootstrap_post_set_up)
        super(SettingsForm, self).__init__(parent, QtCore.Qt.WindowSystemMenuHint | QtCore.Qt.WindowTitleHint |
                                           QtCore.Qt.WindowCloseButtonHint)
        self.processes = []
        self.setup_ui(self)
        self.setting_list_widget.currentRowChanged.connect(self.list_item_changed)
        self.general_tab = None
        self.themes_tab = None
        self.projector_tab = None
        self.advanced_tab = None
        self.player_tab = None
        self.api_tab = None

    def exec(self):
        """
        Execute the form
        """
        # load all the widgets
        self.setting_list_widget.blockSignals(True)
        self.setting_list_widget.clear()
        while self.stacked_layout.count():
            # take at 0 and the rest shuffle up.
            self.stacked_layout.takeAt(0)
        self.insert_tab(self.general_tab)
        self.insert_tab(self.advanced_tab)
        self.insert_tab(self.screens_tab)
        self.insert_tab(self.themes_tab)
        self.insert_tab(self.advanced_tab)
<<<<<<< HEAD
        self.insert_tab(self.player_tab)
=======
        # self.insert_tab(self.player_tab)
>>>>>>> d99c2f69
        self.insert_tab(self.projector_tab)
        self.insert_tab(self.api_tab)
        for plugin in State().list_plugins():
            if plugin.settings_tab:
                self.insert_tab(plugin.settings_tab, plugin.is_active())
        self.setting_list_widget.setCurrentRow(0)
        self.setting_list_widget.blockSignals(False)
        return QtWidgets.QDialog.exec(self)

    def insert_tab(self, tab_widget, is_visible=True):
        """
        Add a tab to the form at a specific location

        :param tab_widget: The widget to add
        :param is_visible: If this tab should be visible
        """
        log.debug('Inserting {text} tab'.format(text=tab_widget.tab_title))
        # add the tab to get it to display in the correct part of the screen
        self.stacked_layout.addWidget(tab_widget)
        if is_visible:
            list_item = QtWidgets.QListWidgetItem(build_icon(tab_widget.icon_path), tab_widget.tab_title_visible)
            list_item.setData(QtCore.Qt.UserRole, tab_widget.tab_title)
            self.setting_list_widget.addItem(list_item)
            tab_widget.load()

    def accept(self):
        """
        Process the form saving the settings
        """
        log.debug('Processing settings exit')
        # We add all the forms into the stacked layout, even if the plugin is inactive,
        # but we don't add the item to the list on the side if the plugin is inactive,
        # so loop through the list items, and then find the tab for that item.
        for item_index in range(self.setting_list_widget.count()):
            # Get the list item
            list_item = self.setting_list_widget.item(item_index)
            if not list_item:
                continue
            # Now figure out if there's a tab for it, and save the tab.
            plugin_name = list_item.data(QtCore.Qt.UserRole)
            for tab_index in range(self.stacked_layout.count()):
                tab_widget = self.stacked_layout.widget(tab_index)
                if tab_widget.tab_title == plugin_name:
                    tab_widget.save()
        # if the image background has been changed we need to regenerate the image cache
        if 'images_config_updated' in self.processes or 'config_screen_changed' in self.processes:
            self.register_post_process('images_regenerate')
        # Now lets process all the post save handlers
        while self.processes:
            Registry().execute(self.processes.pop(0))
        return QtWidgets.QDialog.accept(self)

    def reject(self):
        """
        Process the form saving the settings
        """
        self.processes = []
        # Same as accept(), we need to loop over the visible tabs, and skip the inactive ones
        for item_index in range(self.setting_list_widget.count()):
            # Get the list item
            list_item = self.setting_list_widget.item(item_index)
            if not list_item:
                continue
            # Now figure out if there's a tab for it, and save the tab.
            plugin_name = list_item.data(QtCore.Qt.UserRole)
            for tab_index in range(self.stacked_layout.count()):
                tab_widget = self.stacked_layout.widget(tab_index)
                if tab_widget.tab_title == plugin_name:
                    tab_widget.cancel()
        return QtWidgets.QDialog.reject(self)

    def bootstrap_post_set_up(self):
        """
        Run any post-setup code for the tabs on the form
        """
<<<<<<< HEAD
        # General tab
        self.general_tab = GeneralTab(self)
        # Themes tab
        self.themes_tab = ThemesTab(self)
        # Projector Tab
        self.projector_tab = ProjectorTab(self)
        # Advanced tab
        self.advanced_tab = AdvancedTab(self)
        # Advanced tab
        self.player_tab = MediaTab(self)
        # Api tab
        self.api_tab = ApiTab(self)
=======
        try:
            self.general_tab = GeneralTab(self)
            self.themes_tab = ThemesTab(self)
            self.projector_tab = ProjectorTab(self)
            self.advanced_tab = AdvancedTab(self)
            # self.player_tab = PlayerTab(self)
            self.api_tab = ApiTab(self)
            self.screens_tab = ScreensTab(self)
        except Exception as e:
            print(e)
        # Post setup
>>>>>>> d99c2f69
        self.general_tab.post_set_up()
        self.themes_tab.post_set_up()
        self.advanced_tab.post_set_up()
        self.player_tab.post_set_up()
        self.api_tab.post_set_up()
        for plugin in State().list_plugins():
            if plugin.settings_tab:
                plugin.settings_tab.post_set_up()

    def list_item_changed(self, item_index):
        """
        A different settings tab is selected

        :param item_index: The index of the item that was selected
        """
        # Get the item we clicked on
        list_item = self.setting_list_widget.item(item_index)
        # Quick exit to the left if the item doesn't exist (maybe -1?)
        if not list_item:
            return
        # Loop through the list of tabs in the stacked layout
        for tab_index in range(self.stacked_layout.count()):
            # Get the widget
            tab_widget = self.stacked_layout.itemAt(tab_index).widget()
            # Check that the title of the tab (i.e. plugin name) is the same as the data in the list item
            if tab_widget.tab_title == list_item.data(QtCore.Qt.UserRole):
                # Make the matching tab visible
                tab_widget.tab_visited = True
                self.stacked_layout.setCurrentIndex(tab_index)
                self.stacked_layout.currentWidget().tab_visible()

    def register_post_process(self, function):
        """
        Register for updates to be done on save removing duplicate functions

        :param function:  The function to be called
        """
        if function not in self.processes:
            self.processes.append(function)<|MERGE_RESOLUTION|>--- conflicted
+++ resolved
@@ -36,11 +36,7 @@
 from openlp.core.ui.generaltab import GeneralTab
 from openlp.core.ui.screenstab import ScreensTab
 from openlp.core.ui.themestab import ThemesTab
-<<<<<<< HEAD
 from openlp.core.ui.media.mediatab import MediaTab
-=======
-# from openlp.core.ui.media.playertab import PlayerTab
->>>>>>> d99c2f69
 from openlp.core.ui.settingsdialog import Ui_SettingsDialog
 
 
@@ -84,11 +80,7 @@
         self.insert_tab(self.screens_tab)
         self.insert_tab(self.themes_tab)
         self.insert_tab(self.advanced_tab)
-<<<<<<< HEAD
         self.insert_tab(self.player_tab)
-=======
-        # self.insert_tab(self.player_tab)
->>>>>>> d99c2f69
         self.insert_tab(self.projector_tab)
         self.insert_tab(self.api_tab)
         for plugin in State().list_plugins():
@@ -164,7 +156,6 @@
         """
         Run any post-setup code for the tabs on the form
         """
-<<<<<<< HEAD
         # General tab
         self.general_tab = GeneralTab(self)
         # Themes tab
@@ -177,19 +168,6 @@
         self.player_tab = MediaTab(self)
         # Api tab
         self.api_tab = ApiTab(self)
-=======
-        try:
-            self.general_tab = GeneralTab(self)
-            self.themes_tab = ThemesTab(self)
-            self.projector_tab = ProjectorTab(self)
-            self.advanced_tab = AdvancedTab(self)
-            # self.player_tab = PlayerTab(self)
-            self.api_tab = ApiTab(self)
-            self.screens_tab = ScreensTab(self)
-        except Exception as e:
-            print(e)
-        # Post setup
->>>>>>> d99c2f69
         self.general_tab.post_set_up()
         self.themes_tab.post_set_up()
         self.advanced_tab.post_set_up()
