# -*- coding: utf-8 -*-
# vim: autoindent shiftwidth=4 expandtab textwidth=120 tabstop=4 softtabstop=4

###############################################################################
# OpenLP - Open Source Lyrics Projection                                      #
# --------------------------------------------------------------------------- #
# Copyright (c) 2008-2018 OpenLP Developers                                   #
# --------------------------------------------------------------------------- #
# This program is free software; you can redistribute it and/or modify it     #
# under the terms of the GNU General Public License as published by the Free  #
# Software Foundation; version 2 of the License.                              #
#                                                                             #
# This program is distributed in the hope that it will be useful, but WITHOUT #
# ANY WARRANTY; without even the implied warranty of MERCHANTABILITY or       #
# FITNESS FOR A PARTICULAR PURPOSE. See the GNU General Public License for    #
# more details.                                                               #
#                                                                             #
# You should have received a copy of the GNU General Public License along     #
# with this program; if not, write to the Free Software Foundation, Inc., 59  #
# Temple Place, Suite 330, Boston, MA 02111-1307 USA                          #
###############################################################################
"""
The :mod:`settingsform` provides a user interface for the OpenLP settings
"""
import logging

from PyQt5 import QtCore, QtWidgets

from openlp.core.api.tab import ApiTab
from openlp.core.common.mixins import RegistryProperties
from openlp.core.common.registry import Registry
from openlp.core.lib import build_icon
from openlp.core.projectors.tab import ProjectorTab
from openlp.core.ui.advancedtab import AdvancedTab
from openlp.core.ui.generaltab import GeneralTab
from openlp.core.ui.screenstab import ScreensTab
from openlp.core.ui.themestab import ThemesTab
from openlp.core.ui.settingsdialog import Ui_SettingsDialog
from openlp.core.ui.themestab import ThemesTab


log = logging.getLogger(__name__)


class SettingsForm(QtWidgets.QDialog, Ui_SettingsDialog, RegistryProperties):
    """
    Provide the form to manipulate the settings for OpenLP
    """
    def __init__(self, parent=None):
        """
        Initialise the settings form
        """
        Registry().register('settings_form', self)
        Registry().register_function('bootstrap_post_set_up', self.bootstrap_post_set_up)
        super(SettingsForm, self).__init__(parent, QtCore.Qt.WindowSystemMenuHint | QtCore.Qt.WindowTitleHint |
                                           QtCore.Qt.WindowCloseButtonHint)
        self.processes = []
        self.setup_ui(self)
        self.setting_list_widget.currentRowChanged.connect(self.list_item_changed)
        self.general_tab = None
        self.themes_tab = None
        self.projector_tab = None
        self.advanced_tab = None
        self.api_tab = None

    def exec(self):
        """
        Execute the form
        """
        # load all the widgets
        self.setting_list_widget.blockSignals(True)
        self.setting_list_widget.clear()
        while self.stacked_layout.count():
            # take at 0 and the rest shuffle up.
            self.stacked_layout.takeAt(0)
        self.insert_tab(self.general_tab)
        self.insert_tab(self.advanced_tab)
<<<<<<< HEAD
=======
        self.insert_tab(self.screens_tab)
        self.insert_tab(self.themes_tab)
        self.insert_tab(self.player_tab)
>>>>>>> af417981
        self.insert_tab(self.projector_tab)
        self.insert_tab(self.api_tab)
        for plugin in self.plugin_manager.plugins:
            if plugin.settings_tab:
                self.insert_tab(plugin.settings_tab, plugin.is_active())
        self.setting_list_widget.setCurrentRow(0)
        self.setting_list_widget.blockSignals(False)
        return QtWidgets.QDialog.exec(self)

    def insert_tab(self, tab_widget, is_visible=True):
        """
        Add a tab to the form at a specific location

        :param tab_widget: The widget to add
        :param is_visible: If this tab should be visible
        """
        log.debug('Inserting {text} tab'.format(text=tab_widget.tab_title))
        # add the tab to get it to display in the correct part of the screen
        self.stacked_layout.addWidget(tab_widget)
        if is_visible:
            list_item = QtWidgets.QListWidgetItem(build_icon(tab_widget.icon_path), tab_widget.tab_title_visible)
            list_item.setData(QtCore.Qt.UserRole, tab_widget.tab_title)
            self.setting_list_widget.addItem(list_item)
            tab_widget.load()

    def accept(self):
        """
        Process the form saving the settings
        """
        log.debug('Processing settings exit')
        # We add all the forms into the stacked layout, even if the plugin is inactive,
        # but we don't add the item to the list on the side if the plugin is inactive,
        # so loop through the list items, and then find the tab for that item.
        for item_index in range(self.setting_list_widget.count()):
            # Get the list item
            list_item = self.setting_list_widget.item(item_index)
            if not list_item:
                continue
            # Now figure out if there's a tab for it, and save the tab.
            plugin_name = list_item.data(QtCore.Qt.UserRole)
            for tab_index in range(self.stacked_layout.count()):
                tab_widget = self.stacked_layout.widget(tab_index)
                if tab_widget.tab_title == plugin_name:
                    tab_widget.save()
        # if the image background has been changed we need to regenerate the image cache
        if 'images_config_updated' in self.processes or 'config_screen_changed' in self.processes:
            self.register_post_process('images_regenerate')
        # Now lets process all the post save handlers
        while self.processes:
            Registry().execute(self.processes.pop(0))
        return QtWidgets.QDialog.accept(self)

    def reject(self):
        """
        Process the form saving the settings
        """
        self.processes = []
        # Same as accept(), we need to loop over the visible tabs, and skip the inactive ones
        for item_index in range(self.setting_list_widget.count()):
            # Get the list item
            list_item = self.setting_list_widget.item(item_index)
            if not list_item:
                continue
            # Now figure out if there's a tab for it, and save the tab.
            plugin_name = list_item.data(QtCore.Qt.UserRole)
            for tab_index in range(self.stacked_layout.count()):
                tab_widget = self.stacked_layout.widget(tab_index)
                if tab_widget.tab_title == plugin_name:
                    tab_widget.cancel()
        return QtWidgets.QDialog.reject(self)

    def bootstrap_post_set_up(self):
        """
        Run any post-setup code for the tabs on the form
        """
<<<<<<< HEAD
        # General tab
        self.general_tab = GeneralTab(self)
        # Themes tab
        self.themes_tab = ThemesTab(self)
        # Projector Tab
        self.projector_tab = ProjectorTab(self)
        # Advanced tab
        self.advanced_tab = AdvancedTab(self)
        # Api tab
        self.api_tab = ApiTab(self)
=======
        try:
            self.general_tab = GeneralTab(self)
            self.themes_tab = ThemesTab(self)
            self.projector_tab = ProjectorTab(self)
            self.advanced_tab = AdvancedTab(self)
            self.player_tab = PlayerTab(self)
            self.api_tab = ApiTab(self)
            self.screens_tab = ScreensTab(self)
        except Exception as e:
            print(e)
        # Post setup
>>>>>>> af417981
        self.general_tab.post_set_up()
        self.themes_tab.post_set_up()
        self.advanced_tab.post_set_up()
        self.api_tab.post_set_up()
        for plugin in self.plugin_manager.plugins:
            if plugin.settings_tab:
                plugin.settings_tab.post_set_up()

    def list_item_changed(self, item_index):
        """
        A different settings tab is selected

        :param item_index: The index of the item that was selected
        """
        # Get the item we clicked on
        list_item = self.setting_list_widget.item(item_index)
        # Quick exit to the left if the item doesn't exist (maybe -1?)
        if not list_item:
            return
        # Loop through the list of tabs in the stacked layout
        for tab_index in range(self.stacked_layout.count()):
            # Get the widget
            tab_widget = self.stacked_layout.itemAt(tab_index).widget()
            # Check that the title of the tab (i.e. plugin name) is the same as the data in the list item
            if tab_widget.tab_title == list_item.data(QtCore.Qt.UserRole):
                # Make the matching tab visible
                tab_widget.tab_visited = True
                self.stacked_layout.setCurrentIndex(tab_index)
                self.stacked_layout.currentWidget().tab_visible()

    def register_post_process(self, function):
        """
        Register for updates to be done on save removing duplicate functions

        :param function:  The function to be called
        """
        if function not in self.processes:
            self.processes.append(function)<|MERGE_RESOLUTION|>--- conflicted
+++ resolved
@@ -26,6 +26,7 @@
 
 from PyQt5 import QtCore, QtWidgets
 
+from openlp.core.state import State
 from openlp.core.api.tab import ApiTab
 from openlp.core.common.mixins import RegistryProperties
 from openlp.core.common.registry import Registry
@@ -35,6 +36,7 @@
 from openlp.core.ui.generaltab import GeneralTab
 from openlp.core.ui.screenstab import ScreensTab
 from openlp.core.ui.themestab import ThemesTab
+from openlp.core.ui.media.playertab import PlayerTab
 from openlp.core.ui.settingsdialog import Ui_SettingsDialog
 from openlp.core.ui.themestab import ThemesTab
 
@@ -75,15 +77,13 @@
             self.stacked_layout.takeAt(0)
         self.insert_tab(self.general_tab)
         self.insert_tab(self.advanced_tab)
-<<<<<<< HEAD
-=======
         self.insert_tab(self.screens_tab)
         self.insert_tab(self.themes_tab)
+        self.insert_tab(self.advanced_tab)
         self.insert_tab(self.player_tab)
->>>>>>> af417981
         self.insert_tab(self.projector_tab)
         self.insert_tab(self.api_tab)
-        for plugin in self.plugin_manager.plugins:
+        for plugin in State().list_plugins():
             if plugin.settings_tab:
                 self.insert_tab(plugin.settings_tab, plugin.is_active())
         self.setting_list_widget.setCurrentRow(0)
@@ -156,18 +156,6 @@
         """
         Run any post-setup code for the tabs on the form
         """
-<<<<<<< HEAD
-        # General tab
-        self.general_tab = GeneralTab(self)
-        # Themes tab
-        self.themes_tab = ThemesTab(self)
-        # Projector Tab
-        self.projector_tab = ProjectorTab(self)
-        # Advanced tab
-        self.advanced_tab = AdvancedTab(self)
-        # Api tab
-        self.api_tab = ApiTab(self)
-=======
         try:
             self.general_tab = GeneralTab(self)
             self.themes_tab = ThemesTab(self)
@@ -179,12 +167,11 @@
         except Exception as e:
             print(e)
         # Post setup
->>>>>>> af417981
         self.general_tab.post_set_up()
         self.themes_tab.post_set_up()
         self.advanced_tab.post_set_up()
         self.api_tab.post_set_up()
-        for plugin in self.plugin_manager.plugins:
+        for plugin in State().list_plugins():
             if plugin.settings_tab:
                 plugin.settings_tab.post_set_up()
 
