# -*- coding: utf-8 -*-
# vim: autoindent shiftwidth=4 expandtab textwidth=120 tabstop=4 softtabstop=4

###############################################################################
# OpenLP - Open Source Lyrics Projection                                      #
# --------------------------------------------------------------------------- #
# Copyright (c) 2008-2018 OpenLP Developers                                   #
# --------------------------------------------------------------------------- #
# This program is free software; you can redistribute it and/or modify it     #
# under the terms of the GNU General Public License as published by the Free  #
# Software Foundation; version 2 of the License.                              #
#                                                                             #
# This program is distributed in the hope that it will be useful, but WITHOUT #
# ANY WARRANTY; without even the implied warranty of MERCHANTABILITY or       #
# FITNESS FOR A PARTICULAR PURPOSE. See the GNU General Public License for    #
# more details.                                                               #
#                                                                             #
# You should have received a copy of the GNU General Public License along     #
# with this program; if not, write to the Free Software Foundation, Inc., 59  #
# Temple Place, Suite 330, Boston, MA 02111-1307 USA                          #
###############################################################################
"""
The :mod:`ui` module provides the core user interface for OpenLP
"""
from PyQt5 import QtWidgets


class HideMode(object):
    """
    This is an enumeration class which specifies the different modes of hiding the display.

    ``Blank``
        This mode is used to hide all output, specifically by covering the display with a black screen.

    ``Theme``
        This mode is used to hide all output, but covers the display with the current theme background, as opposed to
        black.

    ``Desktop``
        This mode hides all output by minimising the display, leaving the user's desktop showing.
    """
    Blank = 1
    Theme = 2
    Screen = 3


class AlertLocation(object):
    """
    This is an enumeration class which controls where Alerts are placed on the screen.

    ``Top``
        Place the text at the top of the screen.

    ``Middle``
        Place the text in the middle of the screen.

    ``Bottom``
        Place the text at the bottom of the screen.
    """
    Top = 0
    Middle = 1
    Bottom = 2


class DisplayControllerType(object):
    """
    This is an enumeration class which says where a display controller originated from.
    """
    Live = 0
    Preview = 1


class SingleColumnTableWidget(QtWidgets.QTableWidget):
    """
    Class to for a single column table widget to use for the verse table widget.
    """

    def __init__(self, parent):
        """
        Constructor
        """
        super(SingleColumnTableWidget, self).__init__(parent)
        self.horizontalHeader().setVisible(False)
        self.setColumnCount(1)

    def resizeEvent(self, event):
        """
        Resize the first column together with the widget.
        """
        QtWidgets.QTableWidget.resizeEvent(self, event)
        if self.columnCount():
            self.setColumnWidth(0, event.size().width())
            self.resizeRowsToContents()


<<<<<<< HEAD
from .firsttimeform import FirstTimeForm
from .firsttimelanguageform import FirstTimeLanguageForm
from .themelayoutform import ThemeLayoutForm
from .themeform import ThemeForm
from .filerenameform import FileRenameForm
from .starttimeform import StartTimeForm
from .servicenoteform import ServiceNoteForm
from .serviceitemeditform import ServiceItemEditForm
from .splashscreen import SplashScreen
from .generaltab import GeneralTab
from .themestab import ThemesTab
from .advancedtab import AdvancedTab
from .aboutform import AboutForm
from .pluginform import PluginForm
from .settingsform import SettingsForm
from .formattingtagform import FormattingTagForm
from .formattingtagcontroller import FormattingTagController
from .shortcutlistform import ShortcutListForm
from .servicemanager import ServiceManager
from .thememanager import ThemeManager

from openlp.core.projectors.editform import ProjectorEditForm
from openlp.core.projectors.manager import ProjectorManager
from openlp.core.projectors.tab import ProjectorTab

__all__ = ['SplashScreen', 'AboutForm', 'SettingsForm', 'MainDisplay', 'SlideController', 'ServiceManager', 'ThemeForm',
           'ThemeManager', 'ServiceItemEditForm', 'FirstTimeForm', 'FirstTimeLanguageForm', 'Display', 'AudioPlayer',
           'ServiceNoteForm', 'ThemeLayoutForm', 'FileRenameForm', 'StartTimeForm', 'MainDisplay',
           'SlideController', 'DisplayController', 'GeneralTab', 'ThemesTab', 'AdvancedTab', 'PluginForm',
           'FormattingTagForm', 'ShortcutListForm', 'FormattingTagController', 'SingleColumnTableWidget',
           'ProjectorManager', 'ProjectorTab', 'ProjectorEditForm', 'LiveController', 'PreviewController']
=======
__all__ = ['SingleColumnTableWidget']
>>>>>>> c2a60fb0
<|MERGE_RESOLUTION|>--- conflicted
+++ resolved
@@ -93,38 +93,4 @@
             self.resizeRowsToContents()
 
 
-<<<<<<< HEAD
-from .firsttimeform import FirstTimeForm
-from .firsttimelanguageform import FirstTimeLanguageForm
-from .themelayoutform import ThemeLayoutForm
-from .themeform import ThemeForm
-from .filerenameform import FileRenameForm
-from .starttimeform import StartTimeForm
-from .servicenoteform import ServiceNoteForm
-from .serviceitemeditform import ServiceItemEditForm
-from .splashscreen import SplashScreen
-from .generaltab import GeneralTab
-from .themestab import ThemesTab
-from .advancedtab import AdvancedTab
-from .aboutform import AboutForm
-from .pluginform import PluginForm
-from .settingsform import SettingsForm
-from .formattingtagform import FormattingTagForm
-from .formattingtagcontroller import FormattingTagController
-from .shortcutlistform import ShortcutListForm
-from .servicemanager import ServiceManager
-from .thememanager import ThemeManager
-
-from openlp.core.projectors.editform import ProjectorEditForm
-from openlp.core.projectors.manager import ProjectorManager
-from openlp.core.projectors.tab import ProjectorTab
-
-__all__ = ['SplashScreen', 'AboutForm', 'SettingsForm', 'MainDisplay', 'SlideController', 'ServiceManager', 'ThemeForm',
-           'ThemeManager', 'ServiceItemEditForm', 'FirstTimeForm', 'FirstTimeLanguageForm', 'Display', 'AudioPlayer',
-           'ServiceNoteForm', 'ThemeLayoutForm', 'FileRenameForm', 'StartTimeForm', 'MainDisplay',
-           'SlideController', 'DisplayController', 'GeneralTab', 'ThemesTab', 'AdvancedTab', 'PluginForm',
-           'FormattingTagForm', 'ShortcutListForm', 'FormattingTagController', 'SingleColumnTableWidget',
-           'ProjectorManager', 'ProjectorTab', 'ProjectorEditForm', 'LiveController', 'PreviewController']
-=======
-__all__ = ['SingleColumnTableWidget']
->>>>>>> c2a60fb0
+__all__ = ['SingleColumnTableWidget']