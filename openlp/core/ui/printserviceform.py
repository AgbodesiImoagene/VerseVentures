# -*- coding: utf-8 -*-
# vim: autoindent shiftwidth=4 expandtab textwidth=120 tabstop=4 softtabstop=4

###############################################################################
# OpenLP - Open Source Lyrics Projection                                      #
# --------------------------------------------------------------------------- #
# Copyright (c) 2008-2018 OpenLP Developers                                   #
# --------------------------------------------------------------------------- #
# This program is free software; you can redistribute it and/or modify it     #
# under the terms of the GNU General Public License as published by the Free  #
# Software Foundation; version 2 of the License.                              #
#                                                                             #
# This program is distributed in the hope that it will be useful, but WITHOUT #
# ANY WARRANTY; without even the implied warranty of MERCHANTABILITY or       #
# FITNESS FOR A PARTICULAR PURPOSE. See the GNU General Public License for    #
# more details.                                                               #
#                                                                             #
# You should have received a copy of the GNU General Public License along     #
# with this program; if not, write to the Free Software Foundation, Inc., 59  #
# Temple Place, Suite 330, Boston, MA 02111-1307 USA                          #
###############################################################################
"""
The actual print service dialog
"""
import datetime
import html

import lxml.html
from PyQt5 import QtCore, QtGui, QtWidgets, QtPrintSupport

from openlp.core.common.applocation import AppLocation
from openlp.core.common.i18n import UiStrings, translate
from openlp.core.common.mixins import RegistryProperties
from openlp.core.common.registry import Registry
from openlp.core.common.settings import Settings
from openlp.core.lib import get_text_file_string, image_to_byte
from openlp.core.ui.printservicedialog import Ui_PrintServiceDialog, ZoomSize

DEFAULT_CSS = """/*
Edit this file to customize the service order print. Note, that not all CSS
properties are supported. See:
https://doc.qt.io/qt-5/richtext-html-subset.html#css-properties
*/

.serviceTitle {
   font-weight: 600;
   font-size: x-large;
   color: black;
}

.item {
   color: black;
}

.itemTitle {
   font-weight: 600;
   font-size: large;
}

.itemText {
   margin-top: 10px;
}

.itemFooter {
   font-size: 8px;
}

.itemNotes {}

.itemNotesTitle {
   font-weight: bold;
   font-size: 12px;
}

.itemNotesText {
   font-size: 11px;
}

.media {}

.mediaTitle {
    font-weight: bold;
    font-size: 11px;
}

.mediaText {}

.imageList {}

.customNotes {
   margin-top: 10px;
}

.customNotesTitle {
   font-weight: bold;
   font-size: 11px;
}

.customNotesText {
   font-size: 11px;
}

.newPage {
    page-break-before: always;
}

table.line {}

table.segment {
  float: left;
}

td.chord {
    font-size: 80%;
}

td.lyrics {
}
"""


class PrintServiceForm(QtWidgets.QDialog, Ui_PrintServiceDialog, RegistryProperties):
    """
    The :class:`~openlp.core.ui.printserviceform.PrintServiceForm` class displays a dialog for printing the service.
    """
    def __init__(self):
        """
        Constructor
        """
        super(PrintServiceForm, self).__init__(Registry().get('main_window'), QtCore.Qt.WindowSystemMenuHint |
                                               QtCore.Qt.WindowTitleHint | QtCore.Qt.WindowCloseButtonHint)
        self.printer = QtPrintSupport.QPrinter()
        self.print_dialog = QtPrintSupport.QPrintDialog(self.printer, self)
        self.document = QtGui.QTextDocument()
        self.zoom = 0
        self.setupUi(self)
        # Load the settings for the dialog.
        settings = Settings()
        settings.beginGroup('advanced')
        self.slide_text_check_box.setChecked(settings.value('print slide text'))
        self.page_break_after_text.setChecked(settings.value('add page break'))
        if not self.slide_text_check_box.isChecked():
            self.page_break_after_text.setDisabled(True)
        self.meta_data_check_box.setChecked(settings.value('print file meta data'))
        self.notes_check_box.setChecked(settings.value('print notes'))
        self.zoom_combo_box.setCurrentIndex(settings.value('display size'))
        settings.endGroup()
        # Signals
        self.print_button.triggered.connect(self.print_service_order)
        self.zoom_out_button.clicked.connect(self.zoom_out)
        self.zoom_in_button.clicked.connect(self.zoom_in)
        self.zoom_original_button.clicked.connect(self.zoom_original)
        self.preview_widget.paintRequested.connect(self.paint_requested)
        self.zoom_combo_box.currentIndexChanged.connect(self.display_size_changed)
        self.plain_copy.triggered.connect(self.copy_text)
        self.html_copy.triggered.connect(self.copy_html_text)
        self.slide_text_check_box.stateChanged.connect(self.on_slide_text_check_box_changed)
        self.update_preview_text()

    def toggle_options(self, checked):
        """
        Toggle various options
        """
        self.options_widget.setVisible(checked)
        if checked:
            left = self.options_button.pos().x()
            top = self.toolbar.height()
            self.options_widget.move(left, top)
            self.title_line_edit.setFocus()
        else:
            self.save_options()
        self.update_preview_text()

    def update_preview_text(self):
        """
        Creates the html text and updates the html of *self.document*.
        """
        html_data = self._add_element('html')
        self._add_element('head', parent=html_data)
        self._add_element('title', self.title_line_edit.text(), html_data.head)
        css_path = AppLocation.get_data_path() / 'serviceprint' / 'service_print.css'
        custom_css = get_text_file_string(css_path)
        if not custom_css:
            custom_css = DEFAULT_CSS
        self._add_element('style', custom_css, html_data.head, attribute=('type', 'text/css'))
        self._add_element('body', parent=html_data)
        self._add_element('h1', html.escape(self.title_line_edit.text()), html_data.body, class_id='serviceTitle')
        for index, item in enumerate(self.service_manager.service_items):
            self._add_preview_item(html_data.body, item['service_item'], index)
        if not self.show_chords_check_box.isChecked():
            # Remove chord row and spacing span elements when not printing chords
            for chord_row in html_data.find_class('chordrow'):
                chord_row.drop_tree()
            for spacing_span in html_data.find_class('chordspacing'):
                spacing_span.drop_tree()
        # Add the custom service notes:
        if self.footer_text_edit.toPlainText():
            div = self._add_element('div', parent=html_data.body, class_id='customNotes')
            self._add_element(
                'span', translate('OpenLP.ServiceManager', 'Custom Service Notes: '), div, class_id='customNotesTitle')
            self._add_element('span', html.escape(self.footer_text_edit.toPlainText()), div, class_id='customNotesText')
        self.document.setHtml(lxml.html.tostring(html_data).decode())
        self.preview_widget.updatePreview()

    def _add_preview_item(self, body, item, index):
        """
        Add a preview item
        """
        div = self._add_element('div', class_id='item', parent=body)
        # Add the title of the service item.
        item_title = self._add_element('h2', parent=div, class_id='itemTitle')
        img = image_to_byte(item.icon.pixmap(20, 20).toImage())
        self._add_element('img', parent=item_title, attribute=('src', 'data:image/png;base64, ' + img))
        self._add_element('span', '&nbsp;' + html.escape(item.get_display_title()), item_title)
        if self.slide_text_check_box.isChecked():
            # Add the text of the service item.
            if item.is_text():
                verse_def = None
                verse_html = None
                for slide in item.get_frames():
                    if not verse_def or verse_def != slide['verseTag'] or verse_html == slide['printing_html']:
                        text_div = self._add_element('div', parent=div, class_id='itemText')
                    elif 'chordspacing' not in slide['printing_html']:
                        self._add_element('br', parent=text_div)
                    self._add_element('span', slide['printing_html'], text_div)
                    verse_def = slide['verseTag']
                    verse_html = slide['printing_html']
                # Break the page before the div element.
                if index != 0 and self.page_break_after_text.isChecked():
                    div.set('class', 'item newPage')
            # Add the image names of the service item.
            elif item.is_image():
                ol = self._add_element('ol', parent=div, class_id='imageList')
                for slide in range(len(item.get_frames())):
                    self._add_element('li', item.get_frame_title(slide), ol)
            # add footer
<<<<<<< HEAD
            footer_html = item.footer_html
            footer_html = footer_html.partition('<br>')[2]
            if footer_html:
                footer_html = html.escape(footer_html.replace('<br>', '\n'))
                self._add_element('div', footer_html.replace('\n', '<br>'), parent=div, classId='itemFooter')
=======
            foot_text = item.foot_text
            foot_text = foot_text.partition('<br>')[2]
            if foot_text:
                foot_text = html.escape(foot_text.replace('<br>', '\n'))
                self._add_element('div', foot_text.replace('\n', '<br>'), parent=div, class_id='itemFooter')
>>>>>>> 652b94e1
        # Add service items' notes.
        if self.notes_check_box.isChecked():
            if item.notes:
                p = self._add_element('div', class_id='itemNotes', parent=div)
                self._add_element('span', translate('OpenLP.ServiceManager', 'Notes: '), p, class_id='itemNotesTitle')
                self._add_element('span', html.escape(item.notes).replace('\n', '<br>'), p, class_id='itemNotesText')
        # Add play length of media files.
        if item.is_media() and self.meta_data_check_box.isChecked():
            tme = item.media_length
            if item.end_time > 0:
                tme = item.end_time - item.start_time
            title = self._add_element('div', class_id='media', parent=div)
            self._add_element(
                'span', translate('OpenLP.ServiceManager', 'Playing time: '), title, class_id='mediaTitle')
            self._add_element('span', str(datetime.timedelta(seconds=tme)), title, class_id='mediaText')

    def _add_element(self, tag, text=None, parent=None, class_id=None, attribute=None):
        """
        Creates a html element. If ``text`` is given, the element's text will set and if a ``parent`` is given,
        the element is appended.

        :param tag: The html tag, e. g. ``'span'``. Defaults to ``None``.
        :param text: The text for the tag. Defaults to ``None``.
        :param parent: The parent element. Defaults to ``None``.
        :param class_id: Value for the class attribute
        :param attribute: Tuple name/value pair to add as an optional attribute
        """
        if text is not None:
            element = lxml.html.fragment_fromstring(str(text), create_parent=tag)
        else:
            element = lxml.html.Element(tag)
        if parent is not None:
            parent.append(element)
        if class_id is not None:
            element.set('class', class_id)
        if attribute is not None:
            element.set(attribute[0], attribute[1])
        return element

    def paint_requested(self, printer):
        """
        Paint the preview of the *self.document*.

        ``printer``
            A *QPrinter* object.
        """
        self.document.print_(printer)

    def display_size_changed(self, display):
        """
        The Zoom Combo box has changed so set up the size.
        """
        if display == ZoomSize.Page:
            self.preview_widget.fitInView()
        elif display == ZoomSize.Width:
            self.preview_widget.fitToWidth()
        elif display == ZoomSize.OneHundred:
            self.preview_widget.fitToWidth()
            self.preview_widget.zoomIn(1)
        elif display == ZoomSize.SeventyFive:
            self.preview_widget.fitToWidth()
            self.preview_widget.zoomIn(0.75)
        elif display == ZoomSize.Fifty:
            self.preview_widget.fitToWidth()
            self.preview_widget.zoomIn(0.5)
        elif display == ZoomSize.TwentyFive:
            self.preview_widget.fitToWidth()
            self.preview_widget.zoomIn(0.25)
        settings = Settings()
        settings.beginGroup('advanced')
        settings.setValue('display size', display)
        settings.endGroup()

    def copy_text(self):
        """
        Copies the display text to the clipboard as plain text
        """
        self.update_song_usage()
        cursor = QtGui.QTextCursor(self.document)
        cursor.select(QtGui.QTextCursor.Document)
        clipboard_text = cursor.selectedText()
        # We now have the unprocessed unicode service text in the cursor
        # So we replace u2028 with \n and u2029 with \n\n and a few others
        clipboard_text = clipboard_text.replace('\u2028', '\n')
        clipboard_text = clipboard_text.replace('\u2029', '\n\n')
        clipboard_text = clipboard_text.replace('\u2018', '\'')
        clipboard_text = clipboard_text.replace('\u2019', '\'')
        clipboard_text = clipboard_text.replace('\u201c', '"')
        clipboard_text = clipboard_text.replace('\u201d', '"')
        clipboard_text = clipboard_text.replace('\u2026', '...')
        clipboard_text = clipboard_text.replace('\u2013', '-')
        clipboard_text = clipboard_text.replace('\u2014', '-')
        # remove the icon from the text
        clipboard_text = clipboard_text.replace('\ufffc\xa0', '')
        # and put it all on the clipboard
        self.main_window.clipboard.setText(clipboard_text)

    def copy_html_text(self):
        """
        Copies the display text to the clipboard as Html
        """
        self.update_song_usage()
        self.main_window.clipboard.setText(self.document.toHtml())

    def print_service_order(self):
        """
        Called, when the *print_button* is clicked. Opens the *print_dialog*.
        """
        if not self.print_dialog.exec():
            return
        self.update_song_usage()
        # Print the document.
        self.document.print_(self.printer)

    def zoom_in(self):
        """
        Called when *zoom_in_button* is clicked.
        """
        self.preview_widget.zoomIn()
        self.zoom -= 0.1

    def zoom_out(self):
        """
        Called when *zoom_out_button* is clicked.
        """
        self.preview_widget.zoomOut()
        self.zoom += 0.1

    def zoom_original(self):
        """
        Called when *zoom_out_button* is clicked.
        """
        self.preview_widget.zoomIn(1 + self.zoom)
        self.zoom = 0

    def update_text_format(self, value):
        """
        Called when html copy check box is selected.
        """
        if value == QtCore.Qt.Checked:
            self.copyTextButton.setText(UiStrings().CopyToHtml)
        else:
            self.copyTextButton.setText(UiStrings().CopyToText)

    def on_slide_text_check_box_changed(self, state):
        """
        Disable or enable the ``page_break_after_text`` checkbox  as it should only
        be enabled, when the ``slide_text_check_box`` is enabled.
        """
        self.page_break_after_text.setDisabled(state == QtCore.Qt.Unchecked)

    def save_options(self):
        """
        Save the settings and close the dialog.
        """
        # Save the settings for this dialog.
        settings = Settings()
        settings.beginGroup('advanced')
        settings.setValue('print slide text', self.slide_text_check_box.isChecked())
        settings.setValue('add page break', self.page_break_after_text.isChecked())
        settings.setValue('print file meta data', self.meta_data_check_box.isChecked())
        settings.setValue('print notes', self.notes_check_box.isChecked())
        settings.endGroup()

    def update_song_usage(self):
        """
        Update the song usage
        """
        # Only continue when we include the song's text.
        if not self.slide_text_check_box.isChecked():
            return
        for item in self.service_manager.service_items:
            # Trigger Audit requests
            Registry().register_function('print_service_started', [item['service_item']])<|MERGE_RESOLUTION|>--- conflicted
+++ resolved
@@ -234,19 +234,11 @@
                 for slide in range(len(item.get_frames())):
                     self._add_element('li', item.get_frame_title(slide), ol)
             # add footer
-<<<<<<< HEAD
             footer_html = item.footer_html
             footer_html = footer_html.partition('<br>')[2]
             if footer_html:
                 footer_html = html.escape(footer_html.replace('<br>', '\n'))
                 self._add_element('div', footer_html.replace('\n', '<br>'), parent=div, classId='itemFooter')
-=======
-            foot_text = item.foot_text
-            foot_text = foot_text.partition('<br>')[2]
-            if foot_text:
-                foot_text = html.escape(foot_text.replace('<br>', '\n'))
-                self._add_element('div', foot_text.replace('\n', '<br>'), parent=div, class_id='itemFooter')
->>>>>>> 652b94e1
         # Add service items' notes.
         if self.notes_check_box.isChecked():
             if item.notes:
