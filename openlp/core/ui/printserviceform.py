# -*- coding: utf-8 -*-
# vim: autoindent shiftwidth=4 expandtab textwidth=80 tabstop=4 softtabstop=4

###############################################################################
# OpenLP - Open Source Lyrics Projection                                      #
# --------------------------------------------------------------------------- #
# Copyright (c) 2008-2011 Raoul Snyman                                        #
# Portions copyright (c) 2008-2011 Tim Bentley, Jonathan Corwin, Michael      #
# Gorven, Scott Guerrieri, Matthias Hub, Meinert Jordan, Armin Köhler,        #
# Andreas Preikschat, Mattias Põldaru, Christian Richter, Philip Ridout,      #
# Maikel Stuivenberg, Martin Thompson, Jon Tibble, Frode Woldsund             #
# --------------------------------------------------------------------------- #
# This program is free software; you can redistribute it and/or modify it     #
# under the terms of the GNU General Public License as published by the Free  #
# Software Foundation; version 2 of the License.                              #
#                                                                             #
# This program is distributed in the hope that it will be useful, but WITHOUT #
# ANY WARRANTY; without even the implied warranty of MERCHANTABILITY or       #
# FITNESS FOR A PARTICULAR PURPOSE. See the GNU General Public License for    #
# more details.                                                               #
#                                                                             #
# You should have received a copy of the GNU General Public License along     #
# with this program; if not, write to the Free Software Foundation, Inc., 59  #
# Temple Place, Suite 330, Boston, MA 02111-1307 USA                          #
###############################################################################
import datetime
import os

from PyQt4 import QtCore, QtGui
from lxml import html

from openlp.core.lib import translate, get_text_file_string
from openlp.core.lib.ui import UiStrings
from openlp.core.ui.printservicedialog import Ui_PrintServiceDialog, ZoomSize
from openlp.core.utils import AppLocation

DEFAULT_CSS = """/*
Edit this file to customize the service order print. Note, that not all CSS
properties are supported. See:
http://doc.trolltech.com/4.7/richtext-html-subset.html#css-properties
*/

.serviceTitle {
   font-weight:600;
   font-size:x-large;
   color:black;
}

.item {
   color:black;
}

.itemTitle {
   font-weight:600;
   font-size:large;
}

.itemText {}

.itemFooter {
   font-size:8px;
}

.itemNotes {}

.itemNotesTitle {
   font-weight:bold;
   font-size:12px;
}

.itemNotesText {
   font-size:11px;
}

.media {}

.mediaTitle {
    font-weight:bold;
    font-size:11px;
}

.mediaText {}

.imageList {}

.customNotes {
   margin-top: 10px;
}

.customNotesTitle {
   font-weight:bold;
   font-size:11px;
}

.customNotesText {
   font-size:11px;
}

.newPage {
    page-break-before:always;
}
"""

class PrintServiceForm(QtGui.QDialog, Ui_PrintServiceDialog):

    def __init__(self, mainWindow, serviceManager):
        """
        Constructor
        """
        QtGui.QDialog.__init__(self, mainWindow)
        self.mainWindow = mainWindow
        self.serviceManager = serviceManager
        self.printer = QtGui.QPrinter()
        self.printDialog = QtGui.QPrintDialog(self.printer, self)
        self.document = QtGui.QTextDocument()
        self.zoom = 0
        self.setupUi(self)
        # Load the settings for the dialog.
        settings = QtCore.QSettings()
        settings.beginGroup(u'advanced')
        self.slideTextCheckBox.setChecked(settings.value(
            u'print slide text', QtCore.QVariant(False)).toBool())
        self.pageBreakAfterText.setChecked(settings.value(
            u'add page break', QtCore.QVariant(False)).toBool())
        if not self.slideTextCheckBox.isChecked():
            self.pageBreakAfterText.setDisabled(True)
        self.metaDataCheckBox.setChecked(settings.value(
            u'print file meta data', QtCore.QVariant(False)).toBool())
        self.notesCheckBox.setChecked(settings.value(
            u'print notes', QtCore.QVariant(False)).toBool())
        self.zoomComboBox.setCurrentIndex(settings.value(
            u'display size', QtCore.QVariant(0)).toInt()[0])
        settings.endGroup()
        # Signals
        QtCore.QObject.connect(self.printButton,
            QtCore.SIGNAL(u'triggered()'), self.printServiceOrder)
        QtCore.QObject.connect(self.closeButton,
            QtCore.SIGNAL(u'triggered()'), self.accept)
        QtCore.QObject.connect(self.zoomOutButton,
            QtCore.SIGNAL(u'clicked()'), self.zoomOut)
        QtCore.QObject.connect(self.zoomInButton,
            QtCore.SIGNAL(u'clicked()'), self.zoomIn)
        QtCore.QObject.connect(self.zoomOriginalButton,
            QtCore.SIGNAL(u'clicked()'), self.zoomOriginal)
        QtCore.QObject.connect(self.previewWidget,
            QtCore.SIGNAL(u'paintRequested(QPrinter *)'), self.paintRequested)
        QtCore.QObject.connect(self.zoomComboBox,
            QtCore.SIGNAL(u'currentIndexChanged(int)'), self.displaySizeChanged)
        QtCore.QObject.connect(self.plainCopy,
            QtCore.SIGNAL(u'triggered()'), self.copyText)
        QtCore.QObject.connect(self.htmlCopy,
            QtCore.SIGNAL(u'triggered()'), self.copyHtmlText)
        QtCore.QObject.connect(self.slideTextCheckBox,
            QtCore.SIGNAL(u'stateChanged(int)'),
            self.onSlideTextCheckBoxChanged)
        self.updatePreviewText()

    def toggleOptions(self, checked):
        self.optionsWidget.setVisible(checked)
        if checked:
            left = self.optionsButton.pos().x()
            top = self.toolbar.height()
            self.optionsWidget.move(left, top)
            self.titleLineEdit.setFocus()
        else:
            self.saveOptions()
        self.updatePreviewText()

    def updatePreviewText(self):
        """
        Creates the html text and updates the html of *self.document*.
        """
        html_data = self._addElement(u'html')
        self._addElement(u'head', parent=html_data)
        self._addElement(u'title', unicode(self.titleLineEdit.text()),
            html_data.head)
        css_path = os.path.join(
            AppLocation.get_data_path(), u'service_print.css')
        custom_css = get_text_file_string(css_path)
        if not custom_css:
            custom_css = DEFAULT_CSS
        self._addElement(u'style', custom_css, html_data.head,
            attribute=(u'type', u'text/css'))
        self._addElement(u'body', parent=html_data)
        self._addElement(u'h1', unicode(self.titleLineEdit.text()),
            html_data.body, classId=u'serviceTitle')
        for index, item in enumerate(self.serviceManager.serviceItems):
            self._addPreviewItem(html_data.body, item[u'service_item'], index)
        # Add the custom service notes:
        if self.footerTextEdit.toPlainText():
<<<<<<< HEAD
            div = self._addElement(u'div', parent=html_data.body,
                classId=u'customNotes')
            self._addElement(u'span', translate('OpenLP.ServiceManager',
                u'Custom Service Notes: '), div, classId=u'customNotesTitle')
            self._addElement(u'span', self.footerTextEdit.toPlainText(), div,
                classId=u'customNotesText')
=======
            div = self._addChildToParent(u'div', parent=html_data.body)
            self._addChildToParent(u'span', translate('OpenLP.ServiceManager',
                'Custom Service Notes:'), div, u'class', u'customNotesTitle')
            self._addChildToParent(
                u'span', u' %s' % self.footerTextEdit.toPlainText(), div,
                u'class', u'customNotesText')
>>>>>>> 2582b337
        self.document.setHtml(html.tostring(html_data))
        self.previewWidget.updatePreview()

    def _addPreviewItem(self, body, item, index):
        div = self._addElement(u'div', classId=u'item', parent=body)
        # Add the title of the service item.
        item_title = self._addElement(u'h2', parent=div, classId=u'itemTitle')
        self._addElement(u'img', parent=item_title,
            attribute=(u'src', item.icon))
        self._addElement(u'span', u'&nbsp;' + item.get_display_title(),
            item_title)
        if self.slideTextCheckBox.isChecked():
            # Add the text of the service item.
            if item.is_text():
                verse_def = None
                for slide in item.get_frames():
                    if not verse_def or verse_def != slide[u'verseTag']:
                        p = self._addElement(u'div', parent=div,
                            classId=u'itemText')
                    else:
                        self._addElement(u'br', parent=p)
                    self._addElement(u'p', slide[u'html'], p)
                    verse_def = slide[u'verseTag']
                # Break the page before the div element.
                if index != 0 and self.pageBreakAfterText.isChecked():
                    div.set(u'class', u'item newPage')
            # Add the image names of the service item.
            elif item.is_image():
                ol = self._addElement(u'ol', parent=div, classId=u'imageList')
                for slide in range(len(item.get_frames())):
                    self._addElement(u'li', item.get_frame_title(slide), ol)
            # add footer
            foot_text = item.foot_text
            foot_text = foot_text.partition(u'<br>')[2]
            if foot_text:
                foot = self._addElement(u'div', foot_text, parent=div,
                    classId=u'itemFooter')
        # Add service items' notes.
        if self.notesCheckBox.isChecked():
            if item.notes:
                p = self._addElement(u'div', classId=u'itemNotes', parent=div)
                self._addElement(u'span',
                    translate('OpenLP.ServiceManager', 'Notes: '), p,
                    classId=u'itemNotesTitle')
                notes = self._addElement(u'span',
                    item.notes.replace(u'\n', u'<br />'), p,
                    classId=u'itemNotesText')
        # Add play length of media files.
        if item.is_media() and self.metaDataCheckBox.isChecked():
            tme = item.media_length
            if item.end_time > 0:
                tme = item.end_time - item.start_time
            title = self._addElement(u'div', classId=u'media', parent=div)
            self._addElement(u'span', translate('OpenLP.ServiceManager',
                'Playing time: '), title, classId=u'mediaTitle')
            self._addElement(u'span', unicode(datetime.timedelta(seconds=tme)),
                title, classId=u'mediaText')

    def _addElement(self, tag, text=None, parent=None, classId=None,
        attribute=None):
        """
        Creates a html element. If ``text`` is given, the element's text will
        set and if a ``parent`` is given, the element is appended.

        ``tag``
            The html tag, e. g. ``u'span'``. Defaults to ``None``.

        ``text``
            The text for the tag. Defaults to ``None``.

        ``parent``
            The parent element. Defaults to ``None``.

        ``classId``
            Value for the class attribute

        ``attribute``
            Tuple name/value pair to add as an optional attribute
        """
        if text is not None:
            element = html.fragment_fromstring(unicode(text), create_parent=tag)
        else:
            element = html.Element(tag)
        if parent is not None:
            parent.append(element)
        if classId is not None:
            element.set(u'class', classId)
        if attribute is not None:
            element.set(attribute[0], attribute[1])
        return element

    def paintRequested(self, printer):
        """
        Paint the preview of the *self.document*.

        ``printer``
            A *QPrinter* object.
        """
        self.document.print_(printer)

    def displaySizeChanged(self, display):
        """
        The Zoom Combo box has changed so set up the size.
        """
        if display == ZoomSize.Page:
            self.previewWidget.fitInView()
        elif display == ZoomSize.Width:
            self.previewWidget.fitToWidth()
        elif display == ZoomSize.OneHundred:
            self.previewWidget.fitToWidth()
            self.previewWidget.zoomIn(1)
        elif display == ZoomSize.SeventyFive:
            self.previewWidget.fitToWidth()
            self.previewWidget.zoomIn(0.75)
        elif display == ZoomSize.Fifty:
            self.previewWidget.fitToWidth()
            self.previewWidget.zoomIn(0.5)
        elif display == ZoomSize.TwentyFive:
            self.previewWidget.fitToWidth()
            self.previewWidget.zoomIn(0.25)
        settings = QtCore.QSettings()
        settings.beginGroup(u'advanced')
        settings.setValue(u'display size', QtCore.QVariant(display))
        settings.endGroup()

    def copyText(self):
        """
        Copies the display text to the clipboard as plain text
        """
        self.mainWindow.clipboard.setText(
            self.document.toPlainText())

    def copyHtmlText(self):
        """
        Copies the display text to the clipboard as Html
        """
        self.mainWindow.clipboard.setText(self.document.toHtml())

    def printServiceOrder(self):
        """
        Called, when the *printButton* is clicked. Opens the *printDialog*.
        """
        if not self.printDialog.exec_():
            return
        # Print the document.
        self.document.print_(self.printer)

    def zoomIn(self):
        """
        Called when *zoomInButton* is clicked.
        """
        self.previewWidget.zoomIn()
        self.zoom -= 0.1

    def zoomOut(self):
        """
        Called when *zoomOutButton* is clicked.
        """
        self.previewWidget.zoomOut()
        self.zoom += 0.1

    def zoomOriginal(self):
        """
        Called when *zoomOutButton* is clicked.
        """
        self.previewWidget.zoomIn(1 + self.zoom)
        self.zoom = 0

    def updateTextFormat(self, value):
        """
        Called when html copy check box is selected.
        """
        if value == QtCore.Qt.Checked:
            self.copyTextButton.setText(UiStrings().CopyToHtml)
        else:
            self.copyTextButton.setText(UiStrings().CopyToText)

    def onSlideTextCheckBoxChanged(self, state):
        """
        Disable or enable the ``pageBreakAfterText`` checkbox  as it should only
        be enabled, when the ``slideTextCheckBox`` is enabled.
        """
        self.pageBreakAfterText.setDisabled(state == QtCore.Qt.Unchecked)

    def saveOptions(self):
        """
        Save the settings and close the dialog.
        """
        # Save the settings for this dialog.
        settings = QtCore.QSettings()
        settings.beginGroup(u'advanced')
        settings.setValue(u'print slide text',
            QtCore.QVariant(self.slideTextCheckBox.isChecked()))
        settings.setValue(u'add page break',
            QtCore.QVariant(self.pageBreakAfterText.isChecked()))
        settings.setValue(u'print file meta data',
            QtCore.QVariant(self.metaDataCheckBox.isChecked()))
        settings.setValue(u'print notes',
            QtCore.QVariant(self.notesCheckBox.isChecked()))
        settings.endGroup()<|MERGE_RESOLUTION|>--- conflicted
+++ resolved
@@ -188,21 +188,12 @@
             self._addPreviewItem(html_data.body, item[u'service_item'], index)
         # Add the custom service notes:
         if self.footerTextEdit.toPlainText():
-<<<<<<< HEAD
             div = self._addElement(u'div', parent=html_data.body,
                 classId=u'customNotes')
             self._addElement(u'span', translate('OpenLP.ServiceManager',
-                u'Custom Service Notes: '), div, classId=u'customNotesTitle')
+                'Custom Service Notes: '), div, classId=u'customNotesTitle')
             self._addElement(u'span', self.footerTextEdit.toPlainText(), div,
                 classId=u'customNotesText')
-=======
-            div = self._addChildToParent(u'div', parent=html_data.body)
-            self._addChildToParent(u'span', translate('OpenLP.ServiceManager',
-                'Custom Service Notes:'), div, u'class', u'customNotesTitle')
-            self._addChildToParent(
-                u'span', u' %s' % self.footerTextEdit.toPlainText(), div,
-                u'class', u'customNotesText')
->>>>>>> 2582b337
         self.document.setHtml(html.tostring(html_data))
         self.previewWidget.updatePreview()
 
