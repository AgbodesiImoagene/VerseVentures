--- conflicted
+++ resolved
@@ -1,4 +1,4 @@
-# -*- coding: utf-8 -*-
+    # -*- coding: utf-8 -*-
 # vim: autoindent shiftwidth=4 expandtab textwidth=120 tabstop=4 softtabstop=4
 
 ###############################################################################
@@ -306,15 +306,12 @@
         ('songuasge/db hostname', 'songusage/db hostname', []),
         ('songuasge/db database', 'songusage/db database', []),
         ('presentations / Powerpoint Viewer', '', []),
-<<<<<<< HEAD
         (['core/monitor', 'core/x position', 'core/y position', 'core/height', 'core/width', 'core/override',
-          'core/display on monitor'], 'core/screens', [(upgrade_screens, [1, 0, 0, None, None, False, False])])
-=======
+          'core/display on monitor'], 'core/screens', [(upgrade_screens, [1, 0, 0, None, None, False, False])]),
         ('bibles/proxy name', '', []),  # Just remove these bible proxy settings. They weren't used in 2.4!
         ('bibles/proxy address', '', []),
         ('bibles/proxy username', '', []),
         ('bibles/proxy password', '', [])
->>>>>>> 891f1dc3
     ]
 
     @staticmethod
