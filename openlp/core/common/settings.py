# -*- coding: utf-8 -*-
# vim: autoindent shiftwidth=4 expandtab textwidth=120 tabstop=4 softtabstop=4

###############################################################################
# OpenLP - Open Source Lyrics Projection                                      #
# --------------------------------------------------------------------------- #
# Copyright (c) 2008-2016 OpenLP Developers                                   #
# --------------------------------------------------------------------------- #
# This program is free software; you can redistribute it and/or modify it     #
# under the terms of the GNU General Public License as published by the Free  #
# Software Foundation; version 2 of the License.                              #
#                                                                             #
# This program is distributed in the hope that it will be useful, but WITHOUT #
# ANY WARRANTY; without even the implied warranty of MERCHANTABILITY or       #
# FITNESS FOR A PARTICULAR PURPOSE. See the GNU General Public License for    #
# more details.                                                               #
#                                                                             #
# You should have received a copy of the GNU General Public License along     #
# with this program; if not, write to the Free Software Foundation, Inc., 59  #
# Temple Place, Suite 330, Boston, MA 02111-1307 USA                          #
###############################################################################
"""
This class contains the core default settings.
"""
import datetime
import logging
import os

from PyQt5 import QtCore, QtGui, QtWidgets

from openlp.core.common import ThemeLevel, SlideLimits, UiStrings, is_win, is_linux


log = logging.getLogger(__name__)


# Fix for bug #1014422.
X11_BYPASS_DEFAULT = True
if is_linux():
    # Default to False on Gnome.
    X11_BYPASS_DEFAULT = bool(not os.environ.get('GNOME_DESKTOP_SESSION_ID'))
    # Default to False on Xfce.
    if os.environ.get('DESKTOP_SESSION') == 'xfce':
        X11_BYPASS_DEFAULT = False


def recent_files_conv(value):
    """
    If the value is not a list convert it to a list
    :param value: Value to convert
    :return: value as a List
    """
    if isinstance(value, list):
        return value
    elif isinstance(value, str):
        return [value]
    elif isinstance(value, bytes):
        return [value.decode()]
    return []


def media_players_conv(string):
    """
    If phonon is in the setting string replace it with system
    :param string: String to convert
    :return: Converted string
    """
    values = string.split(',')
    for index, value in enumerate(values):
        if value == 'phonon':
            values[index] = 'system'
    string = ','.join(values)
    return string


class Settings(QtCore.QSettings):
    """
    Class to wrap QSettings.

    * Exposes all the methods of QSettings.
    * Adds functionality for OpenLP Portable. If the ``defaultFormat`` is set to
      ``IniFormat``, and the path to the Ini file is set using ``set_filename``,
      then the Settings constructor (without any arguments) will create a Settings
      object for accessing settings stored in that Ini file.

    ``__default_settings__``
        This dict contains all core settings with their default values.

    ``__obsolete_settings__``
        Each entry is structured in the following way::

            ('general/enable slide loop', 'advanced/slide limits', [(SlideLimits.Wrap, True), (SlideLimits.End, False)])

        The first entry is the *old key*; it will be removed.

        The second entry is the *new key*; we will add it to the config. If this is just an empty string, we just remove
        the old key. The last entry is a list containing two-pair tuples. If the list is empty, no conversion is made.
        If the first value is callable i.e. a function, the function will be called with the old setting's value.
        Otherwise each pair describes how to convert the old setting's value::

            (SlideLimits.Wrap, True)

        This means, that if the value of ``general/enable slide loop`` is equal (``==``) ``True`` then we set
        ``advanced/slide limits`` to ``SlideLimits.Wrap``. **NOTE**, this means that the rules have to cover all cases!
        So, if the type of the old value is bool, then there must be two rules.
    """
    __default_settings__ = {
        'advanced/add page break': False,
        'advanced/alternate rows': not is_win(),
        'advanced/current media plugin': -1,
        'advanced/data path': '',
        'advanced/default color': '#ffffff',
        'advanced/default image': ':/graphics/openlp-splash-screen.png',
        # 7 stands for now, 0 to 6 is Monday to Sunday.
        'advanced/default service day': 7,
        'advanced/default service enabled': True,
        'advanced/default service hour': 11,
        'advanced/default service minute': 0,
        'advanced/default service name': UiStrings().DefaultServiceName,
        'advanced/display size': 0,
        'advanced/double click live': False,
        'advanced/enable exit confirmation': True,
        'advanced/expand service item': False,
        'advanced/hide mouse': True,
        'advanced/is portable': False,
        'advanced/max recent files': 20,
        'advanced/print file meta data': False,
        'advanced/print notes': False,
        'advanced/print slide text': False,
        'advanced/recent file count': 4,
        'advanced/save current plugin': False,
        'advanced/slide limits': SlideLimits.End,
        'advanced/single click preview': False,
        'advanced/single click service preview': False,
        'advanced/x11 bypass wm': X11_BYPASS_DEFAULT,
        'advanced/search as type': True,
        'crashreport/last directory': '',
        'formattingTags/html_tags': '',
        'core/audio repeat list': False,
        'core/auto open': False,
        'core/auto preview': False,
        'core/audio start paused': True,
        'core/auto unblank': False,
        'core/blank warning': False,
        'core/ccli number': '',
        'core/has run wizard': False,
        'core/language': '[en]',
        'core/last version test': '',
        'core/loop delay': 5,
        'core/recent files': [],
        'core/save prompt': False,
        'core/screen blank': False,
        'core/show splash': True,
        'core/songselect password': '',
        'core/songselect username': '',
        'core/update check': True,
        'core/view mode': 'default',
        # The other display settings (display position and dimensions) are defined in the ScreenList class due to a
        # circular dependency.
        'core/display on monitor': True,
        'core/override position': False,
        'core/application version': '0.0',
        'images/background color': '#000000',
        'media/players': 'system,webkit',
        'media/override player': QtCore.Qt.Unchecked,
        'players/background color': '#000000',
        'servicemanager/last directory': '',
        'servicemanager/last file': '',
        'servicemanager/service theme': '',
        'SettingsImport/file_date_created': datetime.datetime.now().strftime("%Y-%m-%d %H:%M"),
        'SettingsImport/Make_Changes': 'At_Own_RISK',
        'SettingsImport/type': 'OpenLP_settings_export',
        'SettingsImport/version': '',
        'themes/global theme': '',
        'themes/last directory': '',
        'themes/last directory export': '',
        'themes/last directory import': '',
        'themes/theme level': ThemeLevel.Song,
        'themes/wrap footer': False,
        'user interface/live panel': True,
        'user interface/live splitter geometry': QtCore.QByteArray(),
        'user interface/lock panel': False,
        'user interface/main window geometry': QtCore.QByteArray(),
        'user interface/main window position': QtCore.QPoint(0, 0),
        'user interface/main window splitter geometry': QtCore.QByteArray(),
        'user interface/main window state': QtCore.QByteArray(),
        'user interface/preview panel': True,
        'user interface/preview splitter geometry': QtCore.QByteArray(),
        'projector/db type': 'sqlite',
        'projector/db username': '',
        'projector/db password': '',
        'projector/db hostname': '',
        'projector/db database': '',
        'projector/enable': True,
        'projector/connect on start': False,
        'projector/last directory import': '',
        'projector/last directory export': '',
        'projector/poll time': 20,  # PJLink  timeout is 30 seconds
        'projector/socket timeout': 5,  # 5 second socket timeout
        'projector/source dialog type': 0  # Source select dialog box type
    }
    __file_path__ = ''
    __obsolete_settings__ = [
        # Changed during 2.2.x development.
        # ('advanced/stylesheet fix', '', []),
        # ('general/recent files', 'core/recent files', [(recent_files_conv, None)]),
        ('songs/search as type', 'advanced/search as type', []),
        ('media/players', 'media/players_temp', [(media_players_conv, None)]),  # Convert phonon to system
        ('media/players_temp', 'media/players', [])  # Move temp setting from above to correct setting
    ]

    @staticmethod
    def extend_default_settings(default_values):
        """
        Static method to merge the given ``default_values`` with the ``Settings.__default_settings__``.

        :param default_values: A dict with setting keys and their default values.
        """
        Settings.__default_settings__.update(default_values)

    @staticmethod
    def set_filename(ini_file):
        """
        Sets the complete path to an Ini file to be used by Settings objects.

        Does not affect existing Settings objects.
        """
        Settings.__file_path__ = ini_file

    @staticmethod
    def set_up_default_values():
        """
        This static method is called on start up. It is used to perform any operation on the __default_settings__ dict.
        """
        # Make sure the string is translated (when building the dict the string is not translated because the translate
        # function was not set up as this stage).
        Settings.__default_settings__['advanced/default service name'] = UiStrings().DefaultServiceName

    def __init__(self, *args):
        """
        Constructor which checks if this should be a native settings object, or an INI file.
        """
        if not args and Settings.__file_path__ and Settings.defaultFormat() == Settings.IniFormat:
            QtCore.QSettings.__init__(self, Settings.__file_path__, Settings.IniFormat)
        else:
            QtCore.QSettings.__init__(self, *args)
        # Add shortcuts here so QKeySequence has a QApplication instance to use.
        Settings.__default_settings__.update({
            'shortcuts/aboutItem': [QtGui.QKeySequence(QtCore.Qt.CTRL + QtCore.Qt.Key_F1)],
            'shortcuts/addToService': [],
            'shortcuts/audioPauseItem': [],
            'shortcuts/displayTagItem': [],
            'shortcuts/blankScreen': [QtGui.QKeySequence(QtCore.Qt.Key_Period)],
            'shortcuts/collapse': [QtGui.QKeySequence(QtCore.Qt.Key_Minus)],
            'shortcuts/desktopScreen': [QtGui.QKeySequence(QtCore.Qt.Key_D)],
<<<<<<< HEAD
            'shortcuts/delete': [QtGui.QKeySequence(QtGui.QKeySequence.Delete),
                                 QtGui.QKeySequence(QtCore.Qt.Key_Delete)],
=======
            'shortcuts/delete': [QtGui.QKeySequence(QtGui.QKeySequence.Delete)],
>>>>>>> dc6a9b6d
            'shortcuts/down': [QtGui.QKeySequence(QtCore.Qt.Key_Down)],
            'shortcuts/editSong': [],
            'shortcuts/escapeItem': [QtGui.QKeySequence(QtCore.Qt.Key_Escape)],
            'shortcuts/expand': [QtGui.QKeySequence(QtCore.Qt.Key_Plus)],
            'shortcuts/exportThemeItem': [],
            'shortcuts/fileNewItem': [QtGui.QKeySequence(QtGui.QKeySequence.New)],
            'shortcuts/fileSaveAsItem': [QtGui.QKeySequence(QtGui.QKeySequence.SaveAs)],
            'shortcuts/fileExitItem': [QtGui.QKeySequence(QtGui.QKeySequence.Quit)],
            'shortcuts/fileSaveItem': [QtGui.QKeySequence(QtGui.QKeySequence.Save)],
            'shortcuts/fileOpenItem': [QtGui.QKeySequence(QtGui.QKeySequence.Open)],
            'shortcuts/goLive': [],
            'shortcuts/importThemeItem': [],
            'shortcuts/importBibleItem': [],
            'shortcuts/listViewBiblesDeleteItem': [QtGui.QKeySequence(QtGui.QKeySequence.Delete)],
            'shortcuts/listViewBiblesPreviewItem': [QtGui.QKeySequence(QtCore.Qt.Key_Return),
                                                    QtGui.QKeySequence(QtCore.Qt.Key_Enter)],
            'shortcuts/listViewBiblesLiveItem': [QtGui.QKeySequence(QtCore.Qt.SHIFT + QtCore.Qt.Key_Return),
                                                 QtGui.QKeySequence(QtCore.Qt.SHIFT + QtCore.Qt.Key_Enter)],
            'shortcuts/listViewBiblesServiceItem': [QtGui.QKeySequence(QtCore.Qt.Key_Plus),
                                                    QtGui.QKeySequence(QtCore.Qt.Key_Equal)],
            'shortcuts/listViewCustomDeleteItem': [QtGui.QKeySequence(QtGui.QKeySequence.Delete)],
            'shortcuts/listViewCustomPreviewItem': [QtGui.QKeySequence(QtCore.Qt.Key_Return),
                                                    QtGui.QKeySequence(QtCore.Qt.Key_Enter)],
            'shortcuts/listViewCustomLiveItem': [QtGui.QKeySequence(QtCore.Qt.SHIFT + QtCore.Qt.Key_Return),
                                                 QtGui.QKeySequence(QtCore.Qt.SHIFT + QtCore.Qt.Key_Enter)],
            'shortcuts/listViewCustomServiceItem': [QtGui.QKeySequence(QtCore.Qt.Key_Plus),
                                                    QtGui.QKeySequence(QtCore.Qt.Key_Equal)],
            'shortcuts/listViewImagesDeleteItem': [QtGui.QKeySequence(QtGui.QKeySequence.Delete)],
            'shortcuts/listViewImagesPreviewItem': [QtGui.QKeySequence(QtCore.Qt.Key_Return),
                                                    QtGui.QKeySequence(QtCore.Qt.Key_Enter)],
            'shortcuts/listViewImagesLiveItem': [QtGui.QKeySequence(QtCore.Qt.SHIFT + QtCore.Qt.Key_Return),
                                                 QtGui.QKeySequence(QtCore.Qt.SHIFT + QtCore.Qt.Key_Enter)],
            'shortcuts/listViewImagesServiceItem': [QtGui.QKeySequence(QtCore.Qt.Key_Plus),
                                                    QtGui.QKeySequence(QtCore.Qt.Key_Equal)],
            'shortcuts/listViewMediaDeleteItem': [QtGui.QKeySequence(QtGui.QKeySequence.Delete)],
            'shortcuts/listViewMediaPreviewItem': [QtGui.QKeySequence(QtCore.Qt.Key_Return),
                                                   QtGui.QKeySequence(QtCore.Qt.Key_Enter)],
            'shortcuts/listViewMediaLiveItem': [QtGui.QKeySequence(QtCore.Qt.SHIFT + QtCore.Qt.Key_Return),
                                                QtGui.QKeySequence(QtCore.Qt.SHIFT + QtCore.Qt.Key_Enter)],
            'shortcuts/listViewMediaServiceItem': [QtGui.QKeySequence(QtCore.Qt.Key_Plus),
                                                   QtGui.QKeySequence(QtCore.Qt.Key_Equal)],
            'shortcuts/listViewPresentationsDeleteItem': [QtGui.QKeySequence(QtGui.QKeySequence.Delete)],
            'shortcuts/listViewPresentationsPreviewItem': [QtGui.QKeySequence(QtCore.Qt.Key_Return),
                                                           QtGui.QKeySequence(QtCore.Qt.Key_Enter)],
            'shortcuts/listViewPresentationsLiveItem': [QtGui.QKeySequence(QtCore.Qt.SHIFT + QtCore.Qt.Key_Return),
                                                        QtGui.QKeySequence(QtCore.Qt.SHIFT + QtCore.Qt.Key_Enter)],
            'shortcuts/listViewPresentationsServiceItem': [QtGui.QKeySequence(QtCore.Qt.Key_Plus),
                                                           QtGui.QKeySequence(QtCore.Qt.Key_Equal)],
            'shortcuts/listViewSongsDeleteItem': [QtGui.QKeySequence(QtGui.QKeySequence.Delete)],
            'shortcuts/listViewSongsPreviewItem': [QtGui.QKeySequence(QtCore.Qt.Key_Return),
                                                   QtGui.QKeySequence(QtCore.Qt.Key_Enter)],
            'shortcuts/listViewSongsLiveItem': [QtGui.QKeySequence(QtCore.Qt.SHIFT + QtCore.Qt.Key_Return),
                                                QtGui.QKeySequence(QtCore.Qt.SHIFT + QtCore.Qt.Key_Enter)],
            'shortcuts/listViewSongsServiceItem': [QtGui.QKeySequence(QtCore.Qt.Key_Plus),
                                                   QtGui.QKeySequence(QtCore.Qt.Key_Equal)],
            'shortcuts/lockPanel': [],
            'shortcuts/modeDefaultItem': [],
            'shortcuts/modeLiveItem': [],
            'shortcuts/make_live': [QtGui.QKeySequence(QtCore.Qt.Key_Return), QtGui.QKeySequence(QtCore.Qt.Key_Enter)],
            'shortcuts/moveUp': [QtGui.QKeySequence(QtCore.Qt.Key_PageUp)],
            'shortcuts/moveTop': [QtGui.QKeySequence(QtCore.Qt.Key_Home)],
            'shortcuts/modeSetupItem': [],
            'shortcuts/moveBottom': [QtGui.QKeySequence(QtCore.Qt.Key_End)],
            'shortcuts/moveDown': [QtGui.QKeySequence(QtCore.Qt.Key_PageDown)],
            'shortcuts/nextTrackItem': [],
            'shortcuts/nextItem_live': [QtGui.QKeySequence(QtCore.Qt.Key_Down),
                                        QtGui.QKeySequence(QtCore.Qt.Key_PageDown)],
            'shortcuts/nextItem_preview': [QtGui.QKeySequence(QtCore.Qt.Key_Down),
                                           QtGui.QKeySequence(QtCore.Qt.Key_PageDown)],
            'shortcuts/nextService': [QtGui.QKeySequence(QtCore.Qt.Key_Right)],
            'shortcuts/newService': [],
            'shortcuts/offlineHelpItem': [QtGui.QKeySequence(QtGui.QKeySequence.HelpContents)],
            'shortcuts/onlineHelpItem': [QtGui.QKeySequence(QtGui.QKeySequence.HelpContents)],
            'shortcuts/openService': [],
            'shortcuts/saveService': [],
            'shortcuts/previousItem_live': [QtGui.QKeySequence(QtCore.Qt.Key_Up),
                                            QtGui.QKeySequence(QtCore.Qt.Key_PageUp)],
            'shortcuts/playbackPause': [],
            'shortcuts/playbackPlay': [],
            'shortcuts/playbackStop': [],
            'shortcuts/playSlidesLoop': [],
            'shortcuts/playSlidesOnce': [],
            'shortcuts/previousService': [QtGui.QKeySequence(QtCore.Qt.Key_Left)],
            'shortcuts/previousItem_preview': [QtGui.QKeySequence(QtCore.Qt.Key_Up),
                                               QtGui.QKeySequence(QtCore.Qt.Key_PageUp)],
            'shortcuts/printServiceItem': [QtGui.QKeySequence(QtGui.QKeySequence.Print)],
            'shortcuts/songExportItem': [],
            'shortcuts/songUsageStatus': [QtGui.QKeySequence(QtCore.Qt.Key_F4)],
            'shortcuts/searchShortcut': [QtGui.QKeySequence(QtGui.QKeySequence.Find)],
            'shortcuts/settingsShortcutsItem': [],
            'shortcuts/settingsImportItem': [],
            'shortcuts/settingsPluginListItem': [QtGui.QKeySequence(QtCore.Qt.ALT + QtCore.Qt.Key_F7)],
            'shortcuts/songUsageDelete': [],
            'shortcuts/settingsConfigureItem': [QtGui.QKeySequence(QtGui.QKeySequence.Preferences)],
            'shortcuts/shortcutAction_B': [QtGui.QKeySequence(QtCore.Qt.Key_B)],
            'shortcuts/shortcutAction_C': [QtGui.QKeySequence(QtCore.Qt.Key_C)],
            'shortcuts/shortcutAction_E': [QtGui.QKeySequence(QtCore.Qt.Key_E)],
            'shortcuts/shortcutAction_I': [QtGui.QKeySequence(QtCore.Qt.Key_I)],
            'shortcuts/shortcutAction_O': [QtGui.QKeySequence(QtCore.Qt.Key_O)],
            'shortcuts/shortcutAction_P': [QtGui.QKeySequence(QtCore.Qt.Key_P)],
            'shortcuts/shortcutAction_V': [QtGui.QKeySequence(QtCore.Qt.Key_V)],
            'shortcuts/shortcutAction_0': [QtGui.QKeySequence(QtCore.Qt.Key_0)],
            'shortcuts/shortcutAction_1': [QtGui.QKeySequence(QtCore.Qt.Key_1)],
            'shortcuts/shortcutAction_2': [QtGui.QKeySequence(QtCore.Qt.Key_2)],
            'shortcuts/shortcutAction_3': [QtGui.QKeySequence(QtCore.Qt.Key_3)],
            'shortcuts/shortcutAction_4': [QtGui.QKeySequence(QtCore.Qt.Key_4)],
            'shortcuts/shortcutAction_5': [QtGui.QKeySequence(QtCore.Qt.Key_5)],
            'shortcuts/shortcutAction_6': [QtGui.QKeySequence(QtCore.Qt.Key_6)],
            'shortcuts/shortcutAction_7': [QtGui.QKeySequence(QtCore.Qt.Key_7)],
            'shortcuts/shortcutAction_8': [QtGui.QKeySequence(QtCore.Qt.Key_8)],
            'shortcuts/shortcutAction_9': [QtGui.QKeySequence(QtCore.Qt.Key_9)],
            'shortcuts/settingsExportItem': [],
            'shortcuts/songUsageReport': [],
            'shortcuts/songImportItem': [],
            'shortcuts/themeScreen': [QtGui.QKeySequence(QtCore.Qt.Key_T)],
            'shortcuts/toolsReindexItem': [],
            'shortcuts/toolsFindDuplicates': [],
            'shortcuts/toolsAlertItem': [QtGui.QKeySequence(QtCore.Qt.Key_F7)],
            'shortcuts/toolsFirstTimeWizard': [],
            'shortcuts/toolsOpenDataFolder': [],
            'shortcuts/toolsAddToolItem': [],
            'shortcuts/updateThemeImages': [],
            'shortcuts/up': [QtGui.QKeySequence(QtCore.Qt.Key_Up)],
            'shortcuts/viewProjectorManagerItem': [QtGui.QKeySequence(QtCore.Qt.Key_F6)],
            'shortcuts/viewThemeManagerItem': [QtGui.QKeySequence(QtCore.Qt.Key_F10)],
            'shortcuts/viewMediaManagerItem': [QtGui.QKeySequence(QtCore.Qt.Key_F8)],
            'shortcuts/viewPreviewPanel': [QtGui.QKeySequence(QtCore.Qt.Key_F11)],
            'shortcuts/viewLivePanel': [QtGui.QKeySequence(QtCore.Qt.Key_F12)],
            'shortcuts/viewServiceManagerItem': [QtGui.QKeySequence(QtCore.Qt.Key_F9)],
            'shortcuts/webSiteItem': []
        })

    def get_default_value(self, key):
        """
        Get the default value of the given key
        """
        if self.group():
            key = self.group() + '/' + key
        return Settings.__default_settings__[key]

    def remove_obsolete_settings(self):
        """
        This method is only called to clean up the config. It removes old settings and it renames settings. See
        ``__obsolete_settings__`` for more details.
        """
        for old_key, new_key, rules in Settings.__obsolete_settings__:
            # Once removed we don't have to do this again.
            if self.contains(old_key):
                if new_key:
                    # Get the value of the old_key.
                    old_value = super(Settings, self).value(old_key)
                    # When we want to convert the value, we have to figure out the default value (because we cannot get
                    # the default value from the central settings dict.
                    if rules:
                        default_value = rules[0][1]
                        old_value = self._convert_value(old_value, default_value)
                    # Iterate over our rules and check what the old_value should be "converted" to.
                    for new, old in rules:
                        # If the value matches with the condition (rule), then use the provided value. This is used to
                        # convert values. E. g. an old value 1 results in True, and 0 in False.
                        if callable(new):
                            old_value = new(old_value)
                        elif old == old_value:
                            old_value = new
                            break
                    self.setValue(new_key, old_value)
                self.remove(old_key)

    def value(self, key):
        """
        Returns the value for the given ``key``. The returned ``value`` is of the same type as the default value in the
        *Settings.__default_settings__* dict.

        :param key: The key to return the value from.
        """
        # if group() is not empty the group has not been specified together with the key.
        if self.group():
            default_value = Settings.__default_settings__[self.group() + '/' + key]
        else:
            default_value = Settings.__default_settings__[key]
        setting = super(Settings, self).value(key, default_value)
        return self._convert_value(setting, default_value)

    def _convert_value(self, setting, default_value):
        """
        This converts the given ``setting`` to the type of the given ``default_value``.

        :param setting: The setting to convert. This could be ``true`` for example.Settings()
        :param default_value: Indication the type the setting should be converted to. For example ``True``
        (type is boolean), meaning that we convert the string ``true`` to a python boolean.

        **Note**, this method only converts a few types and might need to be extended if a certain type is missing!
        """
        # Handle 'None' type (empty value) properly.
        if setting is None:
            # An empty string saved to the settings results in a None type being returned.
            # Convert it to empty unicode string.
            if isinstance(default_value, str):
                return ''
            # An empty list saved to the settings results in a None type being returned.
            else:
                return []
        # Convert the setting to the correct type.
        if isinstance(default_value, bool):
            if isinstance(setting, bool):
                return setting
            # Sometimes setting is string instead of a boolean.
            return setting == 'true'
        if isinstance(default_value, int):
            return int(setting)
        return setting

    def get_files_from_config(self, plugin):
        """
        This removes the settings needed for old way we saved files (e. g. the image paths for the image plugin). A list
        of file paths are returned.

         **Note**: Only a list of paths is returned; this does not convert anything!

         :param plugin: The Plugin object.The caller has to convert/save the list himself; o
        """
        files_list = []
        # We need QSettings instead of Settings here to bypass our central settings dict.
        # Do NOT do this anywhere else!
        settings = QtCore.QSettings(self.fileName(), Settings.IniFormat)
        settings.beginGroup(plugin.settings_section)
        if settings.contains('%s count' % plugin.name):
            # Get the count.
            list_count = int(settings.value('%s count' % plugin.name, 0))
            if list_count:
                for counter in range(list_count):
                    # The keys were named e. g.: "image 0"
                    item = settings.value('%s %d' % (plugin.name, counter), '')
                    if item:
                        files_list.append(item)
                    settings.remove('%s %d' % (plugin.name, counter))
            settings.remove('%s count' % plugin.name)
        settings.endGroup()
        return files_list<|MERGE_RESOLUTION|>--- conflicted
+++ resolved
@@ -253,12 +253,8 @@
             'shortcuts/blankScreen': [QtGui.QKeySequence(QtCore.Qt.Key_Period)],
             'shortcuts/collapse': [QtGui.QKeySequence(QtCore.Qt.Key_Minus)],
             'shortcuts/desktopScreen': [QtGui.QKeySequence(QtCore.Qt.Key_D)],
-<<<<<<< HEAD
             'shortcuts/delete': [QtGui.QKeySequence(QtGui.QKeySequence.Delete),
                                  QtGui.QKeySequence(QtCore.Qt.Key_Delete)],
-=======
-            'shortcuts/delete': [QtGui.QKeySequence(QtGui.QKeySequence.Delete)],
->>>>>>> dc6a9b6d
             'shortcuts/down': [QtGui.QKeySequence(QtCore.Qt.Key_Down)],
             'shortcuts/editSong': [],
             'shortcuts/escapeItem': [QtGui.QKeySequence(QtCore.Qt.Key_Escape)],
