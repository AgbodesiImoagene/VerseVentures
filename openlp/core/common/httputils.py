# -*- coding: utf-8 -*-
# vim: autoindent shiftwidth=4 expandtab textwidth=120 tabstop=4 softtabstop=4

###############################################################################
# OpenLP - Open Source Lyrics Projection                                      #
# --------------------------------------------------------------------------- #
# Copyright (c) 2008-2017 OpenLP Developers                                   #
# --------------------------------------------------------------------------- #
# This program is free software; you can redistribute it and/or modify it     #
# under the terms of the GNU General Public License as published by the Free  #
# Software Foundation; version 2 of the License.                              #
#                                                                             #
# This program is distributed in the hope that it will be useful, but WITHOUT #
# ANY WARRANTY; without even the implied warranty of MERCHANTABILITY or       #
# FITNESS FOR A PARTICULAR PURPOSE. See the GNU General Public License for    #
# more details.                                                               #
#                                                                             #
# You should have received a copy of the GNU General Public License along     #
# with this program; if not, write to the Free Software Foundation, Inc., 59  #
# Temple Place, Suite 330, Boston, MA 02111-1307 USA                          #
###############################################################################
"""
The :mod:`openlp.core.utils` module provides the utility libraries for OpenLP.
"""
import hashlib
import logging
<<<<<<< HEAD
import os
=======
import platform
import socket
>>>>>>> 160c0314
import sys
import time
from random import randint

import requests

from openlp.core.common import Registry, trace_error_handler

log = logging.getLogger(__name__ + '.__init__')

USER_AGENTS = {
    'win32': [
        'Mozilla/5.0 (Windows NT 5.1) AppleWebKit/537.36 (KHTML, like Gecko) Chrome/30.0.1599.101 Safari/537.36',
        'Mozilla/5.0 (Windows NT 6.1; WOW64) AppleWebKit/537.36 (KHTML, like Gecko) Chrome/30.0.1599.101 Safari/537.36',
        'Mozilla/5.0 (Windows NT 6.2; WOW64) AppleWebKit/537.36 (KHTML, like Gecko) Chrome/28.0.1500.71 Safari/537.36'
    ],
    'darwin': [
        'Mozilla/5.0 (Macintosh; Intel Mac OS X 10_8_3) AppleWebKit/537.31 (KHTML, like Gecko) '
        'Chrome/26.0.1410.43 Safari/537.31',
        'Mozilla/5.0 (Macintosh; Intel Mac OS X 10_7_3) AppleWebKit/536.11 (KHTML, like Gecko) '
        'Chrome/20.0.1132.57 Safari/536.11',
        'Mozilla/5.0 (Macintosh; Intel Mac OS X 10_6_8) AppleWebKit/536.11 (KHTML, like Gecko) '
        'Chrome/20.0.1132.47 Safari/536.11',
    ],
    'linux2': [
        'Mozilla/5.0 (X11; Linux i686) AppleWebKit/537.22 (KHTML, like Gecko) Ubuntu Chromium/25.0.1364.160 '
        'Chrome/25.0.1364.160 Safari/537.22',
        'Mozilla/5.0 (X11; CrOS armv7l 2913.260.0) AppleWebKit/537.11 (KHTML, like Gecko) Chrome/23.0.1271.99 '
        'Safari/537.11',
        'Mozilla/5.0 (X11; Linux x86_64) AppleWebKit/537.27 (KHTML, like Gecko) Chrome/26.0.1389.0 Safari/537.27'
    ],
    'default': [
        'Mozilla/5.0 (X11; NetBSD amd64; rv:18.0) Gecko/20130120 Firefox/18.0'
    ]
}
CONNECTION_TIMEOUT = 30
CONNECTION_RETRIES = 2


def get_user_agent():
    """
    Return a user agent customised for the platform the user is on.
    """
    browser_list = USER_AGENTS.get(sys.platform, None)
    if not browser_list:
        browser_list = USER_AGENTS['default']
    random_index = randint(0, len(browser_list) - 1)
    return browser_list[random_index]


def get_web_page(url, headers=None, update_openlp=False, proxies=None):
    """
    Attempts to download the webpage at url and returns that page or None.

    :param url: The URL to be downloaded.
    :param header:  An optional HTTP header to pass in the request to the web server.
    :param update_openlp: Tells OpenLP to update itself if the page is successfully downloaded.
        Defaults to False.
    """
    if not url:
        return None
    if not headers:
        headers = {}
    if 'user-agent' not in [key.lower() for key in headers.keys()]:
        headers['User-Agent'] = get_user_agent()
    log.debug('Downloading URL = %s' % url)
    retries = 0
    while retries < CONNECTION_RETRIES:
        try:
            response = requests.get(url, headers=headers, proxies=proxies, timeout=float(CONNECTION_TIMEOUT))
            log.debug('Downloaded page {url}'.format(url=response.url))
            break
        except IOError:
            # For now, catch IOError. All requests errors inherit from IOError
            log.exception('Unable to connect to {url}'.format(url=url))
            response = None
            if retries >= CONNECTION_RETRIES:
                raise ConnectionError('Unable to connect to {url}, see log for details'.format(url=url))
            retries += 1
        except:
            # Don't know what's happening, so reraise the original
            log.exception('Unknown error when trying to connect to {url}'.format(url=url))
            raise
    if update_openlp:
        Registry().get('application').process_events()
    if not response or not response.text:
        log.error('{url} could not be downloaded'.format(url=url))
        return None
    return response.text


def get_url_file_size(url):
    """
    Get the size of a file.

    :param url: The URL of the file we want to download.
    """
    retries = 0
    while True:
        try:
            response = requests.head(url, timeout=float(CONNECTION_TIMEOUT), allow_redirects=True)
            return int(response.headers['Content-Length'])
        except IOError:
            if retries > CONNECTION_RETRIES:
                raise ConnectionError('Unable to download {url}'.format(url=url))
            else:
                retries += 1
                time.sleep(0.1)
                continue


def url_get_file(callback, url, file_path, sha256=None):
    """"
    Download a file given a URL.  The file is retrieved in chunks, giving the ability to cancel the download at any
    point. Returns False on download error.

    :param callback: the class which needs to be updated
    :param url: URL to download
    :param f_path: Destination file
    :param sha256: The check sum value to be checked against the download value
    """
    block_count = 0
    block_size = 4096
    retries = 0
    log.debug('url_get_file: %s', url)
    while retries < CONNECTION_RETRIES:
        try:
            with open(file_path, 'wb') as saved_file:
                response = requests.get(url, timeout=float(CONNECTION_TIMEOUT), stream=True)
                if sha256:
                    hasher = hashlib.sha256()
                # Download until finished or canceled.
                for chunk in response.iter_content(chunk_size=block_size):
                    if callback.was_cancelled:
                        break
                    saved_file.write(chunk)
                    if sha256:
                        hasher.update(chunk)
                    block_count += 1
                    callback._download_progress(block_count, block_size)
                response.close()
            if sha256 and hasher.hexdigest() != sha256:
                log.error('sha256 sums did not match for file %s, got %s, expected %s', file_path, hasher.hexdigest(),
                          sha256)
                os.remove(file_path)
                return False
            break
        except IOError:
            trace_error_handler(log)
            os.remove(file_path)
            if retries > CONNECTION_RETRIES:
                return False
            else:
                retries += 1
                time.sleep(0.1)
                continue
    if callback.was_cancelled:
        os.remove(file_path)
    return True


__all__ = ['get_web_page']<|MERGE_RESOLUTION|>--- conflicted
+++ resolved
@@ -24,12 +24,6 @@
 """
 import hashlib
 import logging
-<<<<<<< HEAD
-import os
-=======
-import platform
-import socket
->>>>>>> 160c0314
 import sys
 import time
 from random import randint
