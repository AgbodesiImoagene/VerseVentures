# -*- coding: utf-8 -*-
# vim: autoindent shiftwidth=4 expandtab textwidth=120 tabstop=4 softtabstop=4

###############################################################################
# OpenLP - Open Source Lyrics Projection                                      #
# --------------------------------------------------------------------------- #
# Copyright (c) 2008-2014 Raoul Snyman                                        #
# Portions copyright (c) 2008-2014 Tim Bentley, Gerald Britton, Jonathan      #
# Corwin, Samuel Findlay, Michael Gorven, Scott Guerrieri, Matthias Hub,      #
# Meinert Jordan, Armin Köhler, Erik Lundin, Edwin Lunando, Brian T. Meyer.   #
# Joshua Miller, Stevan Pettit, Andreas Preikschat, Mattias Põldaru,          #
# Christian Richter, Philip Ridout, Simon Scudder, Jeffrey Smith,             #
# Maikel Stuivenberg, Martin Thompson, Jon Tibble, Dave Warnock,              #
# Frode Woldsund, Martin Zibricky, Patrick Zimmermann                         #
# --------------------------------------------------------------------------- #
# This program is free software; you can redistribute it and/or modify it     #
# under the terms of the GNU General Public License as published by the Free  #
# Software Foundation; version 2 of the License.                              #
#                                                                             #
# This program is distributed in the hope that it will be useful, but WITHOUT #
# ANY WARRANTY; without even the implied warranty of MERCHANTABILITY or       #
# FITNESS FOR A PARTICULAR PURPOSE. See the GNU General Public License for    #
# more details.                                                               #
#                                                                             #
# You should have received a copy of the GNU General Public License along     #
# with this program; if not, write to the Free Software Foundation, Inc., 59  #
# Temple Place, Suite 330, Boston, MA 02111-1307 USA                          #
###############################################################################
"""
Provide Registry Services
"""
import logging
import sys

from openlp.core.common import trace_error_handler

log = logging.getLogger(__name__)


class Registry(object):
    """
    This is the Component Registry.  It is a singleton object and is used to provide a look up service for common
    objects.
    """
    log.info('Registry loaded')
    __instance__ = None

    def __new__(cls):
        """
        Re-implement the __new__ method to make sure we create a true singleton.
        """
        if not cls.__instance__:
            cls.__instance__ = object.__new__(cls)
        return cls.__instance__

    @classmethod
    def create(cls):
        """
        The constructor for the component registry providing a single registry of objects.
        """
        log.info('Registry Initialising')
        registry = cls()
        registry.service_list = {}
        registry.functions_list = {}
        registry.running_under_test = False
        registry.initialising = True
        # Allow the tests to remove Registry entries but not the live system
        if 'nose' in sys.argv[0]:
            registry.running_under_test = True
        return registry

    def get(self, key):
        """
        Extracts the registry value from the list based on the key passed in

        ``key``
            The service to be retrieved.
        """
        if key in self.service_list:
            return self.service_list[key]
        else:
<<<<<<< HEAD
            trace_error_handler(log)
            log.error('Service %s not found in list' % key)
            return None
=======
            if not self.initialising:
                trace_error_handler(log)
                log.error('Service %s not found in list' % key)
                raise KeyError('Service %s not found in list' % key)
>>>>>>> d8ec08e0

    def register(self, key, reference):
        """
        Registers a component against a key.

        ``key``
            The service to be created this is usually a major class like "renderer" or "main_window" .

        ``reference``
            The service address to be saved.
        """
        if key in self.service_list:
            trace_error_handler(log)
            log.error('Duplicate service exception %s' % key)
            raise KeyError('Duplicate service exception %s' % key)
        else:
            self.service_list[key] = reference

    def remove(self, key):
        """
        Removes the registry value from the list based on the key passed in (Only valid and active for testing
        framework).

        ``key``
            The service to be deleted.
        """
        if key in self.service_list:
            del self.service_list[key]

    def register_function(self, event, function):
        """
        Register an event and associated function to be called

        ``event``
            The function description like "live_display_hide" where a number of places in the code
            will/may need to respond to a single action and the caller does not need to understand or know about the
            recipients.

        ``function``
            The function to be called when the event happens.
        """
        if event in self.functions_list:
            self.functions_list[event].append(function)
        else:
            self.functions_list[event] = [function]

    def remove_function(self, event, function):
        """
        Remove an event and associated handler

        ``event``
            The function description..

        ``function``
            The function to be called when the event happens.
        """
        if self.running_under_test is False:
            trace_error_handler(log)
            log.error('Invalid Method call for key %s' % event)
            raise KeyError('Invalid Method call for key %s' % event)
        if event in self.functions_list:
            self.functions_list[event].remove(function)

    def execute(self, event, *args, **kwargs):
        """
        Execute all the handlers associated with the event and return an array of results.

        ``event``
            The function to be processed

        ``*args``
            Parameters to be passed to the function.

        ``*kwargs``
            Parameters to be passed to the function.
        """
        results = []
        if event in self.functions_list:
            for function in self.functions_list[event]:
                try:
                    result = function(*args, **kwargs)
                    if result:
                        results.append(result)
                except TypeError:
                    # Who has called me can help in debugging
                    trace_error_handler(log)
                    log.exception('Exception for function %s', function)
        else:
            trace_error_handler(log)
            log.error("Event %s called but not registered" % event)
        return results<|MERGE_RESOLUTION|>--- conflicted
+++ resolved
@@ -79,16 +79,10 @@
         if key in self.service_list:
             return self.service_list[key]
         else:
-<<<<<<< HEAD
-            trace_error_handler(log)
-            log.error('Service %s not found in list' % key)
-            return None
-=======
             if not self.initialising:
                 trace_error_handler(log)
                 log.error('Service %s not found in list' % key)
                 raise KeyError('Service %s not found in list' % key)
->>>>>>> d8ec08e0
 
     def register(self, key, reference):
         """
