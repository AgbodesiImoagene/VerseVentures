# -*- coding: utf-8 -*-

##########################################################################
# OpenLP - Open Source Lyrics Projection                                 #
# ---------------------------------------------------------------------- #
# Copyright (c) 2008-2023 OpenLP Developers                              #
# ---------------------------------------------------------------------- #
# This program is free software: you can redistribute it and/or modify   #
# it under the terms of the GNU General Public License as published by   #
# the Free Software Foundation, either version 3 of the License, or      #
# (at your option) any later version.                                    #
#                                                                        #
# This program is distributed in the hope that it will be useful,        #
# but WITHOUT ANY WARRANTY; without even the implied warranty of         #
# MERCHANTABILITY or FITNESS FOR A PARTICULAR PURPOSE.  See the          #
# GNU General Public License for more details.                           #
#                                                                        #
# You should have received a copy of the GNU General Public License      #
# along with this program.  If not, see <https://www.gnu.org/licenses/>. #
##########################################################################
"""
The :mod:`enumm` module provides enumm functions.
"""
from enum import IntEnum, unique


@unique
class AlertLocation(IntEnum):
    """
    This is an enumeration class which controls where Alerts are placed on the screen.

    ``Top``
        Place the text at the top of the screen.

    ``Middle``
        Place the text in the middle of the screen.

    ``Bottom``
        Place the text at the bottom of the screen.
    """
    Top = 0
    Middle = 1
    Bottom = 2


@unique
class BibleSearch(IntEnum):
    """
    Enumeration class for the different search types for the "Search" tab.
    """
    Reference = 1
    Text = 2
    Combined = 3


@unique
class CustomSearch(IntEnum):
    """
    An enumeration for custom search methods.
    """
    Titles = 1
    Themes = 2


@unique
class DisplayStyle(IntEnum):
    """
    An enumeration for bible text bracket display styles.
    """
    NoBrackets = 0
    Round = 1
    Curly = 2
    Square = 3


@unique
class ImageThemeMode(IntEnum):
    """
    An enumeration for image background settings.
    """
    Black = 1
    CustomTheme = 2


@unique
class LayoutStyle(IntEnum):
    """
    An enumeration for bible screen layout styles.
    """
    VersePerSlide = 0
    VersePerLine = 1
    Continuous = 2
    WholeVerseContinuous = 3


@unique
class LanguageSelection(IntEnum):
    """
    An enumeration for bible bookname language. And standard strings for use throughout the bibles plugin.
    """
    Bible = 0
    Application = 1
    English = 2


@unique
class ServiceItemType(IntEnum):
    """
    Defines the type of service item
    """
    Text = 1
    Image = 2
    Command = 3

    @staticmethod
    def parse(value):
        if value in [1, '1', 'Text', 'ServiceItemType.Text']:
            return ServiceItemType.Text
        elif value in [2, '2', 'Image', 'ServiceItemType.Image']:
            return ServiceItemType.Image
        elif value in [3, '3', 'Command', 'ServiceItemType.Command']:
            return ServiceItemType.Command


@unique
class PluginStatus(IntEnum):
    """
    Defines the status of the plugin
    """
    Active = 1
    Inactive = 0
    Disabled = -1


@unique
class SongSearch(IntEnum):
    """
    An enumeration for song search methods.
    """
    Entire = 1
    Titles = 2
    Lyrics = 3
    Authors = 4
    Topics = 5
    Books = 6
    Themes = 7
    Copyright = 8
    CCLInumber = 9


@unique
<<<<<<< HEAD
class SyncType(IntEnum):
    """
    The synchronization types available
    """
    Disabled = 0
    Folder = 1
    Ftp = 2


@unique
class FtpType(IntEnum):
    """
    The supported FTP types
    """
    Ftp = 1
    FtpTls = 2
=======
class SongFirstSlideMode(IntEnum):
    """
    An enumeration for song first slide types.
    """
    Default = 0  # No cover
    Songbook = 1
    Footer = 2
>>>>>>> a58a403d
<|MERGE_RESOLUTION|>--- conflicted
+++ resolved
@@ -149,7 +149,6 @@
 
 
 @unique
-<<<<<<< HEAD
 class SyncType(IntEnum):
     """
     The synchronization types available
@@ -166,12 +165,12 @@
     """
     Ftp = 1
     FtpTls = 2
-=======
+
+
 class SongFirstSlideMode(IntEnum):
     """
     An enumeration for song first slide types.
     """
     Default = 0  # No cover
     Songbook = 1
-    Footer = 2
->>>>>>> a58a403d
+    Footer = 2