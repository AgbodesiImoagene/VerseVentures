--- conflicted
+++ resolved
@@ -203,11 +203,7 @@
                     if self.service_item.is_capable(ItemCapabilities.HasThumbnails):
                         pixmap = QtGui.QPixmap(remove_url_prefix(slide['thumbnail']))
                     else:
-<<<<<<< HEAD
-                        pixmap = frame['image'].pixmap(80, 80)
-=======
                         pixmap = QtGui.QPixmap(remove_url_prefix(slide['image']))
->>>>>>> af417981
                 else:
                     pixmap = QtGui.QPixmap(remove_url_prefix(slide['path']))
                 label.setPixmap(pixmap)
