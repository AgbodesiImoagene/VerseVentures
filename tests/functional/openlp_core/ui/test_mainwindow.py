# -*- coding: utf-8 -*-

##########################################################################
# OpenLP - Open Source Lyrics Projection                                 #
# ---------------------------------------------------------------------- #
# Copyright (c) 2008-2020 OpenLP Developers                              #
# ---------------------------------------------------------------------- #
# This program is free software: you can redistribute it and/or modify   #
# it under the terms of the GNU General Public License as published by   #
# the Free Software Foundation, either version 3 of the License, or      #
# (at your option) any later version.                                    #
#                                                                        #
# This program is distributed in the hope that it will be useful,        #
# but WITHOUT ANY WARRANTY; without even the implied warranty of         #
# MERCHANTABILITY or FITNESS FOR A PARTICULAR PURPOSE.  See the          #
# GNU General Public License for more details.                           #
#                                                                        #
# You should have received a copy of the GNU General Public License      #
# along with this program.  If not, see <https://www.gnu.org/licenses/>. #
##########################################################################
"""
Package to test openlp.core.ui.mainwindow package.
"""
import os
from pathlib import Path
from unittest import TestCase
from unittest.mock import MagicMock, patch

from PyQt5 import QtCore, QtWidgets

from openlp.core.state import State
from openlp.core.common.i18n import UiStrings
from openlp.core.common.registry import Registry
from openlp.core.common.settings import Settings
from openlp.core.display.screens import ScreenList
from openlp.core.ui.mainwindow import MainWindow
from tests.helpers.testmixin import TestMixin
from tests.utils.constants import TEST_RESOURCES_PATH, RESOURCE_PATH


class TestMainWindow(TestCase, TestMixin):
    """
    Test the main window
    """
    def _create_mock_action(self, parent, name, **kwargs):
        """
        Create a fake action with some "real" attributes
        """
        action = QtWidgets.QAction(parent)
        action.setObjectName(name)
        if kwargs.get('triggers'):
            action.triggered.connect(kwargs.pop('triggers'))
        return action

    def setUp(self):
        """
        Set up the objects we need for all of the tests
        """
        Registry.create()
        self.registry = Registry()
        self.setup_application()
        # Mock cursor busy/normal methods.
        self.app.set_busy_cursor = MagicMock()
        self.app.set_normal_cursor = MagicMock()
        self.app.process_events = MagicMock()
        self.app.args = []
        Registry().register('application', self.app)
        Registry().register('settings', Settings())
        Registry().set_flag('no_web_server', True)
        self.add_toolbar_action_patcher = patch('openlp.core.ui.mainwindow.create_action')
        self.mocked_add_toolbar_action = self.add_toolbar_action_patcher.start()
        self.mocked_add_toolbar_action.side_effect = self._create_mock_action
        self.renderer_patcher = patch('openlp.core.display.render.Renderer')
        self.mocked_renderer = self.renderer_patcher.start()
        mocked_desktop = MagicMock()
        mocked_desktop.screenCount.return_value = 1
        mocked_desktop.screenGeometry.return_value = QtCore.QRect(0, 0, 1024, 768)
        mocked_desktop.primaryScreen.return_value = 1
        ScreenList.create(mocked_desktop)
        State().load_settings()
        self.main_window = MainWindow()

    def tearDown(self):
        """
        Delete all the C++ objects and stop all the patchers
        """
        del self.main_window
        self.renderer_patcher.stop()
        self.add_toolbar_action_patcher.stop()

    def test_cmd_line_file(self):
        """
        Test that passing a service file from the command line loads the service.
        """
        # GIVEN a service as an argument to openlp
        service = os.path.join(TEST_RESOURCES_PATH, 'service', 'test.osz')

        # WHEN the argument is processed
        with patch.object(self.main_window.service_manager, 'load_file') as mocked_load_file:
            self.main_window.open_cmd_line_files([service])

        # THEN the service from the arguments is loaded
        mocked_load_file.assert_called_with(Path(service))

    @patch('openlp.core.ui.servicemanager.ServiceManager.load_file')
    def test_cmd_line_arg(self, mocked_load_file):
        """
        Test that passing a non service file does nothing.
        """
        # GIVEN a non service file as an argument to openlp
        service = 'run_openlp.py'

        # WHEN the argument is processed
        self.main_window.open_cmd_line_files(service)

        # THEN the file should not be opened
        assert mocked_load_file.called is False, 'load_file should not have been called'

    def test_main_window_title(self):
        """
        Test that running a new instance of OpenLP set the window title correctly
        """
        # GIVEN a newly opened OpenLP instance

        # WHEN no changes are made to the service

        # THEN the main window's title shoud be the same as the OpenLP string in the UiStrings class
        assert self.main_window.windowTitle() == UiStrings().OpenLP, \
            'The main window\'s title should be the same as the OpenLP string in UiStrings class'

    def test_set_service_modifed(self):
        """
        Test that when setting the service's title the main window's title is set correctly
        """
        # GIVEN a newly opened OpenLP instance

        # WHEN set_service_modified is called with with the modified flag set true and a file name
        self.main_window.set_service_modified(True, 'test.osz')

        # THEN the main window's title should be set to the
        assert self.main_window.windowTitle(), '%s - %s*' % (UiStrings().OpenLP, 'test.osz') == \
            'The main window\'s title should be set to "<the contents of UiStrings().OpenLP> - test.osz*"'

    def test_set_service_unmodified(self):
        """
        Test that when setting the service's title the main window's title is set correctly
        """
        # GIVEN a newly opened OpenLP instance

        # WHEN set_service_modified is called with with the modified flag set False and a file name
        self.main_window.set_service_modified(False, 'test.osz')

        # THEN the main window's title should be set to the
        assert self.main_window.windowTitle(), '%s - %s' % (UiStrings().OpenLP, 'test.osz') == \
            'The main window\'s title should be set to "<the contents of UiStrings().OpenLP> - test.osz"'

    def test_mainwindow_configuration(self):
        """
        Check that the Main Window initialises the Registry Correctly
        """
        # GIVEN: A built main window

        # WHEN: you check the started functions

        # THEN: the following registry functions should have been registered
        expected_service_list = ['application', 'settings', 'main_window', 'http_server', 'authentication_token',
                                 'settings_form', 'service_manager', 'theme_manager', 'projector_manager']
        expected_functions_list = ['bootstrap_initialise', 'bootstrap_post_set_up', 'bootstrap_completion',
                                   'theme_update_global', 'config_screen_changed']
        assert list(self.registry.service_list.keys()) == expected_service_list, \
            'The service list should have been {}'.format(self.registry.service_list.keys())
        assert list(self.registry.functions_list.keys()) == expected_functions_list, \
            'The function list should have been {}'.format(self.registry.functions_list.keys())
        assert 'application' in self.registry.service_list, 'The application should have been registered.'
        assert 'main_window' in self.registry.service_list, 'The main_window should have been registered.'

    def test_projector_manager_hidden_on_startup(self):
        """
        Test that the projector manager is hidden on startup
        """
        # GIVEN: A built main window
        # WHEN: OpenLP is started
        # THEN: The projector manager should be hidden
        assert self.main_window.projector_manager_dock.isVisible() is False

    def test_on_search_shortcut_triggered_shows_media_manager(self):
        """
        Test that the media manager is made visible when the search shortcut is triggered
        """
        # GIVEN: A build main window set up for testing
        with patch.object(self.main_window, 'media_manager_dock') as mocked_media_manager_dock, \
                patch.object(self.main_window, 'media_tool_box') as mocked_media_tool_box:
            mocked_media_manager_dock.isVisible.return_value = False
            mocked_media_tool_box.currentWidget.return_value = None

            # WHEN: The search shortcut is triggered
            self.main_window.on_search_shortcut_triggered()

            # THEN: The media manager dock is made visible
            mocked_media_manager_dock.setVisible.assert_called_with(True)

    def test_on_search_shortcut_triggered_focuses_widget(self):
        """
        Test that the focus is set on the widget when the search shortcut is triggered
        """
        # GIVEN: A build main window set up for testing
        with patch.object(self.main_window, 'media_manager_dock') as mocked_media_manager_dock, \
                patch.object(self.main_window, 'media_tool_box') as mocked_media_tool_box:
            mocked_media_manager_dock.isVisible.return_value = True
            mocked_widget = MagicMock()
            mocked_media_tool_box.currentWidget.return_value = mocked_widget

            # WHEN: The search shortcut is triggered
            self.main_window.on_search_shortcut_triggered()

            # THEN: The media manager dock is made visible
            assert 0 == mocked_media_manager_dock.setVisible.call_count
            mocked_widget.on_focus.assert_called_with()

    @patch('openlp.core.ui.mainwindow.FirstTimeForm')
    @patch('openlp.core.ui.mainwindow.QtWidgets.QMessageBox.warning')
<<<<<<< HEAD
    def test_on_first_time_wizard_clicked_show_projectors_after(self, mocked_warning, MockWizard):
=======
    def test_on_first_time_wizard_clicked_show_projectors_after(self, mocked_warning, MockWizard, mock_settings):
>>>>>>> d2b760ff
        """Test that the projector manager is shown after the FTW is run"""
        # GIVEN: Main_window, patched things, patched "Yes" as confirmation to re-run wizard, settings to True.
        mocked_warning.return_value = QtWidgets.QMessageBox.Yes
        MockWizard.return_value.was_cancelled = False
        self.main_window.settings.setValue('projector/show after wizard', True)

        with patch.object(self.main_window, 'projector_manager_dock') as mocked_dock, \
                patch.object(self.registry, 'execute'), patch.object(self.main_window, 'theme_manager_contents'):
            # WHEN: on_first_time_wizard_clicked is called
            self.main_window.on_first_time_wizard_clicked()

        # THEN: projector_manager_dock.setVisible should had been called once
        mocked_dock.setVisible.assert_called_once_with(True)

    @patch('openlp.core.ui.mainwindow.FirstTimeForm')
    @patch('openlp.core.ui.mainwindow.QtWidgets.QMessageBox.warning')
<<<<<<< HEAD
    def test_on_first_time_wizard_clicked_hide_projectors_after(self, mocked_warning, MockWizard):
=======
    def test_on_first_time_wizard_clicked_hide_projectors_after(self, mocked_warning, MockWizard, mock_settings):
>>>>>>> d2b760ff
        """Test that the projector manager is hidden after the FTW is run"""
        # GIVEN: Main_window, patched things, patched "Yes" as confirmation to re-run wizard, settings to False.
        mocked_warning.return_value = QtWidgets.QMessageBox.Yes
        MockWizard.return_value.was_cancelled = False

        # WHEN: on_first_time_wizard_clicked is called
        with patch.object(self.main_window, 'projector_manager_dock') as mocked_dock, \
                patch.object(self.registry, 'execute'), patch.object(self.main_window, 'theme_manager_contents'):
            self.main_window.on_first_time_wizard_clicked()

        # THEN: projector_manager_dock.setVisible should had been called once
        mocked_dock.setVisible.assert_called_once_with(False)

    def test_increment_progress_bar_default_increment(self):
        """
        Test that increment_progress_bar increments the progress bar by 1 when called without the `increment` arg.
        """
        # GIVEN: A mocked progress bar
        with patch.object(self.main_window, 'load_progress_bar', **{'value.return_value': 0}) as mocked_progress_bar:

            # WHEN: Calling increment_progress_bar without the `increment` arg
            self.main_window.increment_progress_bar()

        # THEN: The progress bar value should have been incremented by 1
        mocked_progress_bar.setValue.assert_called_once_with(1)

    def test_increment_progress_bar_custom_increment(self):
        """
        Test that increment_progress_bar increments the progress bar by the `increment` arg when called with the
        `increment` arg with a set value.
        """
        # GIVEN: A mocked progress bar
        with patch.object(self.main_window, 'load_progress_bar', **{'value.return_value': 0}) as mocked_progress_bar:

            # WHEN: Calling increment_progress_bar with `increment` set to 10
            self.main_window.increment_progress_bar(increment=10)

        # THEN: The progress bar value should have been incremented by 10
        mocked_progress_bar.setValue.assert_called_once_with(10)

    def test_eventFilter(self):
        """
        Test the reimplemented event method
        """
        # GIVEN: A file path and a QEvent.
        file_path = str(RESOURCE_PATH / 'church.jpg')
        mocked_file_method = MagicMock(return_value=file_path)
        event = QtCore.QEvent(QtCore.QEvent.FileOpen)
        event.file = mocked_file_method

        # WHEN: Call the vent method.
        result = self.main_window.eventFilter(MagicMock(), event)

        # THEN: The path should be inserted.
        assert result is True, "The method should have returned True."
        mocked_file_method.assert_called_once_with()
        assert self.app.args[0] == file_path, "The path should be in args."

    @patch('openlp.core.ui.mainwindow.is_macosx')
    def test_application_activate_event(self, mocked_is_macosx):
        """
        Test that clicking on the dock icon on Mac OS X restores the main window if it is minimized
        """
        # GIVEN: Mac OS X and an ApplicationActivate event
        mocked_is_macosx.return_value = True
        event = QtCore.QEvent(QtCore.QEvent.ApplicationActivate)
        self.main_window.showMinimized()

        # WHEN: The icon in the dock is clicked
        result = self.main_window.eventFilter(MagicMock(), event)

        # THEN:
        assert result is True, "The method should have returned True."
        assert self.main_window.isMinimized() is False<|MERGE_RESOLUTION|>--- conflicted
+++ resolved
@@ -219,16 +219,13 @@
 
     @patch('openlp.core.ui.mainwindow.FirstTimeForm')
     @patch('openlp.core.ui.mainwindow.QtWidgets.QMessageBox.warning')
-<<<<<<< HEAD
-    def test_on_first_time_wizard_clicked_show_projectors_after(self, mocked_warning, MockWizard):
-=======
-    def test_on_first_time_wizard_clicked_show_projectors_after(self, mocked_warning, MockWizard, mock_settings):
->>>>>>> d2b760ff
+    @patch('openlp.core.ui.mainwindow.Settings')
+    def test_on_first_time_wizard_clicked_show_projectors_after(self, MockSettings, mocked_warning, MockWizard):
         """Test that the projector manager is shown after the FTW is run"""
         # GIVEN: Main_window, patched things, patched "Yes" as confirmation to re-run wizard, settings to True.
+        MockSettings.return_value.value.return_value = True
         mocked_warning.return_value = QtWidgets.QMessageBox.Yes
         MockWizard.return_value.was_cancelled = False
-        self.main_window.settings.setValue('projector/show after wizard', True)
 
         with patch.object(self.main_window, 'projector_manager_dock') as mocked_dock, \
                 patch.object(self.registry, 'execute'), patch.object(self.main_window, 'theme_manager_contents'):
@@ -240,13 +237,11 @@
 
     @patch('openlp.core.ui.mainwindow.FirstTimeForm')
     @patch('openlp.core.ui.mainwindow.QtWidgets.QMessageBox.warning')
-<<<<<<< HEAD
-    def test_on_first_time_wizard_clicked_hide_projectors_after(self, mocked_warning, MockWizard):
-=======
-    def test_on_first_time_wizard_clicked_hide_projectors_after(self, mocked_warning, MockWizard, mock_settings):
->>>>>>> d2b760ff
+    @patch('openlp.core.ui.mainwindow.Settings')
+    def test_on_first_time_wizard_clicked_hide_projectors_after(self, MockSettings, mocked_warning, MockWizard):
         """Test that the projector manager is hidden after the FTW is run"""
         # GIVEN: Main_window, patched things, patched "Yes" as confirmation to re-run wizard, settings to False.
+        MockSettings.return_value.value.return_value = False
         mocked_warning.return_value = QtWidgets.QMessageBox.Yes
         MockWizard.return_value.was_cancelled = False
 
