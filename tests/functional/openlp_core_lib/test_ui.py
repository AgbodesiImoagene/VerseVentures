--- conflicted
+++ resolved
@@ -131,20 +131,28 @@
         for text in [UiStrings().Top, UiStrings().Middle, UiStrings().Bottom]:
             self.assertTrue(combo.findText(text) >= 0)
 
-<<<<<<< HEAD
-    def test_create_action(self):
-        """
-        Test creating an action
-=======
     def test_create_horizontal_adjusting_combo_box(self):
         """
         Test creating a horizontal adjusting combo box
->>>>>>> cd06c994
         """
         # GIVEN: A dialog
         dialog = QtGui.QDialog()
 
-<<<<<<< HEAD
+        # WHEN: We create the combobox
+        combo = create_horizontal_adjusting_combo_box(dialog, 'combo1')
+
+        # THEN: We should get a ComboBox
+        self.assertIsInstance(combo, QtGui.QComboBox)
+        self.assertEqual('combo1', combo.objectName())
+        self.assertEqual(QtGui.QComboBox.AdjustToMinimumContentsLength, combo.sizeAdjustPolicy())
+
+    def test_create_action(self):
+        """
+        Test creating an action
+        """
+        # GIVEN: A dialog
+        dialog = QtGui.QDialog()
+
         # WHEN: We create an action
         action = create_action(dialog, 'my_action')
 
@@ -161,13 +169,4 @@
         self.assertEqual('my text', action.text())
         self.assertIsInstance(action.icon(), QtGui.QIcon)
         self.assertEqual('my tooltip', action.toolTip())
-        self.assertEqual('my statustip', action.statusTip())
-=======
-        # WHEN: We create the combobox
-        combo = create_horizontal_adjusting_combo_box(dialog, 'combo1')
-
-        # THEN: We should get a ComboBox
-        self.assertIsInstance(combo, QtGui.QComboBox)
-        self.assertEqual('combo1', combo.objectName())
-        self.assertEqual(QtGui.QComboBox.AdjustToMinimumContentsLength, combo.sizeAdjustPolicy())
->>>>>>> cd06c994
+        self.assertEqual('my statustip', action.statusTip())