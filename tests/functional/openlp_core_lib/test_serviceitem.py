"""
    Package to test the openlp.core.lib package.
"""
import os
import cPickle
from unittest import TestCase
from mock import MagicMock, patch

from openlp.core.lib import ItemCapabilities, ServiceItem, Registry


VERSE = u'The Lord said to {r}Noah{/r}: \n'\
        'There\'s gonna be a {su}floody{/su}, {sb}floody{/sb}\n'\
        'The Lord said to {g}Noah{/g}:\n'\
        'There\'s gonna be a {st}floody{/st}, {it}floody{/it}\n'\
        'Get those children out of the muddy, muddy \n'\
        '{r}C{/r}{b}h{/b}{bl}i{/bl}{y}l{/y}{g}d{/g}{pk}'\
        'r{/pk}{o}e{/o}{pp}n{/pp} of the Lord\n'
FOOTER = [u'Arky Arky (Unknown)', u'Public Domain', u'CCLI 123456']
<<<<<<< HEAD

TEST_PATH = os.path.abspath(os.path.join(os.path.dirname(__file__), u'..', u'..', u'resources'))
=======
TESTPATH = os.path.abspath(os.path.join(os.path.dirname(__file__), u'..', u'..', u'resources'))
>>>>>>> e9ac83bf


class TestServiceItem(TestCase):

    def setUp(self):
        """
        Set up the Registry
        """
        Registry.create()
        mocked_renderer = MagicMock()
        mocked_renderer.format_slide.return_value = [VERSE]
        Registry().register(u'renderer', mocked_renderer)
        Registry().register(u'image_manager', MagicMock())

    def serviceitem_basic_test(self):
        """
        Test the Service Item - basic test
        """
        # GIVEN: A new service item

        # WHEN: A service item is created (without a plugin)
        service_item = ServiceItem(None)

        # THEN: We should get back a valid service item
        assert service_item.is_valid is True, u'The new service item should be valid'
        assert service_item.missing_frames() is True, u'There should not be any frames in the service item'

    def serviceitem_add_text_test(self):
        """
        Test the Service Item - add text test
        """
        # GIVEN: A new service item
        service_item = ServiceItem(None)

        # WHEN: adding text to a service item
        service_item.add_from_text(VERSE)
        service_item.raw_footer = FOOTER

        # THEN: We should get back a valid service item
        assert service_item.is_valid is True, u'The new service item should be valid'
        assert service_item.missing_frames() is False, u'check frames loaded '

        # WHEN: Render called
        assert len(service_item._display_frames) == 0, u'A blank Service Item with no display frames'
        service_item.render(True)

        # THEN: We should have a page of output.
        assert len(service_item._display_frames) == 1, u'A valid rendered Service Item has 1 display frame'
        assert service_item.get_rendered_frame(0) == VERSE.split(u'\n')[0], u'A output has rendered correctly.'

    def serviceitem_add_image_test(self):
        """
        Test the Service Item - add image test
        """
        # GIVEN: A new service item and a mocked renderer
        service_item = ServiceItem(None)
        service_item.name = u'test'

        # WHEN: adding image to a service item
        test_image = os.path.join(TEST_PATH, u'church.jpg')
        service_item.add_from_image(test_image, u'Image Title')

        # THEN: We should get back a valid service item
        assert service_item.is_valid is True, u'The new service item should be valid'
        assert len(service_item._display_frames) == 0, u'The service item has no display frames'

        # THEN: We should have a page of output.
        assert len(service_item._raw_frames) == 1, u'A valid rendered Service Item has display frames'
        assert service_item.get_rendered_frame(0) == test_image

        # WHEN: adding a second image to a service item
        service_item.add_from_image(test_image, u'Image1 Title')

        # THEN: We should have an increased page of output.
        assert len(service_item._raw_frames) == 2, u'A valid rendered Service Item has display frames'
        assert service_item.get_rendered_frame(0) == test_image
        assert service_item.get_rendered_frame(0) == service_item.get_rendered_frame(1)

        # WHEN requesting a saved service item
        service = service_item.get_service_repr(True)

        # THEN: We should have two parts of the service.
        assert len(service) == 2, u'A saved service has two parts'
        assert service[u'header'][u'name'] == u'test', u'A test plugin was returned'
        assert service[u'data'][0][u'title'] == u'Image Title', u'The first title name matches the request'
        assert service[u'data'][0][u'path'] == test_image, u'The first image name matches'
        assert service[u'data'][0][u'title'] != service[u'data'][1][u'title'], \
            u'The individual titles should not match'
        assert service[u'data'][0][u'path'] == service[u'data'][1][u'path'], u'The file paths should match'

        # WHEN validating a service item
        service_item.validate_item([u'jpg'])

        # THEN the service item should be valid
        assert service_item.is_valid is True, u'The new service item should be valid'

        # WHEN: adding a second image to a service item
        service_item.add_from_image(u'resources/church1.jpg', u'Image1 Title')

        # WHEN validating a service item
        service_item.validate_item([u'jpg'])

        # THEN the service item should be valid
        assert service_item.is_valid is False, u'The service item is not valid due to validation changes'

    def serviceitem_add_command_test(self):
        """
        Test the Service Item - add command test
        """
        # GIVEN: A new service item and a mocked renderer
        service_item = ServiceItem(None)
        service_item.name = u'test'

        # WHEN: adding image to a service item
        test_file = os.path.join(TEST_PATH, u'church.jpg')
        service_item.add_from_command(TEST_PATH, u'church.jpg', test_file)

        # THEN: We should get back a valid service item
        assert service_item.is_valid is True, u'The new service item should be valid'
        assert len(service_item._display_frames) == 0, u'The service item has no display frames '

        # THEN: We should have a page of output.
        assert len(service_item._raw_frames) == 1, u'A valid rendered Service Item has one raw frame'
        assert service_item.get_rendered_frame(0) == test_file, u'The image matches the input'

        # WHEN requesting a saved service item
        service = service_item.get_service_repr(True)

        # THEN: We should have two parts of the service.
        assert len(service) == 2, u'A saved service has two parts'
        assert service[u'header'][u'name'] == u'test', u'A test plugin'
        assert service[u'data'][0][u'title'] == u'church.jpg', u'The first title name '
        assert service[u'data'][0][u'path'] == TEST_PATH, u'The first image name'
        assert service[u'data'][0][u'image'] == test_file, u'The first image name'

        # WHEN validating a service item
        service_item.validate_item([u'jpg'])

        # THEN the service item should be valid
        assert service_item.is_valid is True, u'The service item should be valid'

        # WHEN validating a service item with a different suffix
        service_item.validate_item([u'png'])

        # THEN the service item should not be valid
        assert service_item.is_valid is False, u'The service item is not valid'

    def serviceitem_load_custom_from_service_test(self):
        """
        Test the Service Item - adding a custom slide from a saved service
        """
        # GIVEN: A new service item and a mocked add icon function
        service_item = ServiceItem(None)
        service_item.add_icon = MagicMock()

        # WHEN: adding a custom from a saved Service
        line = self.convert_file_service_item(u'serviceitem_custom_1.osd')
        service_item.set_from_service(line)

        # THEN: We should get back a valid service item
        assert service_item.is_valid is True, u'The new service item should be valid'
        assert len(service_item._display_frames) == 0, u'The service item has no display frames'
        assert len(service_item.capabilities) == 5, u'There are 5 default custom item capabilities'
        service_item.render(True)
        assert service_item.get_display_title() == u'Test Custom', u'The custom title should be correct'
        assert service_item.get_frames()[0][u'text'] == VERSE[:-1], \
            u'The returned text matches the input, except the last line feed'
        assert service_item.get_rendered_frame(1) == VERSE.split(u'\n', 1)[0], u'The first line has been returned'
        assert service_item.get_frame_title(0) == u'Slide 1', u'The title of the first slide is returned'
        assert service_item.get_frame_title(1) == u'Slide 2', u'The title of the second slide is returned'
        assert service_item.get_frame_title(2) == u'', u'The title of the first slide is returned'

    def serviceitem_load_image_from_service_test(self):
        """
        Test the Service Item - adding an image from a saved service
        """
        # GIVEN: A new service item and a mocked add icon function
        image_name = u'image_1.jpg'
        test_file = os.path.join(TEST_PATH, image_name)
        frame_array = {u'path': test_file, u'title': image_name}

        service_item = ServiceItem(None)
        service_item.add_icon = MagicMock()

        # WHEN: adding an image from a saved Service and mocked exists
        line = self.convert_file_service_item(u'serviceitem_image_1.osd')
        with patch('os.path.exists'):
            service_item.set_from_service(line, TEST_PATH)

        # THEN: We should get back a valid service item
        assert service_item.is_valid is True, u'The new service item should be valid'
        print service_item.get_rendered_frame(0)
        assert service_item.get_rendered_frame(0) == test_file, u'The first frame matches the path to the image'
        assert service_item.get_frames()[0] == frame_array, u'The return matches the frame array1'
        assert service_item.get_frame_path(0) == test_file, u'The frame path matches the full path to the image'
        assert service_item.get_frame_title(0) == image_name, u'The frame title matches the image name'
        assert service_item.get_display_title() == image_name, u'The display title matches the first image name'
        assert service_item.is_image() is True, u'This service item is an Image'
        assert service_item.is_capable(ItemCapabilities.CanMaintain) is True, u'This service item can be Maintained'
        assert service_item.is_capable(ItemCapabilities.CanPreview) is True, u'This service item can be Previewed'
        assert service_item.is_capable(ItemCapabilities.CanLoop) is True, u'This service item can be made to Loop'
        assert service_item.is_capable(ItemCapabilities.CanAppend) is True, \
            u'This service item can have new items added'

    def serviceitem_load_image_from_local_service_test(self):
        """
        Test the Service Item - adding an image from a saved local service
        """
        # GIVEN: A new service item and a mocked add icon function
        image_name1 = u'image_1.jpg'
        image_name2 = u'image_2.jpg'
        test_file1 = os.path.join(u'/home/openlp', image_name1)
        test_file2 = os.path.join(u'/home/openlp', image_name2)
        frame_array1 = {u'path': test_file1, u'title': image_name1}
        frame_array2 = {u'path': test_file2, u'title': image_name2}

        service_item = ServiceItem(None)
        service_item.add_icon = MagicMock()

        # WHEN: adding an image from a saved Service and mocked exists
        line = self.convert_file_service_item(u'serviceitem_image_2.osd')
        with patch('os.path.exists'):
            service_item.set_from_service(line)

        # THEN: We should get back a valid service item
        assert service_item.is_valid is True, u'The new service item should be valid'
        assert service_item.get_rendered_frame(0) == test_file1, u'The first frame matches the path to the image'
        assert service_item.get_rendered_frame(1) == test_file2, u'The Second frame matches the path to the image'
        assert service_item.get_frames()[0] == frame_array1, u'The return matches the frame array1'
        assert service_item.get_frames()[1] == frame_array2, u'The return matches the frame array2'
        assert service_item.get_frame_path(0) == test_file1, u'The frame path matches the full path to the image'
        assert service_item.get_frame_path(1) == test_file2, u'The frame path matches the full path to the image'
        assert service_item.get_frame_title(0) == image_name1, u'The 1st frame title matches the image name'
        assert service_item.get_frame_title(1) == image_name2, u'The 2nd frame title matches the image name'
        assert service_item.get_display_title().lower() == service_item.name, \
            u'The plugin name matches the display title, as there are > 1 Images'
        assert service_item.is_image() is True, u'This service item is an image '
        assert service_item.is_capable(ItemCapabilities.CanMaintain) is True, u'This service item can be Maintained'
        assert service_item.is_capable(ItemCapabilities.CanPreview) is True, u'This service item can be Previewed'
        assert service_item.is_capable(ItemCapabilities.CanLoop) is True, u'This service item can be made to Loop'
        assert service_item.is_capable(ItemCapabilities.CanAppend) is True, \
            u'This service item can have new items added'

    def convert_file_service_item(self, name):
        service_file = os.path.join(TEST_PATH, name)
        try:
            open_file = open(service_file, u'r')
            items = cPickle.load(open_file)
            first_line = items[0]
        except IOError:
            first_line = u''
        return first_line
<|MERGE_RESOLUTION|>--- conflicted
+++ resolved
@@ -17,12 +17,8 @@
         '{r}C{/r}{b}h{/b}{bl}i{/bl}{y}l{/y}{g}d{/g}{pk}'\
         'r{/pk}{o}e{/o}{pp}n{/pp} of the Lord\n'
 FOOTER = [u'Arky Arky (Unknown)', u'Public Domain', u'CCLI 123456']
-<<<<<<< HEAD
 
 TEST_PATH = os.path.abspath(os.path.join(os.path.dirname(__file__), u'..', u'..', u'resources'))
-=======
-TESTPATH = os.path.abspath(os.path.join(os.path.dirname(__file__), u'..', u'..', u'resources'))
->>>>>>> e9ac83bf
 
 
 class TestServiceItem(TestCase):
