--- conflicted
+++ resolved
@@ -177,21 +177,6 @@
         # new layout of service item. The layout use in serviceitem_image_2.osd is actually invalid now.
         self.assertTrue(service_item.is_valid, 'The first service item should be valid')
         self.assertTrue(service_item2.is_valid, 'The second service item should be valid')
-<<<<<<< HEAD
-        self.assertEqual(test_file1, os.path.normpath(service_item.get_rendered_frame(0)),
-                         'The first frame should match the path to the image')
-        self.assertEqual(test_file2, os.path.normpath(service_item2.get_rendered_frame(0)),
-                         'The Second frame should match the path to the image')
-        # There is a problem with the following two asserts in Windows
-        # and it is not easily fixable (although it looks simple)
-        if os.name != 'nt':
-            self.assertEqual(frame_array1, service_item.get_frames()[0], 'The return should match the frame array1')
-            self.assertEqual(frame_array2, service_item2.get_frames()[0], 'The return should match the frame array2')
-        self.assertEqual(test_file1, os.path.normpath(service_item.get_frame_path(0)),
-                         'The frame path should match the full path to the image')
-        self.assertEqual(test_file2, os.path.normpath(service_item2.get_frame_path(0)),
-                         'The frame path should match the full path to the image')
-=======
         # These test will fail on windows due to the difference in folder seperators
         if os.name != 'nt':
             self.assertEqual(test_file1, service_item.get_rendered_frame(0),
@@ -204,7 +189,6 @@
                              'The frame path should match the full path to the image')
             self.assertEqual(test_file2, service_item2.get_frame_path(0),
                              'The frame path should match the full path to the image')
->>>>>>> ff78a99f
         self.assertEqual(image_name1, service_item.get_frame_title(0),
                          'The 1st frame title should match the image name')
         self.assertEqual(image_name2, service_item2.get_frame_title(0),
