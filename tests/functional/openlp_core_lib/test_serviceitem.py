# -*- coding: utf-8 -*-
# vim: autoindent shiftwidth=4 expandtab textwidth=120 tabstop=4 softtabstop=4

###############################################################################
# OpenLP - Open Source Lyrics Projection                                      #
# --------------------------------------------------------------------------- #
# Copyright (c) 2008-2013 Raoul Snyman                                        #
# Portions copyright (c) 2008-2013 Tim Bentley, Gerald Britton, Jonathan      #
# Corwin, Samuel Findlay, Michael Gorven, Scott Guerrieri, Matthias Hub,      #
# Meinert Jordan, Armin Köhler, Erik Lundin, Edwin Lunando, Brian T. Meyer.   #
# Joshua Miller, Stevan Pettit, Andreas Preikschat, Mattias Põldaru,          #
# Christian Richter, Philip Ridout, Simon Scudder, Jeffrey Smith,             #
# Maikel Stuivenberg, Martin Thompson, Jon Tibble, Dave Warnock,              #
# Frode Woldsund, Martin Zibricky, Patrick Zimmermann                         #
# --------------------------------------------------------------------------- #
# This program is free software; you can redistribute it and/or modify it     #
# under the terms of the GNU General Public License as published by the Free  #
# Software Foundation; version 2 of the License.                              #
#                                                                             #
# This program is distributed in the hope that it will be useful, but WITHOUT #
# ANY WARRANTY; without even the implied warranty of MERCHANTABILITY or       #
# FITNESS FOR A PARTICULAR PURPOSE. See the GNU General Public License for    #
# more details.                                                               #
#                                                                             #
# You should have received a copy of the GNU General Public License along     #
# with this program; if not, write to the Free Software Foundation, Inc., 59  #
# Temple Place, Suite 330, Boston, MA 02111-1307 USA                          #
###############################################################################
"""
Package to test the openlp.core.lib package.
"""
import os
from unittest import TestCase

<<<<<<< HEAD
from openlp.core.lib import ItemCapabilities, ServiceItem, Registry, \
    ServiceItemType
=======

>>>>>>> 6a839dc3
from tests.functional import MagicMock, patch
from tests.utils import assert_length, convert_file_service_item

from openlp.core.lib import ItemCapabilities, ServiceItem, Registry


VERSE = 'The Lord said to {r}Noah{/r}: \n'\
        'There\'s gonna be a {su}floody{/su}, {sb}floody{/sb}\n'\
        'The Lord said to {g}Noah{/g}:\n'\
        'There\'s gonna be a {st}floody{/st}, {it}floody{/it}\n'\
        'Get those children out of the muddy, muddy \n'\
        '{r}C{/r}{b}h{/b}{bl}i{/bl}{y}l{/y}{g}d{/g}{pk}'\
        'r{/pk}{o}e{/o}{pp}n{/pp} of the Lord\n'
FOOTER = ['Arky Arky (Unknown)', 'Public Domain', 'CCLI 123456']
TEST_PATH = os.path.abspath(os.path.join(os.path.dirname(__file__), '..', '..',
     'resources'))


class TestServiceItem(TestCase):

    def setUp(self):
        """
        Set up the Registry
        """
        Registry.create()
        mocked_renderer = MagicMock()
        mocked_renderer.format_slide.return_value = [VERSE]
        Registry().register('renderer', mocked_renderer)
        Registry().register('image_manager', MagicMock())

    def service_item_basic_test(self):
        """
        Test the Service Item - basic test
        """
        # GIVEN: A new service item

        # WHEN: A service item is created (without a plugin)
        service_item = ServiceItem(None)

        # THEN: We should get back a valid service item
        self.assertTrue(service_item.is_valid,
            'The new service item should be valid')
        self.assertTrue(service_item.missing_frames(),
            'There should not be any frames in the service item')

    def service_item_load_custom_from_service_test(self):
        """
        Test the Service Item - adding a custom slide from a saved service
        """
        # GIVEN: A new service item and a mocked add icon function
        service_item = ServiceItem(None)
        service_item.add_icon = MagicMock()

        # WHEN: We add a custom from a saved service
        line = convert_file_service_item(TEST_PATH, 'serviceitem_custom_1.osj')
        service_item.set_from_service(line)

        # THEN: We should get back a valid service item
        self.assertTrue(service_item.is_valid,
            'The new service item should be valid')
        assert_length(0, service_item._display_frames,
            'The service item should have no display frames')
        assert_length(5, service_item.capabilities,
            'There should be 5 default custom item capabilities')

        # WHEN: We render the frames of the service item
        service_item.render(True)

        # THEN: The frames should also be valid
        self.assertEqual('Test Custom', service_item.get_display_title(),
             'The title should be "Test Custom"')
        self.assertEqual(VERSE[:-1], service_item.get_frames()[0]['text'],
            'The returned text matches the input, except the last line feed')
        self.assertEqual(VERSE.split('\n', 1)[0],
            service_item.get_rendered_frame(1),
            'The first line has been returned')
        self.assertEqual('Slide 1', service_item.get_frame_title(0),
            '"Slide 1" has been returned as the title')
        self.assertEqual('Slide 2', service_item.get_frame_title(1),
            '"Slide 2" has been returned as the title')
        self.assertEqual('', service_item.get_frame_title(2),
            'Blank has been returned as the title of slide 3')

    def service_item_load_image_from_service_test(self):
        """
        Test the Service Item - adding an image from a saved service
        """
        # GIVEN: A new service item and a mocked add icon function
        image_name = 'image_1.jpg'
        test_file = os.path.join(TEST_PATH, image_name)
        frame_array = {'path': test_file, 'title': image_name}

        service_item = ServiceItem(None)
        service_item.add_icon = MagicMock()

        # WHEN: adding an image from a saved Service and mocked exists
        line = convert_file_service_item(TEST_PATH, 'serviceitem_image_1.osj')
        with patch('openlp.core.ui.servicemanager.os.path.exists') as \
            mocked_exists:
            mocked_exists.return_value = True
            service_item.set_from_service(line, TEST_PATH)

            # THEN: We should get back a valid service item
            self.assertTrue(service_item.is_valid,
                'The new service item should be valid')
            self.assertEqual(os.path.normpath(test_file),
                os.path.normpath(service_item.get_rendered_frame(0)),
                'The first frame should match the path to the image')
            self.assertEqual(frame_array, service_item.get_frames()[0],
                'The return should match frame array1')
            self.assertEqual(test_file, service_item.get_frame_path(0),
                'The frame path should match the full path to the image')
            self.assertEqual(image_name, service_item.get_frame_title(0),
                'The frame title should match the image name')
            self.assertEqual(image_name, service_item.get_display_title(),
                'The display title should match the first image name')
            self.assertTrue(service_item.is_image(),
                'This service item should be of an "image" type')
            self.assertTrue(service_item.is_capable(ItemCapabilities.CanMaintain),
                'This service item should be able to be Maintained')
            self.assertTrue(service_item.is_capable(ItemCapabilities.CanPreview),
                'This service item should be able to be be Previewed')
            self.assertTrue(service_item.is_capable(ItemCapabilities.CanLoop),
                'This service item should be able to be run in a can be made to Loop')
            self.assertTrue(service_item.is_capable(ItemCapabilities.CanAppend),
                'This service item should be able to have new items added to it')

    def service_item_load_image_from_local_service_test(self):
        """
        Test the Service Item - adding an image from a saved local service
        """
        # GIVEN: A new service item and a mocked add icon function
        image_name1 = 'image_1.jpg'
        image_name2 = 'image_2.jpg'
        test_file1 = os.path.normpath(os.path.join('/home/openlp',
            image_name1))
        test_file2 = os.path.normpath(os.path.join('/home/openlp',
            image_name2))
        frame_array1 = {'path': test_file1, 'title': image_name1}
        frame_array2 = {'path': test_file2, 'title': image_name2}

        service_item = ServiceItem(None)
        service_item.add_icon = MagicMock()

        service_item2 = ServiceItem(None)
        service_item2.add_icon = MagicMock()

        # WHEN: adding an image from a saved Service and mocked exists
        line = convert_file_service_item(TEST_PATH, 'serviceitem_image_2.osj')
        line2 = convert_file_service_item(TEST_PATH, 'serviceitem_image_2.osj', 1)

        with patch('openlp.core.ui.servicemanager.os.path.exists') as \
            mocked_exists:
            mocked_exists.return_value = True
            service_item2.set_from_service(line2)
            service_item.set_from_service(line)

            # THEN: We should get back a valid service item

            # This test is copied from service_item.py,
            # but is changed since to conform to
            # new layout of service item. The layout use in
            # serviceitem_image_2.osd is actually invalid now.
            self.assertTrue(service_item.is_valid,
                'The first service item should be valid')
            self.assertTrue(service_item2.is_valid,
                'The second service item should be valid')
            self.assertEqual(test_file1,
                os.path.normpath(service_item.get_rendered_frame(0)),
                'The first frame should match the path to the image')
            self.assertEqual(test_file2,
                os.path.normpath(service_item2.get_rendered_frame(0)),
                'The Second frame should match the path to the image')
            # There is a problem with the following two asserts in Windows
            # and it is not easily fixable (although it looks simple)
            if os.name != 'nt':
                self.assertEqual(frame_array1, service_item.get_frames()[0],
                    'The return should match the frame array1')
                self.assertEqual(frame_array2, service_item2.get_frames()[0],
                    'The return should match the frame array2')
            self.assertEqual(test_file1, os.path.normpath(
                service_item.get_frame_path(0)),
                'The frame path should match the full path to the image')
            self.assertEqual(test_file2, os.path.normpath(
                service_item2.get_frame_path(0)),
                'The frame path should match the full path to the image')
            self.assertEqual(image_name1, service_item.get_frame_title(0),
                'The 1st frame title should match the image name')
            self.assertEqual(image_name2, service_item2.get_frame_title(0),
                'The 2nd frame title should match the image name')
            self.assertEqual(service_item.name, service_item.title.lower(),
                'The plugin name should match the display title, as there are > 1 Images')
            self.assertTrue(service_item.is_image(),
                'This service item should be of an "image" type')
            self.assertTrue(service_item.is_capable(ItemCapabilities.CanMaintain),
                'This service item should be able to be Maintained')
            self.assertTrue(service_item.is_capable(ItemCapabilities.CanPreview),
                'This service item should be able to be be Previewed')
            self.assertTrue(service_item.is_capable(ItemCapabilities.CanLoop),
                'This service item should be able to be run in a can be made to Loop')
            self.assertTrue(service_item.is_capable(ItemCapabilities.CanAppend),
                'This service item should be able to have new items added to it')

    def add_from_command_for_a_presentation_test(self):
        """
        Test the Service Item - adding a presentation
        """
        # GIVEN: A service item, a mocked icon and presentation data
        service_item = ServiceItem(None)
        presentation_name = 'test.pptx'
        image = MagicMock()
        display_title = 'DisplayTitle'
        notes = 'Note1\nNote2\n'
        frame = {'title': presentation_name, 'image': image,
            'path': TEST_PATH, 'display_title': display_title,
            'notes': notes }
        # WHEN: adding presentation to service_item
        service_item.add_from_command(TEST_PATH, presentation_name, image, display_title, notes)
        # THEN: verify that it is setup as a Command and that the frame data matches
        assert service_item.service_item_type == ServiceItemType.Command
        assert service_item.get_frames()[0] == frame

    def add_from_comamnd_without_display_title_and_notes_test(self):
        """
        Test the Service Item - add from command, but not presentation
        """
        # GIVEN: A new service item, a mocked icon and image data
        service_item = ServiceItem(None)
        image_name = 'test.img'
        image = MagicMock()
        frame = {'title': image_name, 'image': image,
            'path': TEST_PATH, 'display_title': None,
            'notes': None}
        # WHEN: adding image to service_item
        service_item.add_from_command(TEST_PATH, image_name, image)
        # THEN: verify that it is setup as a Command and that the frame data matches
        assert service_item.service_item_type == ServiceItemType.Command
        print(service_item.get_frames()[0])
        assert service_item.get_frames()[0] == frame<|MERGE_RESOLUTION|>--- conflicted
+++ resolved
@@ -32,16 +32,11 @@
 import os
 from unittest import TestCase
 
-<<<<<<< HEAD
+from tests.functional import MagicMock, patch
+from tests.utils import assert_length, convert_file_service_item
+
 from openlp.core.lib import ItemCapabilities, ServiceItem, Registry, \
     ServiceItemType
-=======
-
->>>>>>> 6a839dc3
-from tests.functional import MagicMock, patch
-from tests.utils import assert_length, convert_file_service_item
-
-from openlp.core.lib import ItemCapabilities, ServiceItem, Registry
 
 
 VERSE = 'The Lord said to {r}Noah{/r}: \n'\
