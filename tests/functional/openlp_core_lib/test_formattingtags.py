--- conflicted
+++ resolved
@@ -33,19 +33,11 @@
         """
         with patch(u'openlp.core.lib.translate') as mocked_translate, \
                 patch(u'openlp.core.lib.settings') as mocked_settings, \
-<<<<<<< HEAD
-                patch(u'openlp.core.lib.formattingtags.pickle') as mocked_pickle:
-            # GIVEN: Our mocked modules and functions.
-            mocked_translate.side_effect = lambda module, string_to_translate, comment: string_to_translate
-            mocked_settings.value.return_value = u''
-            mocked_pickle.load.return_value = []
-=======
                 patch(u'openlp.core.lib.formattingtags.json') as mocked_json:
             # GIVEN: Our mocked modules and functions.
             mocked_translate.side_effect = lambda module, string_to_translate, comment: string_to_translate
             mocked_settings.value.return_value = u''
             mocked_json.load.return_value = []
->>>>>>> d1bbc5e7
 
             # WHEN: Get the display tags.
             FormattingTags.load_tags()
@@ -62,19 +54,11 @@
         """
         with patch(u'openlp.core.lib.translate') as mocked_translate, \
                 patch(u'openlp.core.lib.settings') as mocked_settings, \
-<<<<<<< HEAD
-                patch(u'openlp.core.lib.formattingtags.pickle') as mocked_pickle:
-            # GIVEN: Our mocked modules and functions.
-            mocked_translate.side_effect = lambda module, string_to_translate: string_to_translate
-            mocked_settings.value.return_value = u''
-            mocked_pickle.loads.side_effect = [[], [TAG]]
-=======
                 patch(u'openlp.core.lib.formattingtags.json') as mocked_json:
             # GIVEN: Our mocked modules and functions.
             mocked_translate.side_effect = lambda module, string_to_translate: string_to_translate
             mocked_settings.value.return_value = u''
             mocked_json.loads.side_effect = [[], [TAG]]
->>>>>>> d1bbc5e7
 
             # WHEN: Get the display tags.
             FormattingTags.load_tags()
