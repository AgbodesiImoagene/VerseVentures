"""
This module contains tests for the SongShow Plus song importer.
"""

import os
from unittest import TestCase
from mock import patch, MagicMock

from tests.functional.openlp_plugins.songs.songfileimporthelper import SongImportTestHelper
from openlp.plugins.songs.lib import VerseType
from openlp.plugins.songs.lib.songshowplusimport import SongShowPlusImport

<<<<<<< HEAD
TEST_PATH = os.path.abspath(
    os.path.join(os.path.dirname(__file__), u'..', u'..', u'..', u'resources', u'songshowplussongs'))

class TestSongShowPlusFileImport(SongImportTestHelper):
    def __init__(self, *args, **kwargs):
        self.importer_class_name = u'SongShowPlusImport'
        self.importer_module_name = u'songshowplusimport'
        SongImportTestHelper.__init__(self, *args, **kwargs)

    def test_song_import(self):
        test_import = self.file_import(os.path.join(TEST_PATH, u'Amazing Grace.sbsong'),
            self.load_external_result_data(os.path.join(TEST_PATH, u'Amazing Grace.json')))
        test_import = self.file_import(os.path.join(TEST_PATH, u'Beautiful Garden Of Prayer.sbsong'),
            self.load_external_result_data(os.path.join(TEST_PATH, u'Beautiful Garden Of Prayer.json')))
=======
TEST_PATH = os.path.abspath(os.path.join(os.path.dirname(__file__), '../../../resources/songshowplussongs'))
SONG_TEST_DATA = {'Amazing Grace.sbsong':
        {'title': 'Amazing Grace (Demonstration)',
         'authors': ['John Newton', 'Edwin Excell', 'John P. Rees'],
         'copyright': 'Public Domain ',
         'ccli_number': 22025,
         'verses':
             [('Amazing grace! How sweet the sound!\r\nThat saved a wretch like me!\r\n'
               'I once was lost, but now am found;\r\nWas blind, but now I see.', 'v1'),
              ('\'Twas grace that taught my heart to fear,\r\nAnd grace my fears relieved.\r\n'
               'How precious did that grace appear,\r\nThe hour I first believed.', 'v2'),
              ('The Lord has promised good to me,\r\nHis Word my hope secures.\r\n'
               'He will my shield and portion be\r\nAs long as life endures.', 'v3'),
              ('Thro\' many dangers, toils and snares\r\nI have already come.\r\n'
               '\'Tis grace that brought me safe thus far,\r\nAnd grace will lead me home.', 'v4'),
              ('When we\'ve been there ten thousand years,\r\nBright shining as the sun,\r\n'
               'We\'ve no less days to sing God\'s praise,\r\nThan when we first begun.', 'v5')],
         'topics': ['Assurance', 'Grace', 'Praise', 'Salvation'],
         'comments': '\n\n\n',
         'song_book_name': 'Demonstration Songs',
         'song_number': 0,
         'verse_order_list': []},
    'Beautiful Garden Of Prayer.sbsong':
        {'title': 'Beautiful Garden Of Prayer (Demonstration)',
        'authors': ['Eleanor Allen Schroll', 'James H. Fillmore'],
        'copyright': 'Public Domain ',
        'ccli_number': 60252,
        'verses':
           [('There\'s a garden where Jesus is waiting,\r\nThere\'s a place that is wondrously fair.\r\n'
             'For it glows with the light of His presence,\r\n\'Tis the beautiful garden of prayer.', 'v1'),
            ('There\'s a garden where Jesus is waiting,\r\nAnd I go with my burden and care.\r\n'
             'Just to learn from His lips, words of comfort,\r\nIn the beautiful garden of prayer.', 'v2'),
            ('There\'s a garden where Jesus is waiting,\r\nAnd He bids you to come meet Him there,\r\n'
             'Just to bow and receive a new blessing,\r\nIn the beautiful garden of prayer.', 'v3'),
            ('O the beautiful garden, the garden of prayer,\r\nO the beautiful garden of prayer.\r\n'
             'There my Savior awaits, and He opens the gates\r\nTo the beautiful garden of prayer.', 'c1')],
        'topics': ['Devotion', 'Prayer'],
        'comments': '',
        'song_book_name': '',
        'song_number': 0,
        'verse_order_list': []}}
>>>>>>> 541f013a


class TestSongShowPlusImport(TestCase):
    """
    Test the functions in the :mod:`songshowplusimport` module.
    """
    def create_importer_test(self):
        """
        Test creating an instance of the SongShow Plus file importer
        """
        # GIVEN: A mocked out SongImport class, and a mocked out "manager"
        with patch('openlp.plugins.songs.lib.songshowplusimport.SongImport'):
            mocked_manager = MagicMock()

            # WHEN: An importer object is created
            importer = SongShowPlusImport(mocked_manager)

            # THEN: The importer object should not be None
            self.assertIsNotNone(importer, 'Import should not be none')

    def invalid_import_source_test(self):
        """
        Test SongShowPlusImport.doImport handles different invalid import_source values
        """
        # GIVEN: A mocked out SongImport class, and a mocked out "manager"
        with patch('openlp.plugins.songs.lib.songshowplusimport.SongImport'):
            mocked_manager = MagicMock()
            mocked_import_wizard = MagicMock()
            importer = SongShowPlusImport(mocked_manager)
            importer.import_wizard = mocked_import_wizard
            importer.stop_import_flag = True

            # WHEN: Import source is not a list
            for source in ['not a list', 0]:
                importer.import_source = source

                # THEN: doImport should return none and the progress bar maximum should not be set.
                self.assertIsNone(importer.doImport(), 'doImport should return None when import_source is not a list')
                self.assertEquals(mocked_import_wizard.progress_bar.setMaximum.called, False,
                                  'setMaxium on import_wizard.progress_bar should not have been called')

    def valid_import_source_test(self):
        """
        Test SongShowPlusImport.doImport handles different invalid import_source values
        """
        # GIVEN: A mocked out SongImport class, and a mocked out "manager"
        with patch('openlp.plugins.songs.lib.songshowplusimport.SongImport'):
            mocked_manager = MagicMock()
            mocked_import_wizard = MagicMock()
            importer = SongShowPlusImport(mocked_manager)
            importer.import_wizard = mocked_import_wizard
            importer.stop_import_flag = True

            # WHEN: Import source is a list
            importer.import_source = ['List', 'of', 'files']

            # THEN: doImport should return none and the progress bar setMaximum should be called with the length of
            #       import_source.
            self.assertIsNone(importer.doImport(),
                'doImport should return None when import_source is a list and stop_import_flag is True')
            mocked_import_wizard.progress_bar.setMaximum.assert_called_with(len(importer.import_source))

    def to_openlp_verse_tag_test(self):
        """
        Test to_openlp_verse_tag method by simulating adding a verse
        """
        # GIVEN: A mocked out SongImport class, and a mocked out "manager"
        with patch('openlp.plugins.songs.lib.songshowplusimport.SongImport'):
            mocked_manager = MagicMock()
            importer = SongShowPlusImport(mocked_manager)

            # WHEN: Supplied with the following arguments replicating verses being added
            test_values = [('Verse 1', VerseType.tags[VerseType.Verse] + '1'),
                ('Verse 2', VerseType.tags[VerseType.Verse] + '2'),
                ('verse1', VerseType.tags[VerseType.Verse] + '1'),
                ('Verse', VerseType.tags[VerseType.Verse] + '1'),
                ('Verse1', VerseType.tags[VerseType.Verse] + '1'),
                ('chorus 1', VerseType.tags[VerseType.Chorus] + '1'),
                ('bridge 1', VerseType.tags[VerseType.Bridge] + '1'),
                ('pre-chorus 1', VerseType.tags[VerseType.PreChorus] + '1'),
                ('different 1', VerseType.tags[VerseType.Other] + '1'),
                ('random 1', VerseType.tags[VerseType.Other] + '2')]

            # THEN: The returned value should should correlate with the input arguments
            for original_tag, openlp_tag in test_values:
                self.assertEquals(importer.to_openlp_verse_tag(original_tag), openlp_tag,
                    'SongShowPlusImport.to_openlp_verse_tag should return "%s" when called with "%s"'
                    % (openlp_tag, original_tag))

    def to_openlp_verse_tag_verse_order_test(self):
        """
        Test to_openlp_verse_tag method by simulating adding a verse to the verse order
        """
        # GIVEN: A mocked out SongImport class, and a mocked out "manager"
        with patch('openlp.plugins.songs.lib.songshowplusimport.SongImport'):
            mocked_manager = MagicMock()
            importer = SongShowPlusImport(mocked_manager)

            # WHEN: Supplied with the following arguments replicating a verse order being added
            test_values = [('Verse 1', VerseType.tags[VerseType.Verse] + '1'),
                ('Verse 2', VerseType.tags[VerseType.Verse] + '2'),
                ('verse1', VerseType.tags[VerseType.Verse] + '1'),
                ('Verse', VerseType.tags[VerseType.Verse] + '1'),
                ('Verse1', VerseType.tags[VerseType.Verse] + '1'),
                ('chorus 1', VerseType.tags[VerseType.Chorus] + '1'),
                ('bridge 1', VerseType.tags[VerseType.Bridge] + '1'),
                ('pre-chorus 1', VerseType.tags[VerseType.PreChorus] + '1'),
                ('different 1', VerseType.tags[VerseType.Other] + '1'),
                ('random 1', VerseType.tags[VerseType.Other] + '2'),
                ('unused 2', None)]

            # THEN: The returned value should should correlate with the input arguments
            for original_tag, openlp_tag in test_values:
                self.assertEquals(importer.to_openlp_verse_tag(original_tag, ignore_unique=True), openlp_tag,
<<<<<<< HEAD
                    u'SongShowPlusImport.to_openlp_verse_tag should return "%s" when called with "%s"'
                    % (openlp_tag, original_tag))
=======
                    'SongShowPlusImport.to_openlp_verse_tag should return "%s" when called with "%s"'
                    % (openlp_tag, original_tag))

    def file_import_test(self):
        """
        Test the actual import of real song files and check that the imported data is correct.
        """

        # GIVEN: Test files with a mocked out SongImport class, a mocked out "manager", a mocked out "import_wizard",
        #       and mocked out "author", "add_copyright", "add_verse", "finish" methods.
        with patch('openlp.plugins.songs.lib.songshowplusimport.SongImport'):
            for song_file in SONG_TEST_DATA:
                mocked_manager = MagicMock()
                mocked_import_wizard = MagicMock()
                mocked_parse_author = MagicMock()
                mocked_add_copyright = MagicMock()
                mocked_add_verse = MagicMock()
                mocked_finish = MagicMock()
                mocked_finish.return_value = True
                importer = SongShowPlusImport(mocked_manager)
                importer.import_wizard = mocked_import_wizard
                importer.stop_import_flag = False
                importer.parse_author = mocked_parse_author
                importer.addCopyright = mocked_add_copyright
                importer.addVerse = mocked_add_verse
                importer.finish = mocked_finish
                importer.topics = []

                # WHEN: Importing each file
                importer.import_source = [os.path.join(TEST_PATH, song_file)]
                title = SONG_TEST_DATA[song_file]['title']
                author_calls = SONG_TEST_DATA[song_file]['authors']
                song_copyright = SONG_TEST_DATA[song_file]['copyright']
                ccli_number = SONG_TEST_DATA[song_file]['ccli_number']
                add_verse_calls = SONG_TEST_DATA[song_file]['verses']
                topics = SONG_TEST_DATA[song_file]['topics']
                comments = SONG_TEST_DATA[song_file]['comments']
                song_book_name = SONG_TEST_DATA[song_file]['song_book_name']
                song_number = SONG_TEST_DATA[song_file]['song_number']
                verse_order_list = SONG_TEST_DATA[song_file]['verse_order_list']

                # THEN: doImport should return none, the song data should be as expected, and finish should have been
                #       called.
                self.assertIsNone(importer.doImport(), 'doImport should return None when it has completed')
                self.assertEquals(importer.title, title, 'title for %s should be "%s"' % (song_file, title))
                for author in author_calls:
                    mocked_parse_author.assert_any_call(author)
                if song_copyright:
                    mocked_add_copyright.assert_called_with(song_copyright)
                if ccli_number:
                    self.assertEquals(importer.ccliNumber, ccli_number, 'ccliNumber for %s should be %s'
                        % (song_file, ccli_number))
                for verse_text, verse_tag in add_verse_calls:
                    mocked_add_verse.assert_any_call(verse_text, verse_tag)
                if topics:
                    self.assertEquals(importer.topics, topics, 'topics for %s should be %s' % (song_file, topics))
                if comments:
                    self.assertEquals(importer.comments, comments, 'comments for %s should be "%s"'
                        % (song_file, comments))
                if song_book_name:
                    self.assertEquals(importer.songBookName, song_book_name, 'songBookName for %s should be "%s"'
                        % (song_file, song_book_name))
                if song_number:
                    self.assertEquals(importer.songNumber, song_number, 'songNumber for %s should be %s'
                        % (song_file, song_number))
                if verse_order_list:
                    self.assertEquals(importer.verseOrderList, [], 'verseOrderList for %s should be %s'
                        % (song_file, verse_order_list))
                mocked_finish.assert_called_with()
>>>>>>> 541f013a
<|MERGE_RESOLUTION|>--- conflicted
+++ resolved
@@ -10,7 +10,6 @@
 from openlp.plugins.songs.lib import VerseType
 from openlp.plugins.songs.lib.songshowplusimport import SongShowPlusImport
 
-<<<<<<< HEAD
 TEST_PATH = os.path.abspath(
     os.path.join(os.path.dirname(__file__), u'..', u'..', u'..', u'resources', u'songshowplussongs'))
 
@@ -25,49 +24,6 @@
             self.load_external_result_data(os.path.join(TEST_PATH, u'Amazing Grace.json')))
         test_import = self.file_import(os.path.join(TEST_PATH, u'Beautiful Garden Of Prayer.sbsong'),
             self.load_external_result_data(os.path.join(TEST_PATH, u'Beautiful Garden Of Prayer.json')))
-=======
-TEST_PATH = os.path.abspath(os.path.join(os.path.dirname(__file__), '../../../resources/songshowplussongs'))
-SONG_TEST_DATA = {'Amazing Grace.sbsong':
-        {'title': 'Amazing Grace (Demonstration)',
-         'authors': ['John Newton', 'Edwin Excell', 'John P. Rees'],
-         'copyright': 'Public Domain ',
-         'ccli_number': 22025,
-         'verses':
-             [('Amazing grace! How sweet the sound!\r\nThat saved a wretch like me!\r\n'
-               'I once was lost, but now am found;\r\nWas blind, but now I see.', 'v1'),
-              ('\'Twas grace that taught my heart to fear,\r\nAnd grace my fears relieved.\r\n'
-               'How precious did that grace appear,\r\nThe hour I first believed.', 'v2'),
-              ('The Lord has promised good to me,\r\nHis Word my hope secures.\r\n'
-               'He will my shield and portion be\r\nAs long as life endures.', 'v3'),
-              ('Thro\' many dangers, toils and snares\r\nI have already come.\r\n'
-               '\'Tis grace that brought me safe thus far,\r\nAnd grace will lead me home.', 'v4'),
-              ('When we\'ve been there ten thousand years,\r\nBright shining as the sun,\r\n'
-               'We\'ve no less days to sing God\'s praise,\r\nThan when we first begun.', 'v5')],
-         'topics': ['Assurance', 'Grace', 'Praise', 'Salvation'],
-         'comments': '\n\n\n',
-         'song_book_name': 'Demonstration Songs',
-         'song_number': 0,
-         'verse_order_list': []},
-    'Beautiful Garden Of Prayer.sbsong':
-        {'title': 'Beautiful Garden Of Prayer (Demonstration)',
-        'authors': ['Eleanor Allen Schroll', 'James H. Fillmore'],
-        'copyright': 'Public Domain ',
-        'ccli_number': 60252,
-        'verses':
-           [('There\'s a garden where Jesus is waiting,\r\nThere\'s a place that is wondrously fair.\r\n'
-             'For it glows with the light of His presence,\r\n\'Tis the beautiful garden of prayer.', 'v1'),
-            ('There\'s a garden where Jesus is waiting,\r\nAnd I go with my burden and care.\r\n'
-             'Just to learn from His lips, words of comfort,\r\nIn the beautiful garden of prayer.', 'v2'),
-            ('There\'s a garden where Jesus is waiting,\r\nAnd He bids you to come meet Him there,\r\n'
-             'Just to bow and receive a new blessing,\r\nIn the beautiful garden of prayer.', 'v3'),
-            ('O the beautiful garden, the garden of prayer,\r\nO the beautiful garden of prayer.\r\n'
-             'There my Savior awaits, and He opens the gates\r\nTo the beautiful garden of prayer.', 'c1')],
-        'topics': ['Devotion', 'Prayer'],
-        'comments': '',
-        'song_book_name': '',
-        'song_number': 0,
-        'verse_order_list': []}}
->>>>>>> 541f013a
 
 
 class TestSongShowPlusImport(TestCase):
@@ -182,77 +138,5 @@
             # THEN: The returned value should should correlate with the input arguments
             for original_tag, openlp_tag in test_values:
                 self.assertEquals(importer.to_openlp_verse_tag(original_tag, ignore_unique=True), openlp_tag,
-<<<<<<< HEAD
-                    u'SongShowPlusImport.to_openlp_verse_tag should return "%s" when called with "%s"'
-                    % (openlp_tag, original_tag))
-=======
                     'SongShowPlusImport.to_openlp_verse_tag should return "%s" when called with "%s"'
-                    % (openlp_tag, original_tag))
-
-    def file_import_test(self):
-        """
-        Test the actual import of real song files and check that the imported data is correct.
-        """
-
-        # GIVEN: Test files with a mocked out SongImport class, a mocked out "manager", a mocked out "import_wizard",
-        #       and mocked out "author", "add_copyright", "add_verse", "finish" methods.
-        with patch('openlp.plugins.songs.lib.songshowplusimport.SongImport'):
-            for song_file in SONG_TEST_DATA:
-                mocked_manager = MagicMock()
-                mocked_import_wizard = MagicMock()
-                mocked_parse_author = MagicMock()
-                mocked_add_copyright = MagicMock()
-                mocked_add_verse = MagicMock()
-                mocked_finish = MagicMock()
-                mocked_finish.return_value = True
-                importer = SongShowPlusImport(mocked_manager)
-                importer.import_wizard = mocked_import_wizard
-                importer.stop_import_flag = False
-                importer.parse_author = mocked_parse_author
-                importer.addCopyright = mocked_add_copyright
-                importer.addVerse = mocked_add_verse
-                importer.finish = mocked_finish
-                importer.topics = []
-
-                # WHEN: Importing each file
-                importer.import_source = [os.path.join(TEST_PATH, song_file)]
-                title = SONG_TEST_DATA[song_file]['title']
-                author_calls = SONG_TEST_DATA[song_file]['authors']
-                song_copyright = SONG_TEST_DATA[song_file]['copyright']
-                ccli_number = SONG_TEST_DATA[song_file]['ccli_number']
-                add_verse_calls = SONG_TEST_DATA[song_file]['verses']
-                topics = SONG_TEST_DATA[song_file]['topics']
-                comments = SONG_TEST_DATA[song_file]['comments']
-                song_book_name = SONG_TEST_DATA[song_file]['song_book_name']
-                song_number = SONG_TEST_DATA[song_file]['song_number']
-                verse_order_list = SONG_TEST_DATA[song_file]['verse_order_list']
-
-                # THEN: doImport should return none, the song data should be as expected, and finish should have been
-                #       called.
-                self.assertIsNone(importer.doImport(), 'doImport should return None when it has completed')
-                self.assertEquals(importer.title, title, 'title for %s should be "%s"' % (song_file, title))
-                for author in author_calls:
-                    mocked_parse_author.assert_any_call(author)
-                if song_copyright:
-                    mocked_add_copyright.assert_called_with(song_copyright)
-                if ccli_number:
-                    self.assertEquals(importer.ccliNumber, ccli_number, 'ccliNumber for %s should be %s'
-                        % (song_file, ccli_number))
-                for verse_text, verse_tag in add_verse_calls:
-                    mocked_add_verse.assert_any_call(verse_text, verse_tag)
-                if topics:
-                    self.assertEquals(importer.topics, topics, 'topics for %s should be %s' % (song_file, topics))
-                if comments:
-                    self.assertEquals(importer.comments, comments, 'comments for %s should be "%s"'
-                        % (song_file, comments))
-                if song_book_name:
-                    self.assertEquals(importer.songBookName, song_book_name, 'songBookName for %s should be "%s"'
-                        % (song_file, song_book_name))
-                if song_number:
-                    self.assertEquals(importer.songNumber, song_number, 'songNumber for %s should be %s'
-                        % (song_file, song_number))
-                if verse_order_list:
-                    self.assertEquals(importer.verseOrderList, [], 'verseOrderList for %s should be %s'
-                        % (song_file, verse_order_list))
-                mocked_finish.assert_called_with()
->>>>>>> 541f013a
+                    % (openlp_tag, original_tag))