--- conflicted
+++ resolved
@@ -35,21 +35,11 @@
 if os.name != 'nt':
     raise SkipTest('Not Windows, skipping test')
 
-<<<<<<< HEAD
-from unittest import TestCase, skipIf
-from mock import patch, MagicMock
-
-import os
-if os.name == 'nt':
-    import pyodbc
-    from openlp.plugins.songs.lib.worshipcenterproimport import WorshipCenterProImport
-=======
 import pyodbc
 
 from openlp.plugins.songs.lib.worshipcenterproimport import WorshipCenterProImport
 from tests.functional import patch, MagicMock
 
->>>>>>> 9cedbc19
 
 class TestRecord(object):
     """
@@ -63,32 +53,23 @@
         self.Field = field
         self.Value = value
 
-<<<<<<< HEAD
-if os.name == 'nt':
-    class WorshipCenterProImportLogger(WorshipCenterProImport):
-        """
-        This class logs changes in the title instance variable
-        """
-        _title_assignment_list = []
-=======
 
 class WorshipCenterProImportLogger(WorshipCenterProImport):
     """
     This class logs changes in the title instance variable
     """
     _title_assignment_list = []
->>>>>>> 9cedbc19
-
-        def __init__(self, manager):
-            WorshipCenterProImport.__init__(self, manager)
-
-        @property
-        def title(self):
-            return self._title_assignment_list[-1]
-
-        @title.setter
-        def title(self, title):
-            self._title_assignment_list.append(title)
+
+    def __init__(self, manager):
+        WorshipCenterProImport.__init__(self, manager)
+
+    @property
+    def title(self):
+        return self._title_assignment_list[-1]
+
+    @title.setter
+    def title(self, title):
+        self._title_assignment_list.append(title)
 
 
 RECORDSET_TEST_DATA = [TestRecord(1, 'TITLE', 'Amazing Grace'),
