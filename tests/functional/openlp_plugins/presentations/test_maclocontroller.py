# -*- coding: utf-8 -*-

##########################################################################
# OpenLP - Open Source Lyrics Projection                                 #
# ---------------------------------------------------------------------- #
# Copyright (c) 2008-2020 OpenLP Developers                              #
# ---------------------------------------------------------------------- #
# This program is free software: you can redistribute it and/or modify   #
# it under the terms of the GNU General Public License as published by   #
# the Free Software Foundation, either version 3 of the License, or      #
# (at your option) any later version.                                    #
#                                                                        #
# This program is distributed in the hope that it will be useful,        #
# but WITHOUT ANY WARRANTY; without even the implied warranty of         #
# MERCHANTABILITY or FITNESS FOR A PARTICULAR PURPOSE.  See the          #
# GNU General Public License for more details.                           #
#                                                                        #
# You should have received a copy of the GNU General Public License      #
# along with this program.  If not, see <https://www.gnu.org/licenses/>. #
##########################################################################
"""
Functional tests to test the Mac LibreOffice class and related methods.
"""
import shutil
from tempfile import mkdtemp
from unittest import TestCase, skipIf, SkipTest
from unittest.mock import MagicMock, patch, call

from openlp.core.common.registry import Registry
from openlp.core.common import is_macosx
from openlp.core.common.path import Path
from openlp.core.common.registry import Registry
from openlp.core.common.settings import Settings
from openlp.plugins.presentations.lib.maclocontroller import MacLOController, MacLODocument

from tests.helpers.testmixin import TestMixin
from tests.utils.constants import TEST_RESOURCES_PATH

try:
    import Pyro4    # noqa: F401
except ImportError:
    raise SkipTest('Pyro4 is not installed, skipping testing the Mac LibreOffice controller')
if not is_macosx():
    raise SkipTest('Not on macOS, skipping testing the Mac LibreOffice controller')


@skipIf(is_macosx(), 'Skip on macOS until we can figure out what the problem is or the tests are refactored')
class TestMacLOController(TestCase, TestMixin):
    """
    Test the MacLOController Class
    """

    def setUp(self):
        """
        Set up the patches and mocks need for all tests.
        """
        Registry.create()
        self.setup_application()
        self.build_settings()
<<<<<<< HEAD
=======
        Registry().create()
>>>>>>> 125fba0e
        Registry().register('settings', Settings())
        self.mock_plugin = MagicMock()
        self.temp_folder = mkdtemp()
        self.mock_plugin.settings_section = self.temp_folder

    def tearDown(self):
        """
        Stop the patches
        """
        self.destroy_settings()
        shutil.rmtree(self.temp_folder)

    @patch('openlp.plugins.presentations.lib.maclocontroller.MacLOController._start_server')
    def test_constructor(self, mocked_start_server):
        """
        Test the Constructor from the MacLOController
        """
        # GIVEN: No presentation controller
        controller = None

        # WHEN: The presentation controller object is created
        controller = MacLOController(plugin=self.mock_plugin)

        # THEN: The name of the presentation controller should be correct
        assert controller.name == 'maclo', \
            'The name of the presentation controller should be correct'
        assert controller.display_name == 'Impress on macOS', \
            'The display name of the presentation controller should be correct'
        mocked_start_server.assert_called_once_with()

    @patch('openlp.plugins.presentations.lib.maclocontroller.MacLOController._start_server')
    @patch('openlp.plugins.presentations.lib.maclocontroller.Proxy')
    def test_client(self, MockedProxy, mocked_start_server):
        """
        Test the client property of the Controller
        """
        # GIVEN: A controller without a client and a mocked out Pyro
        controller = MacLOController(plugin=self.mock_plugin)
        mocked_client = MagicMock()
        MockedProxy.return_value = mocked_client
        mocked_client._pyroConnection = None

        # WHEN: the client property is called the first time
        client = controller.client

        # THEN: a client is created
        assert client == mocked_client
        MockedProxy.assert_called_once_with('PYRO:openlp.libreofficeserver@localhost:4310')
        mocked_client._pyroReconnect.assert_called_once_with()

    @patch('openlp.plugins.presentations.lib.maclocontroller.MacLOController._start_server')
    def test_check_available(self, mocked_start_server):
        """
        Test the check_available() method
        """
        from openlp.plugins.presentations.lib.maclocontroller import macuno_available

        # GIVEN: A controller
        controller = MacLOController(plugin=self.mock_plugin)

        # WHEN: check_available() is run
        result = controller.check_available()

        # THEN: it should return false
        assert result == macuno_available

    @patch('openlp.plugins.presentations.lib.maclocontroller.MacLOController._start_server')
    def test_start_process(self, mocked_start_server):
        """
        Test the start_process() method
        """
        # GIVEN: A controller and a client
        controller = MacLOController(plugin=self.mock_plugin)
        controller._client = MagicMock()

        # WHEN: start_process() is called
        controller.start_process()

        # THEN: The client's start_process() should have been called
        controller._client.start_process.assert_called_once_with()

    @patch('openlp.plugins.presentations.lib.maclocontroller.MacLOController._start_server')
    def test_kill(self, mocked_start_server):
        """
        Test the kill() method
        """
        # GIVEN: A controller and a client
        controller = MacLOController(plugin=self.mock_plugin)
        controller._client = MagicMock()
        controller.server_process = MagicMock()

        # WHEN: start_process() is called
        controller.kill()

        # THEN: The client's start_process() should have been called
        controller._client.shutdown.assert_called_once_with()
        controller.server_process.kill.assert_called_once_with()


class TestMacLODocument(TestCase):
    """
    Test the MacLODocument Class
    """
    def setUp(self):
        Registry().create()
        Registry().register('settings', Settings())
        mocked_plugin = MagicMock()
        mocked_plugin.settings_section = 'presentations'
        self.file_name = Path(TEST_RESOURCES_PATH) / 'presentations' / 'test.odp'
        self.mocked_client = MagicMock()
        with patch('openlp.plugins.presentations.lib.maclocontroller.MacLOController._start_server'):
            self.controller = MacLOController(mocked_plugin)
        self.controller._client = self.mocked_client
        self.document = MacLODocument(self.controller, self.file_name)

    @patch('openlp.plugins.presentations.lib.maclocontroller.ScreenList')
    def test_load_presentation_cannot_load(self, MockedScreenList):
        """
        Test the load_presentation() method when the server can't load the presentation
        """
        # GIVEN: A document and a mocked client
        mocked_screen_list = MagicMock()
        MockedScreenList.return_value = mocked_screen_list
        mocked_screen_list.current.number = 0
        self.mocked_client.load_presentation.return_value = False

        # WHEN: load_presentation() is called
        result = self.document.load_presentation()

        # THEN: Stuff should work right
        self.mocked_client.load_presentation.assert_called_once_with(str(self.file_name), 1)
        assert result is False

    @patch('openlp.plugins.presentations.lib.maclocontroller.ScreenList')
    def test_load_presentation(self, MockedScreenList):
        """
        Test the load_presentation() method
        """
        # GIVEN: A document and a mocked client
        mocked_screen_list = MagicMock()
        MockedScreenList.return_value = mocked_screen_list
        mocked_screen_list.current.number = 0
        self.mocked_client.load_presentation.return_value = True

        # WHEN: load_presentation() is called
        with patch.object(self.document, 'create_thumbnails') as mocked_create_thumbnails, \
                patch.object(self.document, 'create_titles_and_notes') as mocked_create_titles_and_notes:
            result = self.document.load_presentation()

        # THEN: Stuff should work right
        self.mocked_client.load_presentation.assert_called_once_with(str(self.file_name), 1)
        mocked_create_thumbnails.assert_called_once_with()
        mocked_create_titles_and_notes.assert_called_once_with()
        assert result is True

    def test_create_thumbnails_already_exist(self):
        """
        Test the create_thumbnails() method when thumbnails already exist
        """
        # GIVEN: thumbnails that exist and a mocked client
        self.document.check_thumbnails = MagicMock(return_value=True)

        # WHEN: create_thumbnails() is called
        self.document.create_thumbnails()

        # THEN: The method should exit early
        assert self.mocked_client.extract_thumbnails.call_count == 0

    @patch('openlp.plugins.presentations.lib.maclocontroller.delete_file')
    def test_create_thumbnails(self, mocked_delete_file):
        """
        Test the create_thumbnails() method
        """
        # GIVEN: thumbnails that don't exist and a mocked client
        self.document.check_thumbnails = MagicMock(return_value=False)
        self.mocked_client.extract_thumbnails.return_value = ['thumb1.png', 'thumb2.png']

        # WHEN: create_thumbnails() is called
        with patch.object(self.document, 'convert_thumbnail') as mocked_convert_thumbnail, \
                patch.object(self.document, 'get_temp_folder') as mocked_get_temp_folder:
            mocked_get_temp_folder.return_value = 'temp'
            self.document.create_thumbnails()

        # THEN: The method should complete successfully
        self.mocked_client.extract_thumbnails.assert_called_once_with('temp')
        assert mocked_convert_thumbnail.call_args_list == [
            call(Path('thumb1.png'), 1), call(Path('thumb2.png'), 2)]
        assert mocked_delete_file.call_args_list == [call(Path('thumb1.png')), call(Path('thumb2.png'))]

    def test_create_titles_and_notes(self):
        """
        Test create_titles_and_notes() method
        """
        # GIVEN: mocked client and mocked save_titles_and_notes() method
        self.mocked_client.get_titles_and_notes.return_value = ('OpenLP', 'This is a note')

        # WHEN: create_titles_and_notes() is called
        with patch.object(self.document, 'save_titles_and_notes') as mocked_save_titles_and_notes:
            self.document.create_titles_and_notes()

        # THEN save_titles_and_notes should have been called
        self.mocked_client.get_titles_and_notes.assert_called_once_with()
        mocked_save_titles_and_notes.assert_called_once_with('OpenLP', 'This is a note')

    def test_close_presentation(self):
        """
        Test the close_presentation() method
        """
        # GIVEN: A mocked client and mocked remove_doc() method
        # WHEN: close_presentation() is called
        with patch.object(self.controller, 'remove_doc') as mocked_remove_doc:
            self.document.close_presentation()

        # THEN: The presentation should have been closed
        self.mocked_client.close_presentation.assert_called_once_with()
        mocked_remove_doc.assert_called_once_with(self.document)

    def test_is_loaded(self):
        """
        Test the is_loaded() method
        """
        # GIVEN: A mocked client
        self.mocked_client.is_loaded.return_value = True

        # WHEN: is_loaded() is called
        result = self.document.is_loaded()

        # THEN: Then the result should be correct
        assert result is True

    def test_is_active(self):
        """
        Test the is_active() method
        """
        # GIVEN: A mocked client
        self.mocked_client.is_active.return_value = True

        # WHEN: is_active() is called
        result = self.document.is_active()

        # THEN: Then the result should be correct
        assert result is True

    def test_unblank_screen(self):
        """
        Test the unblank_screen() method
        """
        # GIVEN: A mocked client
        self.mocked_client.unblank_screen.return_value = True

        # WHEN: unblank_screen() is called
        result = self.document.unblank_screen()

        # THEN: Then the result should be correct
        self.mocked_client.unblank_screen.assert_called_once_with()
        assert result is True

    def test_blank_screen(self):
        """
        Test the blank_screen() method
        """
        # GIVEN: A mocked client
        self.mocked_client.blank_screen.return_value = True

        # WHEN: blank_screen() is called
        self.document.blank_screen()

        # THEN: Then the result should be correct
        self.mocked_client.blank_screen.assert_called_once_with()

    def test_is_blank(self):
        """
        Test the is_blank() method
        """
        # GIVEN: A mocked client
        self.mocked_client.is_blank.return_value = True

        # WHEN: is_blank() is called
        result = self.document.is_blank()

        # THEN: Then the result should be correct
        assert result is True

    def test_stop_presentation(self):
        """
        Test the stop_presentation() method
        """
        # GIVEN: A mocked client
        self.mocked_client.stop_presentation.return_value = True

        # WHEN: stop_presentation() is called
        self.document.stop_presentation()

        # THEN: Then the result should be correct
        self.mocked_client.stop_presentation.assert_called_once_with()

    @patch('openlp.plugins.presentations.lib.maclocontroller.ScreenList')
    @patch('openlp.plugins.presentations.lib.maclocontroller.Registry')
    def test_start_presentation(self, MockedRegistry, MockedScreenList):
        """
        Test the start_presentation() method
        """
        # GIVEN: a mocked client, and multiple screens
        mocked_screen_list = MagicMock()
        mocked_screen_list.__len__.return_value = 2
        mocked_registry = MagicMock()
        mocked_main_window = MagicMock()
        MockedScreenList.return_value = mocked_screen_list
        MockedRegistry.return_value = mocked_registry
        mocked_screen_list.screen_list = [0, 1]
        mocked_registry.get.return_value = mocked_main_window

        # WHEN: start_presentation() is called
        self.document.start_presentation()

        # THEN: The presentation should be started
        self.mocked_client.start_presentation.assert_called_once_with()
        mocked_registry.get.assert_called_once_with('main_window')
        mocked_main_window.activateWindow.assert_called_once_with()

    def test_get_slide_number(self):
        """
        Test the get_slide_number() method
        """
        # GIVEN: A mocked client
        self.mocked_client.get_slide_number.return_value = 5

        # WHEN: get_slide_number() is called
        result = self.document.get_slide_number()

        # THEN: Then the result should be correct
        assert result == 5

    def test_get_slide_count(self):
        """
        Test the get_slide_count() method
        """
        # GIVEN: A mocked client
        self.mocked_client.get_slide_count.return_value = 8

        # WHEN: get_slide_count() is called
        result = self.document.get_slide_count()

        # THEN: Then the result should be correct
        assert result == 8

    def test_goto_slide(self):
        """
        Test the goto_slide() method
        """
        # GIVEN: A mocked client
        # WHEN: goto_slide() is called
        self.document.goto_slide(3)

        # THEN: Then the result should be correct
        self.mocked_client.goto_slide.assert_called_once_with(3)

    def test_next_step(self):
        """
        Test the next_step() method
        """
        # GIVEN: A mocked client
        # WHEN: next_step() is called
        self.document.next_step()

        # THEN: Then the result should be correct
        self.mocked_client.next_step.assert_called_once_with()

    def test_previous_step(self):
        """
        Test the previous_step() method
        """
        # GIVEN: A mocked client
        # WHEN: previous_step() is called
        self.document.previous_step()

        # THEN: Then the result should be correct
        self.mocked_client.previous_step.assert_called_once_with()

    def test_get_slide_text(self):
        """
        Test the get_slide_text() method
        """
        # GIVEN: A mocked client
        self.mocked_client.get_slide_text.return_value = 'Some slide text'

        # WHEN: get_slide_text() is called
        result = self.document.get_slide_text(1)

        # THEN: Then the result should be correct
        self.mocked_client.get_slide_text.assert_called_once_with(1)
        assert result == 'Some slide text'

    def test_get_slide_notes(self):
        """
        Test the get_slide_notes() method
        """
        # GIVEN: A mocked client
        self.mocked_client.get_slide_notes.return_value = 'This is a note'

        # WHEN: get_slide_notes() is called
        result = self.document.get_slide_notes(2)

        # THEN: Then the result should be correct
        self.mocked_client.get_slide_notes.assert_called_once_with(2)
        assert result == 'This is a note'<|MERGE_RESOLUTION|>--- conflicted
+++ resolved
@@ -26,7 +26,6 @@
 from unittest import TestCase, skipIf, SkipTest
 from unittest.mock import MagicMock, patch, call
 
-from openlp.core.common.registry import Registry
 from openlp.core.common import is_macosx
 from openlp.core.common.path import Path
 from openlp.core.common.registry import Registry
@@ -57,10 +56,6 @@
         Registry.create()
         self.setup_application()
         self.build_settings()
-<<<<<<< HEAD
-=======
-        Registry().create()
->>>>>>> 125fba0e
         Registry().register('settings', Settings())
         self.mock_plugin = MagicMock()
         self.temp_folder = mkdtemp()
