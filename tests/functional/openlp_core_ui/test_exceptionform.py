--- conflicted
+++ resolved
@@ -152,19 +152,11 @@
         mocked_qversion.return_value = 'Qt5 test'
         mocked_qt.PYQT_VERSION_STR = 'PyQt5 Test'
         mocked_is_linux.return_value = False
-<<<<<<< HEAD
-        mocked_application_version.return_value = 'Trunk Test'
-
-        with patch.object(Path, 'open') as mocked_path_open:
-            x = Path('testfile.txt')
-            mocked_save_filename.return_value = x, 'ext'
-=======
         mocked_get_version.return_value = 'Trunk Test'
 
         with patch.object(Path, 'open') as mocked_path_open:
             test_path = Path('testfile.txt')
             mocked_save_filename.return_value = test_path, 'ext'
->>>>>>> 8143bfac
 
             test_form = exceptionform.ExceptionForm()
             test_form.file_attachment = None
