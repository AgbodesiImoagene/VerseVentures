--- conflicted
+++ resolved
@@ -1097,7 +1097,6 @@
   });
 });
 
-<<<<<<< HEAD
 describe("Display.setTextAreaLayoutBorders", function () {
   it("should have layout-area-aid class when called with true", function () {
     document.body.innerHTML = "";
@@ -1112,7 +1111,6 @@
     expect(document.body.classList.contains('layout-area-aid')).toEqual(false);
   });
 });
-=======
 describe("localFile", function() {
   it('should translate file:// protocol to openlp-library://local-file/ scheme', function() {
     const fileUrl = 'file:///home/path/to/image.png';
@@ -1120,7 +1118,6 @@
     expect(resultFile).toEqual('openlp-library://local-file//home/path/to/image.png');
   })
 })
->>>>>>> a8d21de6
 
 describe("Reveal slidechanged event", function () {
   it("should swap footer content", function (done) {
