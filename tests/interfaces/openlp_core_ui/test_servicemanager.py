"""
    Package to test the openlp.core.lib package.
"""

from unittest import TestCase

from PyQt4 import QtGui

from openlp.core.lib import Registry, ScreenList, ServiceItem
from openlp.core.ui.mainwindow import MainWindow
from tests.interfaces import MagicMock, patch


class TestServiceManager(TestCase):

    def setUp(self):
        """
        Create the UI
        """
        Registry.create()
        self.app = QtGui.QApplication([])
        ScreenList.create(self.app.desktop())
        Registry().register('application', MagicMock())
        with patch('openlp.core.lib.PluginManager'):
            self.main_window = MainWindow()
        self.service_manager = Registry().get('service_manager')

    def tearDown(self):
        """
        Delete all the C++ objects at the end so that we don't have a segfault
        """
        del self.main_window
        del self.app

    def basic_service_manager_test(self):
        """
        Test the Service Manager display functionality
        """
        # GIVEN: A New Service Manager instance

        # WHEN I have an empty display
        # THEN the count of items should be zero
        self.assertEqual(self.service_manager.service_manager_list.topLevelItemCount(), 0,
                         'The service manager list should be empty ')

    def context_menu_test(self):
        """
        Test the context_menu() method.
        """
        # GIVEN: A service item added
        with patch('PyQt4.QtGui.QTreeWidget.itemAt') as mocked_item_at_method, \
                patch('PyQt4.QtGui.QWidget.mapToGlobal'), \
                patch('PyQt4.QtGui.QMenu.exec_'):
            mocked_item = MagicMock()
            mocked_item.parent.return_value = None
            mocked_item_at_method.return_value = mocked_item
            # We want 1 to be returned for the position
            mocked_item.data.return_value = 1
            # A service item without capabilities.
            service_item = ServiceItem()
            self.service_manager.service_items = [{'service_item': service_item}]
            q_point = None
            # Mocked actions.
<<<<<<< HEAD
            self.service_manager.edit_action.setVisible = Mock()
            self.service_manager.rename_action.setVisible = Mock()
            self.service_manager.create_custom_action.setVisible = Mock()
            self.service_manager.maintain_action.setVisible = Mock()
            self.service_manager.notes_action.setVisible = Mock()
            self.service_manager.time_action.setVisible = Mock()
            self.service_manager.auto_start_action.setVisible = Mock()
=======
            self.service_manager.edit_action.setVisible = MagicMock()
            self.service_manager.create_custom_action.setVisible = MagicMock()
            self.service_manager.maintain_action.setVisible = MagicMock()
            self.service_manager.notes_action.setVisible = MagicMock()
            self.service_manager.time_action.setVisible = MagicMock()
            self.service_manager.auto_start_action.setVisible = MagicMock()
>>>>>>> 10226611

            # WHEN: Show the context menu.
            self.service_manager.context_menu(q_point)

            # THEN: The following actions should be not visible.
            self.service_manager.edit_action.setVisible.assert_called_once_with(False), \
                'The action should be set invisible.'
            self.service_manager.rename_action.setVisible.assert_called_once_with(False), \
                'The action should be set invisible.'
            self.service_manager.create_custom_action.setVisible.assert_called_once_with(False), \
                'The action should be set invisible.'
            self.service_manager.maintain_action.setVisible.assert_called_once_with(False), \
                'The action should be set invisible.'
            self.service_manager.notes_action.setVisible.assert_called_with(True), 'The action should be set visible.'
            self.service_manager.time_action.setVisible.assert_called_once_with(False), \
                'The action should be set invisible.'
            self.service_manager.auto_start_action.setVisible.assert_called_once_with(False), \
                'The action should be set invisible.'<|MERGE_RESOLUTION|>--- conflicted
+++ resolved
@@ -61,30 +61,19 @@
             self.service_manager.service_items = [{'service_item': service_item}]
             q_point = None
             # Mocked actions.
-<<<<<<< HEAD
-            self.service_manager.edit_action.setVisible = Mock()
-            self.service_manager.rename_action.setVisible = Mock()
-            self.service_manager.create_custom_action.setVisible = Mock()
-            self.service_manager.maintain_action.setVisible = Mock()
-            self.service_manager.notes_action.setVisible = Mock()
-            self.service_manager.time_action.setVisible = Mock()
-            self.service_manager.auto_start_action.setVisible = Mock()
-=======
             self.service_manager.edit_action.setVisible = MagicMock()
             self.service_manager.create_custom_action.setVisible = MagicMock()
             self.service_manager.maintain_action.setVisible = MagicMock()
             self.service_manager.notes_action.setVisible = MagicMock()
             self.service_manager.time_action.setVisible = MagicMock()
             self.service_manager.auto_start_action.setVisible = MagicMock()
->>>>>>> 10226611
+            self.service_manager.rename_action.setVisible = MagicMock()
 
             # WHEN: Show the context menu.
             self.service_manager.context_menu(q_point)
 
             # THEN: The following actions should be not visible.
             self.service_manager.edit_action.setVisible.assert_called_once_with(False), \
-                'The action should be set invisible.'
-            self.service_manager.rename_action.setVisible.assert_called_once_with(False), \
                 'The action should be set invisible.'
             self.service_manager.create_custom_action.setVisible.assert_called_once_with(False), \
                 'The action should be set invisible.'
@@ -94,4 +83,7 @@
             self.service_manager.time_action.setVisible.assert_called_once_with(False), \
                 'The action should be set invisible.'
             self.service_manager.auto_start_action.setVisible.assert_called_once_with(False), \
+                'The action should be set invisible.'
+            self.service_manager.rename_action.setVisible.assert_called_once_with(False), \
+            self.service_manager.rename_action.setVisible.assert_called_once_with(False), \
                 'The action should be set invisible.'