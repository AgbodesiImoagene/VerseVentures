--- conflicted
+++ resolved
@@ -233,11 +233,7 @@
         mocked_authors_list_widget.clear.assert_called_once_with()
         self.mocked_manager.get_all_objects.assert_called_once_with(MockedAuthor)
         # former third argument for below not needed anymore: MockedQListWidgetItem.call_args_list
-<<<<<<< HEAD
-        self.assertCountEqual (MockedQListWidgetItem.call_args_list, expected_widget_item_calls)
-=======
         self.assertCountEqual(MockedQListWidgetItem.call_args_list, expected_widget_item_calls)
->>>>>>> f5ffc6d5
         mocked_author_item1.setData.assert_called_once_with(QtCore.Qt.UserRole, 2)
         mocked_author_item2.setData.assert_called_once_with(QtCore.Qt.UserRole, 1)
         mocked_authors_list_widget.addItem.assert_has_calls([
