#!/usr/bin/env python3
# -*- coding: utf-8 -*-
# vim: autoindent shiftwidth=4 expandtab textwidth=120 tabstop=4 softtabstop=4

###############################################################################
# OpenLP - Open Source Lyrics Projection                                      #
# --------------------------------------------------------------------------- #
# Copyright (c) 2008-2018 OpenLP Developers                                   #
# --------------------------------------------------------------------------- #
# This program is free software; you can redistribute it and/or modify it     #
# under the terms of the GNU General Public License as published by the Free  #
# Software Foundation; version 2 of the License.                              #
#                                                                             #
# This program is distributed in the hope that it will be useful, but WITHOUT #
# ANY WARRANTY; without even the implied warranty of MERCHANTABILITY or       #
# FITNESS FOR A PARTICULAR PURPOSE. See the GNU General Public License for    #
# more details.                                                               #
#                                                                             #
# You should have received a copy of the GNU General Public License along     #
# with this program; if not, write to the Free Software Foundation, Inc., 59  #
# Temple Place, Suite 330, Boston, MA 02111-1307 USA                          #
###############################################################################

import re
<<<<<<< HEAD
from subprocess import PIPE, Popen

from setuptools import find_packages, setup
=======
import sys
from setuptools import setup, find_packages
from subprocess import Popen, PIPE
>>>>>>> 891f1dc3


VERSION_FILE = 'openlp/.version'
SPLIT_ALPHA_DIGITS = re.compile(r'(\d+|\D+)')


def try_int(s):
    """
    Convert string s to an integer if possible. Fail silently and return
    the string as-is if it isn't an integer.

    :param s: The string to try to convert.
    """
    try:
        return int(s)
    except (TypeError, ValueError):
        return s


def natural_sort_key(s):
    """
    Return a tuple by which s is sorted.

    :param s: A string value from the list we want to sort.
    """
    return list(map(try_int, SPLIT_ALPHA_DIGITS.findall(s)))


def natural_sort(seq):
    """
    Returns a copy of seq, sorted by natural string sort.

    :param seq: The sequence to sort.
    :param compare: The comparison method to use
    :return: The sorted sequence
    """
    import copy
    temp = copy.copy(seq)
    temp.sort(key=natural_sort_key)
    return temp


# NOTE: The following code is a duplicate of the code in openlp/core/common/checkversion.py.
# Any fix applied here should also be applied there.
ver_file = None
try:
    # Get the revision of this tree.
    bzr = Popen(('bzr', 'revno'), stdout=PIPE)
    tree_revision, error = bzr.communicate()
    code = bzr.wait()
    if code != 0:
        raise Exception('Error running bzr log')

    # Get all tags.
    bzr = Popen(('bzr', 'tags'), stdout=PIPE)
    output, error = bzr.communicate()
    code = bzr.wait()
    if code != 0:
        raise Exception('Error running bzr tags')
    tags = output.splitlines()
    if not tags:
        tag_version = '0.0.0'
        tag_revision = '0'
    else:
        # Remove any tag that has "?" as revision number. A "?" as revision number indicates, that this tag is from
        # another series.
        tags = [tag for tag in tags if tag.split()[-1].strip() != '?']
        # Get the last tag and split it in a revision and tag name.
        tag_version, tag_revision = tags[-1].split()
    # If they are equal, then this tree is tarball with the source for the release. We do not want the revision number
    # in the version string.
    tree_revision = tree_revision.strip()
    tag_revision = tag_revision.strip()
    if tree_revision == tag_revision:
        version_string = tag_version.decode('utf-8')
    else:
        version_string = '{version}.dev{revision}'.format(version=tag_version.decode('utf-8'),
                                                          revision=tree_revision.decode('utf-8'))
    ver_file = open(VERSION_FILE, 'w')
    ver_file.write(version_string)
except Exception:
    ver_file = open(VERSION_FILE, 'r')
    version_string = ver_file.read().strip()
finally:
    ver_file.close()

requires = [
    'alembic',
    'appdirs',
    'beautifulsoup4',
    'chardet',
    'lxml',
    'Mako',
    'pymediainfo >= 2.2',
    'PyQt5',
    'QtAwesome',
    'requests',
    'SQLAlchemy >= 0.5',
    'waitress',
    'WebOb',
    'websockets'
]
if sys.platform.startswith('win'):
    requires.extend([
        'PyICU',
        'pywin32'
    ])
elif sys.platform.startswith('darwin'):
    requires.extend([
        'pyobjc',
        'pyobjc-framework-Cocoa'
    ])
elif sys.platform.startswith('linux'):
    requires.append('dbus-python')

setup(
    name='OpenLP',
    version=version_string,
    description="Open source Church presentation and lyrics projection application.",
    long_description="""\
OpenLP (previously openlp.org) is free church presentation software, or lyrics projection software, used to display
slides of songs, Bible verses, videos, images, and even presentations (if PowerPoint is installed) for church worship
using a computer and a data projector.""",
    classifiers=[
        'Development Status :: 4 - Beta',
        'Environment :: MacOS X',
        'Environment :: Win32 (MS Windows)',
        'Environment :: X11 Applications',
        'Environment :: X11 Applications :: Qt',
        'Intended Audience :: End Users/Desktop',
        'Intended Audience :: Religion',
        'License :: OSI Approved :: GNU General Public License (GPL)',
        'Natural Language :: Afrikaans',
        'Natural Language :: Dutch',
        'Natural Language :: English',
        'Natural Language :: French',
        'Natural Language :: German',
        'Natural Language :: Hungarian',
        'Natural Language :: Indonesian',
        'Natural Language :: Japanese',
        'Natural Language :: Norwegian',
        'Natural Language :: Portuguese (Brazilian)',
        'Natural Language :: Russian',
        'Natural Language :: Swedish',
        'Operating System :: MacOS :: MacOS X',
        'Operating System :: Microsoft :: Windows',
        'Operating System :: POSIX :: BSD :: FreeBSD',
        'Operating System :: POSIX :: Linux',
        'Programming Language :: Python',
        'Programming Language :: Python :: 3',
        'Topic :: Desktop Environment :: Gnome',
        'Topic :: Desktop Environment :: K Desktop Environment (KDE)',
        'Topic :: Multimedia',
        'Topic :: Multimedia :: Graphics :: Presentation',
        'Topic :: Multimedia :: Sound/Audio',
        'Topic :: Multimedia :: Video',
        'Topic :: Religion'
    ],  # Get strings from http://pypi.python.org/pypi?%3Aaction=list_classifiers
    keywords='open source church presentation lyrics projection song bible display project',
    author='Raoul Snyman',
    author_email='raoulsnyman@openlp.org',
    url='https://openlp.org/',
    license='GNU General Public License',
    packages=find_packages(exclude=['ez_setup', 'tests']),
    py_modules=['run_openlp'],
    include_package_data=True,
    zip_safe=False,
    python_requires='>=3.6',
    install_requires=requires,
    extras_require={
        'mysql': ['mysql-connector-python'],
        'odbc': ['pyodbc'],
        'postgresql': ['psycopg2'],
        'spellcheck': ['pyenchant >= 1.6'],
        'sword-bibles': ['pysword'],
        # Required for scripts/*.py:
        'jenkins': ['python-jenkins'],
        'launchpad': ['launchpadlib']
    },
    tests_require=['nose2', 'PyICU', 'pylint', 'pyodbc', 'pysword'],
    test_suite='nose2.collector.collector',
    entry_points={'gui_scripts': ['openlp = run_openlp:start']}
)<|MERGE_RESOLUTION|>--- conflicted
+++ resolved
@@ -22,15 +22,10 @@
 ###############################################################################
 
 import re
-<<<<<<< HEAD
-from subprocess import PIPE, Popen
-
-from setuptools import find_packages, setup
-=======
 import sys
+from subprocess import Popen, PIPE
+
 from setuptools import setup, find_packages
-from subprocess import Popen, PIPE
->>>>>>> 891f1dc3
 
 
 VERSION_FILE = 'openlp/.version'
