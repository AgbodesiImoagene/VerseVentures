#!/usr/bin/env python
# -*- coding: utf-8 -*-
# vim: autoindent shiftwidth=4 expandtab textwidth=80 tabstop=4 softtabstop=4

###############################################################################
# OpenLP - Open Source Lyrics Projection                                      #
# --------------------------------------------------------------------------- #
<<<<<<< HEAD
# Copyright (c) 2008 Raoul Snyman                                             #
# Portions copyright (c) 2008-2009 Martin Thompson, Tim Bentley,              #
=======
# Copyright (c) 2008-2009 Raoul Snyman                                        #
# Portions copyright (c) 2008-2009 Martin Thompson, Tim Bentley, Carsten      #
# Tinggaard, Jon Tibble, Jonathan Corwin, Maikel Stuivenberg, Scott Guerrieri #
>>>>>>> 07dde6fc
# --------------------------------------------------------------------------- #
# This program is free software; you can redistribute it and/or modify it     #
# under the terms of the GNU General Public License as published by the Free  #
# Software Foundation; version 2 of the License.                              #
#                                                                             #
# This program is distributed in the hope that it will be useful, but WITHOUT #
# ANY WARRANTY; without even the implied warranty of MERCHANTABILITY or       #
# FITNESS FOR A PARTICULAR PURPOSE. See the GNU General Public License for    #
# more details.                                                               #
#                                                                             #
# You should have received a copy of the GNU General Public License along     #
# with this program; if not, write to the Free Software Foundation, Inc., 59  #
# Temple Place, Suite 330, Boston, MA 02111-1307 USA                          #
###############################################################################

import sys
import logging, logging.handlers
from optparse import OptionParser

from PyQt4 import QtCore, QtGui

from openlp.core.lib import Receiver
from openlp.core.resources import *
from openlp.core.ui import MainWindow, SplashScreen

log = logging.getLogger()

class OpenLP(QtGui.QApplication):
    """
    The core application class. This class inherits from Qt's QApplication
    class in order to provide the core of the application.
    """
    global log
    log.info(u'OpenLP Application Loaded')

    def run(self):
        """
        Run the OpenLP application.
        """
        #set the default string encoding
        try:
            sys.setappdefaultencoding(u'utf-8')
        except:
            pass
        #provide a listener for widgets to reqest a screen update.
        QtCore.QObject.connect(Receiver.get_receiver(),
            QtCore.SIGNAL(u'process_events'), self.processEvents)
        self.setApplicationName(u'openlp.org')
        self.setApplicationVersion(u'1.9.0')
        self.splash = SplashScreen(self.applicationVersion())
        self.splash.show()
        # make sure Qt really display the splash screen
        self.processEvents()
        screens = []
        # Decide how many screens we have and their size
        for screen in xrange(0, self.desktop().numScreens()):
            screens.append({u'number': screen,
                            u'size': self.desktop().availableGeometry(screen),
                            u'primary': (self.desktop().primaryScreen() == screen)})
            log.info(u'Screen %d found with resolution %s',
                screen, self.desktop().availableGeometry(screen))
        # start the main app window
        self.mainWindow = MainWindow(screens)
        self.mainWindow.show()
        # now kill the splashscreen
        self.splash.finish(self.mainWindow)
        sys.exit(self.exec_())


def main():
    """
    The main function which parses command line options and then runs
    the PyQt4 Application.
    """
    # Set up command line options.
    usage = u'Usage: %prog [options] [qt-options]'
    parser = OptionParser(usage=usage)
    parser.add_option("-d", "--debug", dest="debug",
                      action="store_true", help="set logging to DEBUG level")
    # Set up logging
    filename = u'openlp.log'
    logfile = logging.handlers.RotatingFileHandler(
        filename, maxBytes=200000, backupCount=5)
    logfile.setFormatter(
        logging.Formatter(u'%(asctime)s %(name)-15s %(levelname)-8s %(message)s'))
    log.addHandler(logfile)
    # Parse command line options and deal with them.
    (options, args) = parser.parse_args()
    if options.debug is not None:
        log.setLevel(logging.DEBUG)
    else:
        log.setLevel(logging.INFO)
    # Now create and actually run the application.
    app = OpenLP(sys.argv)
    app.run()

if __name__ == u'__main__':
    """
    Instantiate and run the application.
    """
    #import cProfile
    #cProfile.run("main()", "profile.out")
    main()<|MERGE_RESOLUTION|>--- conflicted
+++ resolved
@@ -5,14 +5,9 @@
 ###############################################################################
 # OpenLP - Open Source Lyrics Projection                                      #
 # --------------------------------------------------------------------------- #
-<<<<<<< HEAD
-# Copyright (c) 2008 Raoul Snyman                                             #
-# Portions copyright (c) 2008-2009 Martin Thompson, Tim Bentley,              #
-=======
 # Copyright (c) 2008-2009 Raoul Snyman                                        #
 # Portions copyright (c) 2008-2009 Martin Thompson, Tim Bentley, Carsten      #
 # Tinggaard, Jon Tibble, Jonathan Corwin, Maikel Stuivenberg, Scott Guerrieri #
->>>>>>> 07dde6fc
 # --------------------------------------------------------------------------- #
 # This program is free software; you can redistribute it and/or modify it     #
 # under the terms of the GNU General Public License as published by the Free  #
