--- conflicted
+++ resolved
@@ -97,6 +97,26 @@
         <translation type="unfinished">Tipo de Letra</translation>
     </message>
     <message>
+        <location filename="openlp/plugins/alerts/lib/alertstab.py" line="192"/>
+        <source>Font name:</source>
+        <translation type="unfinished"></translation>
+    </message>
+    <message>
+        <location filename="openlp/plugins/alerts/lib/alertstab.py" line="194"/>
+        <source>Font color:</source>
+        <translation type="unfinished"></translation>
+    </message>
+    <message>
+        <location filename="openlp/plugins/alerts/lib/alertstab.py" line="196"/>
+        <source>Background color:</source>
+        <translation type="unfinished"></translation>
+    </message>
+    <message>
+        <location filename="openlp/plugins/alerts/lib/alertstab.py" line="198"/>
+        <source>Font size:</source>
+        <translation type="unfinished"></translation>
+    </message>
+    <message>
         <location filename="openlp/plugins/alerts/lib/alertstab.py" line="200"/>
         <source>pt</source>
         <translation type="unfinished">pt</translation>
@@ -122,6 +142,11 @@
         <translation type="unfinished">Vista Previa</translation>
     </message>
     <message>
+        <location filename="openlp/plugins/alerts/lib/alertstab.py" line="210"/>
+        <source>OpenLP 2.0</source>
+        <translation type="unfinished">OpenLP 2.0</translation>
+    </message>
+    <message>
         <location filename="openlp/plugins/alerts/lib/alertstab.py" line="212"/>
         <source>Top</source>
         <translation type="unfinished"></translation>
@@ -136,31 +161,6 @@
         <source>Bottom</source>
         <translation type="unfinished"></translation>
     </message>
-    <message>
-        <location filename="openlp/plugins/alerts/lib/alertstab.py" line="192"/>
-        <source>Font name:</source>
-        <translation type="unfinished"></translation>
-    </message>
-    <message>
-        <location filename="openlp/plugins/alerts/lib/alertstab.py" line="194"/>
-        <source>Font color:</source>
-        <translation type="unfinished"></translation>
-    </message>
-    <message>
-        <location filename="openlp/plugins/alerts/lib/alertstab.py" line="196"/>
-        <source>Background color:</source>
-        <translation type="unfinished"></translation>
-    </message>
-    <message>
-        <location filename="openlp/plugins/alerts/lib/alertstab.py" line="198"/>
-        <source>Font size:</source>
-        <translation type="unfinished"></translation>
-    </message>
-    <message>
-        <location filename="openlp/plugins/alerts/lib/alertstab.py" line="210"/>
-        <source>OpenLP 2.0</source>
-        <translation type="unfinished">OpenLP 2.0</translation>
-    </message>
 </context>
 <context>
     <name>BiblesPlugin</name>
@@ -844,15 +844,15 @@
         <translation type="unfinished">Preferencias de Imagen</translation>
     </message>
     <message>
+        <location filename="openlp/plugins/images/lib/imagetab.py" line="68"/>
+        <source>Slide loop delay:</source>
+        <translation type="unfinished"></translation>
+    </message>
+    <message>
         <location filename="openlp/plugins/images/lib/imagetab.py" line="70"/>
         <source>sec</source>
         <translation type="unfinished">seg</translation>
     </message>
-    <message>
-        <location filename="openlp/plugins/images/lib/imagetab.py" line="68"/>
-        <source>Slide loop delay:</source>
-        <translation type="unfinished"></translation>
-    </message>
 </context>
 <context>
     <name>ImagePlugin.MediaItem</name>
@@ -877,21 +877,21 @@
         <translation type="unfinished"></translation>
     </message>
     <message>
+        <location filename="openlp/plugins/images/lib/mediaitem.py" line="107"/>
+        <source>Replace Background</source>
+        <translation type="unfinished"></translation>
+    </message>
+    <message>
+        <location filename="openlp/plugins/images/lib/mediaitem.py" line="119"/>
+        <source>You must select an image to delete.</source>
+        <translation type="unfinished"></translation>
+    </message>
+    <message>
         <location filename="openlp/plugins/images/lib/mediaitem.py" line="155"/>
         <source>Image(s)</source>
         <translation type="unfinished">Imagen(es)</translation>
     </message>
     <message>
-        <location filename="openlp/plugins/images/lib/mediaitem.py" line="107"/>
-        <source>Replace Background</source>
-        <translation type="unfinished"></translation>
-    </message>
-    <message>
-        <location filename="openlp/plugins/images/lib/mediaitem.py" line="119"/>
-        <source>You must select an image to delete.</source>
-        <translation type="unfinished"></translation>
-    </message>
-    <message>
         <location filename="openlp/plugins/images/lib/mediaitem.py" line="172"/>
         <source>You must select an image to replace the background with.</source>
         <translation type="unfinished"></translation>
@@ -964,21 +964,12 @@
 OpenLP is written and maintained by volunteers. If you would like to see more free Christian software being written, please consider contributing by using the button below.</source>
         <translation type="unfinished"></translation>
     </message>
-<<<<<<< HEAD
     <message>
         <location filename="openlp/core/ui/aboutdialog.py" line="126"/>
         <source>About</source>
         <translation type="unfinished">Acerca De</translation>
     </message>
     <message>
-=======
-    <message>
-        <location filename="openlp/core/ui/aboutdialog.py" line="126"/>
-        <source>About</source>
-        <translation type="unfinished">Acerca De</translation>
-    </message>
-    <message>
->>>>>>> dfbc0ffb
         <location filename="openlp/core/ui/aboutdialog.py" line="129"/>
         <source>Project Lead
     Raoul &quot;superfly&quot; Snyman
@@ -1190,13 +1181,13 @@
         <translation type="unfinished"></translation>
     </message>
     <message>
+        <location filename="openlp/core/ui/advancedtab.py" line="137"/>
+        <source>Remember active media manager tab on startup</source>
+        <translation type="unfinished"></translation>
+    </message>
+    <message>
         <location filename="openlp/core/ui/advancedtab.py" line="139"/>
         <source>Double-click to send items straight to live (requires restart)</source>
-        <translation type="unfinished"></translation>
-    </message>
-    <message>
-        <location filename="openlp/core/ui/advancedtab.py" line="137"/>
-        <source>Remember active media manager tab on startup</source>
         <translation type="unfinished"></translation>
     </message>
 </context>
@@ -1521,6 +1512,16 @@
 <context>
     <name>OpenLP.GeneralTab</name>
     <message>
+        <location filename="openlp/core/ui/generaltab.py" line="62"/>
+        <source>General</source>
+        <translation type="unfinished">General</translation>
+    </message>
+    <message>
+        <location filename="openlp/core/ui/generaltab.py" line="289"/>
+        <source>Monitors</source>
+        <translation type="unfinished">Monitores</translation>
+    </message>
+    <message>
         <location filename="openlp/core/ui/generaltab.py" line="290"/>
         <source>Select monitor for output display:</source>
         <translation type="unfinished">Seleccionar monitor para visualizar la salida:</translation>
@@ -1566,6 +1567,26 @@
         <translation type="unfinished">Vista Previa de la Siguiente Canción en el Servicio</translation>
     </message>
     <message>
+        <location filename="openlp/core/ui/generaltab.py" line="308"/>
+        <source>CCLI Details</source>
+        <translation type="unfinished">Detalles de CCLI</translation>
+    </message>
+    <message>
+        <location filename="openlp/core/ui/generaltab.py" line="310"/>
+        <source>CCLI number:</source>
+        <translation type="unfinished"></translation>
+    </message>
+    <message>
+        <location filename="openlp/core/ui/generaltab.py" line="312"/>
+        <source>SongSelect username:</source>
+        <translation type="unfinished"></translation>
+    </message>
+    <message>
+        <location filename="openlp/core/ui/generaltab.py" line="314"/>
+        <source>SongSelect password:</source>
+        <translation type="unfinished"></translation>
+    </message>
+    <message>
         <location filename="openlp/core/ui/generaltab.py" line="317"/>
         <source>Display Position</source>
         <translation type="unfinished"></translation>
@@ -1594,16 +1615,6 @@
         <location filename="openlp/core/ui/generaltab.py" line="329"/>
         <source>Override display position</source>
         <translation type="unfinished"></translation>
-    </message>
-    <message>
-        <location filename="openlp/core/ui/generaltab.py" line="62"/>
-        <source>General</source>
-        <translation type="unfinished">General</translation>
-    </message>
-    <message>
-        <location filename="openlp/core/ui/generaltab.py" line="289"/>
-        <source>Monitors</source>
-        <translation type="unfinished">Monitores</translation>
     </message>
     <message>
         <location filename="openlp/core/ui/generaltab.py" line="343"/>
@@ -1615,26 +1626,6 @@
         <source>primary</source>
         <translation type="unfinished">primario</translation>
     </message>
-    <message>
-        <location filename="openlp/core/ui/generaltab.py" line="308"/>
-        <source>CCLI Details</source>
-        <translation type="unfinished">Detalles de CCLI</translation>
-    </message>
-    <message>
-        <location filename="openlp/core/ui/generaltab.py" line="310"/>
-        <source>CCLI number:</source>
-        <translation type="unfinished"></translation>
-    </message>
-    <message>
-        <location filename="openlp/core/ui/generaltab.py" line="312"/>
-        <source>SongSelect username:</source>
-        <translation type="unfinished"></translation>
-    </message>
-    <message>
-        <location filename="openlp/core/ui/generaltab.py" line="314"/>
-        <source>SongSelect password:</source>
-        <translation type="unfinished"></translation>
-    </message>
 </context>
 <context>
     <name>OpenLP.LanguageManager</name>
@@ -1651,17 +1642,17 @@
 </context>
 <context>
     <name>OpenLP.MainWindow</name>
+    <message>
+        <location filename="openlp/core/ui/mainwindow.py" line="384"/>
+        <source>OpenLP 2.0</source>
+        <translation type="unfinished">OpenLP 2.0</translation>
+    </message>
     <message>
         <location filename="openlp/core/utils/languagemanager.py" line="85"/>
         <source>English</source>
         <translation type="unfinished">Ingles</translation>
     </message>
     <message>
-        <location filename="openlp/core/ui/mainwindow.py" line="384"/>
-        <source>OpenLP 2.0</source>
-        <translation type="unfinished">OpenLP 2.0</translation>
-    </message>
-    <message>
         <location filename="openlp/core/ui/mainwindow.py" line="387"/>
         <source>&amp;File</source>
         <translation type="unfinished">&amp;Archivo</translation>
@@ -2051,7 +2042,7 @@
     <message>
         <location filename="openlp/core/ui/mainwindow.py" line="824"/>
         <source>Save Changes to Service?</source>
-        <translation type="unfinished">¿Guardar cambios al Servicio?</translation>
+        <translation type="unfinished"></translation>
     </message>
     <message>
         <location filename="openlp/core/ui/mainwindow.py" line="824"/>
@@ -2066,6 +2057,11 @@
 </context>
 <context>
     <name>OpenLP.MediaManagerItem</name>
+    <message>
+        <location filename="openlp/core/lib/mediamanageritem.py" line="475"/>
+        <source>No Items Selected</source>
+        <translation type="unfinished"></translation>
+    </message>
     <message>
         <location filename="openlp/core/lib/mediamanageritem.py" line="210"/>
         <source>Import %s</source>
@@ -2172,11 +2168,6 @@
         <translation type="unfinished"></translation>
     </message>
     <message>
-        <location filename="openlp/core/lib/mediamanageritem.py" line="475"/>
-        <source>No Items Selected</source>
-        <translation type="unfinished"></translation>
-    </message>
-    <message>
         <location filename="openlp/core/lib/mediamanageritem.py" line="442"/>
         <source>You must select one or more items to preview.</source>
         <translation type="unfinished"></translation>
@@ -2281,12 +2272,302 @@
     </message>
 </context>
 <context>
-<<<<<<< HEAD
     <name>OpenLP.ServiceItemEditForm</name>
     <message>
         <location filename="openlp/core/ui/serviceitemeditdialog.py" line="70"/>
         <source>Reorder Service Item</source>
-=======
+        <translation type="unfinished"></translation>
+    </message>
+    <message>
+        <location filename="openlp/core/ui/serviceitemeditdialog.py" line="72"/>
+        <source>Up</source>
+        <translation type="unfinished"></translation>
+    </message>
+    <message>
+        <location filename="openlp/core/ui/serviceitemeditdialog.py" line="73"/>
+        <source>Delete</source>
+        <translation type="unfinished">Eliminar</translation>
+    </message>
+    <message>
+        <location filename="openlp/core/ui/serviceitemeditdialog.py" line="74"/>
+        <source>Down</source>
+        <translation type="unfinished"></translation>
+    </message>
+</context>
+<context>
+    <name>OpenLP.ServiceManager</name>
+    <message>
+        <location filename="openlp/core/ui/servicemanager.py" line="119"/>
+        <source>New Service</source>
+        <translation type="unfinished">Servicio Nuevo</translation>
+    </message>
+    <message>
+        <location filename="openlp/core/ui/servicemanager.py" line="119"/>
+        <source>Create a new service</source>
+        <translation type="unfinished">Crear un servicio nuevo</translation>
+    </message>
+    <message>
+        <location filename="openlp/core/ui/servicemanager.py" line="638"/>
+        <source>Open Service</source>
+        <translation type="unfinished">Abrir Servicio</translation>
+    </message>
+    <message>
+        <location filename="openlp/core/ui/servicemanager.py" line="124"/>
+        <source>Load an existing service</source>
+        <translation type="unfinished">Abrir un servicio existente</translation>
+    </message>
+    <message>
+        <location filename="openlp/core/ui/servicemanager.py" line="580"/>
+        <source>Save Service</source>
+        <translation type="unfinished">Guardar Servicio</translation>
+    </message>
+    <message>
+        <location filename="openlp/core/ui/servicemanager.py" line="129"/>
+        <source>Save this service</source>
+        <translation type="unfinished">Guardar este servicio</translation>
+    </message>
+    <message>
+        <location filename="openlp/core/ui/servicemanager.py" line="135"/>
+        <source>Theme:</source>
+        <translation type="unfinished">Tema:</translation>
+    </message>
+    <message>
+        <location filename="openlp/core/ui/servicemanager.py" line="140"/>
+        <source>Select a theme for the service</source>
+        <translation type="unfinished">Seleccione un tema para el servicio</translation>
+    </message>
+    <message>
+        <location filename="openlp/core/ui/servicemanager.py" line="170"/>
+        <source>Move to &amp;top</source>
+        <translation type="unfinished"></translation>
+    </message>
+    <message>
+        <location filename="openlp/core/ui/servicemanager.py" line="170"/>
+        <source>Move item to the top of the service.</source>
+        <translation type="unfinished"></translation>
+    </message>
+    <message>
+        <location filename="openlp/core/ui/servicemanager.py" line="176"/>
+        <source>Move &amp;up</source>
+        <translation type="unfinished"></translation>
+    </message>
+    <message>
+        <location filename="openlp/core/ui/servicemanager.py" line="176"/>
+        <source>Move item up one position in the service.</source>
+        <translation type="unfinished"></translation>
+    </message>
+    <message>
+        <location filename="openlp/core/ui/servicemanager.py" line="182"/>
+        <source>Move &amp;down</source>
+        <translation type="unfinished"></translation>
+    </message>
+    <message>
+        <location filename="openlp/core/ui/servicemanager.py" line="182"/>
+        <source>Move item down one position in the service.</source>
+        <translation type="unfinished"></translation>
+    </message>
+    <message>
+        <location filename="openlp/core/ui/servicemanager.py" line="188"/>
+        <source>Move to &amp;bottom</source>
+        <translation type="unfinished"></translation>
+    </message>
+    <message>
+        <location filename="openlp/core/ui/servicemanager.py" line="188"/>
+        <source>Move item to the end of the service.</source>
+        <translation type="unfinished"></translation>
+    </message>
+    <message>
+        <location filename="openlp/core/ui/servicemanager.py" line="249"/>
+        <source>&amp;Delete From Service</source>
+        <translation type="unfinished"></translation>
+    </message>
+    <message>
+        <location filename="openlp/core/ui/servicemanager.py" line="195"/>
+        <source>Delete the selected item from the service.</source>
+        <translation type="unfinished"></translation>
+    </message>
+    <message>
+        <location filename="openlp/core/ui/servicemanager.py" line="232"/>
+        <source>&amp;Add New Item</source>
+        <translation type="unfinished"></translation>
+    </message>
+    <message>
+        <location filename="openlp/core/ui/servicemanager.py" line="235"/>
+        <source>&amp;Add to Selected Item</source>
+        <translation type="unfinished"></translation>
+    </message>
+    <message>
+        <location filename="openlp/core/ui/servicemanager.py" line="240"/>
+        <source>&amp;Edit Item</source>
+        <translation type="unfinished">&amp;Editar Ítem</translation>
+    </message>
+    <message>
+        <location filename="openlp/core/ui/servicemanager.py" line="243"/>
+        <source>&amp;Reorder Item</source>
+        <translation type="unfinished"></translation>
+    </message>
+    <message>
+        <location filename="openlp/core/ui/servicemanager.py" line="246"/>
+        <source>&amp;Notes</source>
+        <translation type="unfinished">&amp;Notas</translation>
+    </message>
+    <message>
+        <location filename="openlp/core/ui/servicemanager.py" line="254"/>
+        <source>&amp;Preview Verse</source>
+        <translation type="unfinished">&amp;Previzualizar Verso</translation>
+    </message>
+    <message>
+        <location filename="openlp/core/ui/servicemanager.py" line="257"/>
+        <source>&amp;Live Verse</source>
+        <translation type="unfinished">Verso En &amp;Vivo</translation>
+    </message>
+    <message>
+        <location filename="openlp/core/ui/servicemanager.py" line="262"/>
+        <source>&amp;Change Item Theme</source>
+        <translation type="unfinished">&amp;Cambiar Tema de Ítem</translation>
+    </message>
+    <message>
+        <location filename="openlp/core/ui/servicemanager.py" line="652"/>
+        <source>Save Changes to Service?</source>
+        <translation type="unfinished"></translation>
+    </message>
+    <message>
+        <location filename="openlp/core/ui/servicemanager.py" line="494"/>
+        <source>Your service is unsaved, do you want to save those changes before creating a new one?</source>
+        <translation type="unfinished"></translation>
+    </message>
+    <message>
+        <location filename="openlp/core/ui/servicemanager.py" line="580"/>
+        <source>OpenLP Service Files (*.osz)</source>
+        <translation type="unfinished"></translation>
+    </message>
+    <message>
+        <location filename="openlp/core/ui/servicemanager.py" line="652"/>
+        <source>Your current service is unsaved, do you want to save the changes before opening a new one?</source>
+        <translation type="unfinished"></translation>
+    </message>
+    <message>
+        <location filename="openlp/core/ui/servicemanager.py" line="717"/>
+        <source>Error</source>
+        <translation type="unfinished">Error</translation>
+    </message>
+    <message>
+        <location filename="openlp/core/ui/servicemanager.py" line="682"/>
+        <source>File is not a valid service.
+The content encoding is not UTF-8.</source>
+        <translation type="unfinished"></translation>
+    </message>
+    <message>
+        <location filename="openlp/core/ui/servicemanager.py" line="717"/>
+        <source>File is not a valid service.</source>
+        <translation type="unfinished"></translation>
+    </message>
+    <message>
+        <location filename="openlp/core/ui/servicemanager.py" line="882"/>
+        <source>Missing Display Handler</source>
+        <translation type="unfinished"></translation>
+    </message>
+    <message>
+        <location filename="openlp/core/ui/servicemanager.py" line="882"/>
+        <source>Your item cannot be displayed as there is no handler to display it</source>
+        <translation type="unfinished"></translation>
+    </message>
+</context>
+<context>
+    <name>OpenLP.ServiceNoteForm</name>
+    <message>
+        <location filename="openlp/core/ui/servicenotedialog.py" line="51"/>
+        <source>Service Item Notes</source>
+        <translation type="unfinished">Notas de Elemento de Servicio</translation>
+    </message>
+</context>
+<context>
+    <name>OpenLP.SettingsForm</name>
+    <message>
+        <location filename="openlp/core/ui/settingsdialog.py" line="66"/>
+        <source>Configure OpenLP</source>
+        <translation type="unfinished"></translation>
+    </message>
+</context>
+<context>
+    <name>OpenLP.SlideController</name>
+    <message>
+        <location filename="openlp/core/ui/slidecontroller.py" line="131"/>
+        <source>Live</source>
+        <translation type="unfinished">En vivo</translation>
+    </message>
+    <message>
+        <location filename="openlp/core/ui/slidecontroller.py" line="135"/>
+        <source>Preview</source>
+        <translation type="unfinished">Vista Previa</translation>
+    </message>
+    <message>
+        <location filename="openlp/core/ui/slidecontroller.py" line="180"/>
+        <source>Move to first</source>
+        <translation type="unfinished">Ir al principio</translation>
+    </message>
+    <message>
+        <location filename="openlp/core/ui/slidecontroller.py" line="184"/>
+        <source>Move to previous</source>
+        <translation type="unfinished">Regresar al anterior</translation>
+    </message>
+    <message>
+        <location filename="openlp/core/ui/slidecontroller.py" line="188"/>
+        <source>Move to next</source>
+        <translation type="unfinished">Ir al siguiente</translation>
+    </message>
+    <message>
+        <location filename="openlp/core/ui/slidecontroller.py" line="193"/>
+        <source>Move to last</source>
+        <translation type="unfinished">Mover al final</translation>
+    </message>
+    <message>
+        <location filename="openlp/core/ui/slidecontroller.py" line="203"/>
+        <source>Hide</source>
+        <translation type="unfinished"></translation>
+    </message>
+    <message>
+        <location filename="openlp/core/ui/slidecontroller.py" line="226"/>
+        <source>Move to live</source>
+        <translation type="unfinished">Proyectar en vivo</translation>
+    </message>
+    <message>
+        <location filename="openlp/core/ui/slidecontroller.py" line="230"/>
+        <source>Edit and re-preview Song</source>
+        <translation type="unfinished">Editar y re-visualizar Canción</translation>
+    </message>
+    <message>
+        <location filename="openlp/core/ui/slidecontroller.py" line="236"/>
+        <source>Start continuous loop</source>
+        <translation type="unfinished">Iniciar bucle continuo</translation>
+    </message>
+    <message>
+        <location filename="openlp/core/ui/slidecontroller.py" line="240"/>
+        <source>Stop continuous loop</source>
+        <translation type="unfinished">Detener el bucle</translation>
+    </message>
+    <message>
+        <location filename="openlp/core/ui/slidecontroller.py" line="249"/>
+        <source>s</source>
+        <translation type="unfinished">s</translation>
+    </message>
+    <message>
+        <location filename="openlp/core/ui/slidecontroller.py" line="250"/>
+        <source>Delay between slides in seconds</source>
+        <translation type="unfinished">Espera entre diapositivas en segundos</translation>
+    </message>
+    <message>
+        <location filename="openlp/core/ui/slidecontroller.py" line="263"/>
+        <source>Start playing media</source>
+        <translation type="unfinished">Iniciar la reproducción de medios</translation>
+    </message>
+    <message>
+        <location filename="openlp/core/ui/slidecontroller.py" line="284"/>
+        <source>Go to Verse</source>
+        <translation type="unfinished">Ir al Verso</translation>
+    </message>
+</context>
+<context>
     <name>PresentationPlugin</name>
     <message>
         <location filename="openlp/plugins/presentations/presentationplugin.py" line="135"/>
@@ -2318,27 +2599,27 @@
     </message>
     <message>
         <location filename="openlp/plugins/presentations/lib/mediaitem.py" line="158"/>
+        <source>File Exists</source>
+        <translation type="unfinished"></translation>
+    </message>
+    <message>
+        <location filename="openlp/plugins/presentations/lib/mediaitem.py" line="158"/>
         <source>A presentation with that filename already exists.</source>
         <translation type="unfinished">Ya existe una presentación con ese nombre.</translation>
     </message>
     <message>
         <location filename="openlp/plugins/presentations/lib/mediaitem.py" line="183"/>
+        <source>Unsupported File</source>
+        <translation type="unfinished"></translation>
+    </message>
+    <message>
+        <location filename="openlp/plugins/presentations/lib/mediaitem.py" line="183"/>
         <source>This type of presentation is not supported</source>
         <translation type="unfinished"></translation>
     </message>
     <message>
         <location filename="openlp/plugins/presentations/lib/mediaitem.py" line="199"/>
         <source>You must select an item to delete.</source>
-        <translation type="unfinished"></translation>
-    </message>
-    <message>
-        <location filename="openlp/plugins/presentations/lib/mediaitem.py" line="158"/>
-        <source>File Exists</source>
-        <translation type="unfinished"></translation>
-    </message>
-    <message>
-        <location filename="openlp/plugins/presentations/lib/mediaitem.py" line="183"/>
-        <source>Unsupported File</source>
         <translation type="unfinished"></translation>
     </message>
 </context>
@@ -2387,643 +2668,6 @@
     </message>
 </context>
 <context>
-    <name>ServiceItemEditForm</name>
-    <message>
-        <location filename="openlp/core/ui/serviceitemeditdialog.py" line="70"/>
-        <source>Service Item Maintenance</source>
->>>>>>> dfbc0ffb
-        <translation type="unfinished"></translation>
-    </message>
-    <message>
-        <location filename="openlp/core/ui/serviceitemeditdialog.py" line="72"/>
-        <source>Up</source>
-        <translation type="unfinished"></translation>
-    </message>
-    <message>
-        <location filename="openlp/core/ui/serviceitemeditdialog.py" line="73"/>
-        <source>Delete</source>
-        <translation type="unfinished">Eliminar</translation>
-    </message>
-    <message>
-        <location filename="openlp/core/ui/serviceitemeditdialog.py" line="74"/>
-        <source>Down</source>
-        <translation type="unfinished"></translation>
-    </message>
-</context>
-<context>
-<<<<<<< HEAD
-    <name>OpenLP.ServiceManager</name>
-    <message>
-        <location filename="openlp/core/ui/servicemanager.py" line="119"/>
-        <source>New Service</source>
-        <translation type="unfinished">Servicio Nuevo</translation>
-    </message>
-    <message>
-        <location filename="openlp/core/ui/servicemanager.py" line="119"/>
-        <source>Create a new service</source>
-        <translation type="unfinished">Crear un servicio nuevo</translation>
-    </message>
-    <message>
-        <location filename="openlp/core/ui/servicemanager.py" line="638"/>
-        <source>Open Service</source>
-        <translation type="unfinished">Abrir Servicio</translation>
-    </message>
-    <message>
-        <location filename="openlp/core/ui/servicemanager.py" line="124"/>
-        <source>Load an existing service</source>
-        <translation type="unfinished">Abrir un servicio existente</translation>
-    </message>
-    <message>
-        <location filename="openlp/core/ui/servicemanager.py" line="580"/>
-        <source>Save Service</source>
-        <translation type="unfinished">Guardar Servicio</translation>
-=======
-    <name>ServiceManager</name>
-    <message>
-        <location filename="openlp/core/ui/servicemanager.py" line="573"/>
-        <source>Save Service</source>
-        <translation>Guardar Servicio</translation>
-    </message>
-    <message>
-        <location filename="openlp/core/ui/servicemanager.py" line="645"/>
-        <source>Save Changes to Service?</source>
-        <translation>¿Guardar cambios al Servicio?</translation>
-    </message>
-    <message>
-        <location filename="openlp/core/ui/servicemanager.py" line="631"/>
-        <source>Open Service</source>
-        <translation>Abrir Servicio</translation>
-    </message>
-    <message>
-        <location filename="openlp/core/ui/servicemanager.py" line="170"/>
-        <source>Move to top</source>
-        <translation>Mover al principio</translation>
-    </message>
-    <message>
-        <location filename="openlp/core/ui/servicemanager.py" line="119"/>
-        <source>Create a new service</source>
-        <translation>Crear un servicio nuevo</translation>
->>>>>>> dfbc0ffb
-    </message>
-    <message>
-        <location filename="openlp/core/ui/servicemanager.py" line="129"/>
-        <source>Save this service</source>
-<<<<<<< HEAD
-        <translation type="unfinished">Guardar este servicio</translation>
-=======
-        <translation>Guardar este servicio</translation>
->>>>>>> dfbc0ffb
-    </message>
-    <message>
-        <location filename="openlp/core/ui/servicemanager.py" line="135"/>
-        <source>Theme:</source>
-<<<<<<< HEAD
-        <translation type="unfinished">Tema:</translation>
-=======
-        <translation>Tema:</translation>
-    </message>
-    <message>
-        <location filename="openlp/core/ui/servicemanager.py" line="189"/>
-        <source>Delete From Service</source>
-        <translation>Eliminar Del Servicio</translation>
-    </message>
-    <message>
-        <location filename="openlp/core/ui/servicemanager.py" line="255"/>
-        <source>&amp;Change Item Theme</source>
-        <translation>&amp;Cambiar Tema de Ítem</translation>
-    </message>
-    <message>
-        <location filename="openlp/core/ui/servicemanager.py" line="247"/>
-        <source>&amp;Preview Verse</source>
-        <translation>&amp;Previzualizar Verso</translation>
-    </message>
-    <message>
-        <location filename="openlp/core/ui/servicemanager.py" line="250"/>
-        <source>&amp;Live Verse</source>
-        <translation>Verso En &amp;Vivo</translation>
-    </message>
-    <message>
-        <location filename="openlp/core/ui/servicemanager.py" line="119"/>
-        <source>New Service</source>
-        <translation>Servicio Nuevo</translation>
-    </message>
-    <message>
-        <location filename="openlp/core/ui/servicemanager.py" line="239"/>
-        <source>&amp;Notes</source>
-        <translation>&amp;Notas</translation>
->>>>>>> dfbc0ffb
-    </message>
-    <message>
-        <location filename="openlp/core/ui/servicemanager.py" line="140"/>
-        <source>Select a theme for the service</source>
-<<<<<<< HEAD
-        <translation type="unfinished">Seleccione un tema para el servicio</translation>
-=======
-        <translation>Seleccione un tema para el servicio</translation>
-    </message>
-    <message>
-        <location filename="openlp/core/ui/servicemanager.py" line="174"/>
-        <source>Move up order</source>
-        <translation>Mover hacia arriba</translation>
-    </message>
-    <message>
-        <location filename="openlp/core/ui/servicemanager.py" line="178"/>
-        <source>Move down order</source>
-        <translation>Mover hacia abajo</translation>
-    </message>
-    <message>
-        <location filename="openlp/core/ui/servicemanager.py" line="124"/>
-        <source>Load an existing service</source>
-        <translation>Abrir un servicio existente</translation>
-    </message>
-    <message>
-        <location filename="openlp/core/ui/servicemanager.py" line="183"/>
-        <source>Move to end</source>
-        <translation>Mover al final</translation>
-    </message>
-    <message>
-        <location filename="openlp/core/ui/servicemanager.py" line="233"/>
-        <source>&amp;Edit Item</source>
-        <translation>&amp;Editar Ítem</translation>
->>>>>>> dfbc0ffb
-    </message>
-    <message>
-        <location filename="openlp/core/ui/servicemanager.py" line="170"/>
-        <source>Move to &amp;top</source>
-        <translation type="unfinished"></translation>
-    </message>
-    <message>
-<<<<<<< HEAD
-        <location filename="openlp/core/ui/servicemanager.py" line="176"/>
-=======
-        <location filename="openlp/core/ui/servicemanager.py" line="174"/>
->>>>>>> dfbc0ffb
-        <source>Move &amp;up</source>
-        <translation type="unfinished"></translation>
-    </message>
-    <message>
-<<<<<<< HEAD
-        <location filename="openlp/core/ui/servicemanager.py" line="182"/>
-=======
-        <location filename="openlp/core/ui/servicemanager.py" line="178"/>
->>>>>>> dfbc0ffb
-        <source>Move &amp;down</source>
-        <translation type="unfinished"></translation>
-    </message>
-    <message>
-<<<<<<< HEAD
-        <location filename="openlp/core/ui/servicemanager.py" line="188"/>
-=======
-        <location filename="openlp/core/ui/servicemanager.py" line="183"/>
->>>>>>> dfbc0ffb
-        <source>Move to &amp;bottom</source>
-        <translation type="unfinished"></translation>
-    </message>
-    <message>
-<<<<<<< HEAD
-        <location filename="openlp/core/ui/servicemanager.py" line="249"/>
-=======
-        <location filename="openlp/core/ui/servicemanager.py" line="242"/>
->>>>>>> dfbc0ffb
-        <source>&amp;Delete From Service</source>
-        <translation type="unfinished"></translation>
-    </message>
-    <message>
-<<<<<<< HEAD
-        <location filename="openlp/core/ui/servicemanager.py" line="232"/>
-=======
-        <location filename="openlp/core/ui/servicemanager.py" line="225"/>
->>>>>>> dfbc0ffb
-        <source>&amp;Add New Item</source>
-        <translation type="unfinished"></translation>
-    </message>
-    <message>
-<<<<<<< HEAD
-        <location filename="openlp/core/ui/servicemanager.py" line="235"/>
-=======
-        <location filename="openlp/core/ui/servicemanager.py" line="228"/>
->>>>>>> dfbc0ffb
-        <source>&amp;Add to Selected Item</source>
-        <translation type="unfinished"></translation>
-    </message>
-    <message>
-<<<<<<< HEAD
-        <location filename="openlp/core/ui/servicemanager.py" line="240"/>
-        <source>&amp;Edit Item</source>
-        <translation type="unfinished">&amp;Editar Ítem</translation>
-    </message>
-    <message>
-        <location filename="openlp/core/ui/servicemanager.py" line="243"/>
-        <source>&amp;Reorder Item</source>
-        <translation type="unfinished"></translation>
-    </message>
-    <message>
-        <location filename="openlp/core/ui/servicemanager.py" line="246"/>
-        <source>&amp;Notes</source>
-        <translation type="unfinished">&amp;Notas</translation>
-    </message>
-    <message>
-        <location filename="openlp/core/ui/servicemanager.py" line="254"/>
-        <source>&amp;Preview Verse</source>
-        <translation type="unfinished">&amp;Previzualizar Verso</translation>
-    </message>
-    <message>
-        <location filename="openlp/core/ui/servicemanager.py" line="257"/>
-        <source>&amp;Live Verse</source>
-        <translation type="unfinished">Verso En &amp;Vivo</translation>
-    </message>
-    <message>
-        <location filename="openlp/core/ui/servicemanager.py" line="262"/>
-        <source>&amp;Change Item Theme</source>
-        <translation type="unfinished">&amp;Cambiar Tema de Ítem</translation>
-    </message>
-    <message>
-        <location filename="openlp/core/ui/servicemanager.py" line="652"/>
-        <source>Save Changes to Service?</source>
-        <translation type="unfinished">¿Guardar cambios al Servicio?</translation>
-    </message>
-    <message>
-        <location filename="openlp/core/ui/servicemanager.py" line="494"/>
-=======
-        <location filename="openlp/core/ui/servicemanager.py" line="236"/>
-        <source>&amp;Maintain Item</source>
-        <translation type="unfinished"></translation>
-    </message>
-    <message>
-        <location filename="openlp/core/ui/servicemanager.py" line="487"/>
->>>>>>> dfbc0ffb
-        <source>Your service is unsaved, do you want to save those changes before creating a new one?</source>
-        <translation type="unfinished"></translation>
-    </message>
-    <message>
-<<<<<<< HEAD
-        <location filename="openlp/core/ui/servicemanager.py" line="580"/>
-=======
-        <location filename="openlp/core/ui/servicemanager.py" line="573"/>
->>>>>>> dfbc0ffb
-        <source>OpenLP Service Files (*.osz)</source>
-        <translation type="unfinished"></translation>
-    </message>
-    <message>
-<<<<<<< HEAD
-        <location filename="openlp/core/ui/servicemanager.py" line="652"/>
-=======
-        <location filename="openlp/core/ui/servicemanager.py" line="645"/>
->>>>>>> dfbc0ffb
-        <source>Your current service is unsaved, do you want to save the changes before opening a new one?</source>
-        <translation type="unfinished"></translation>
-    </message>
-    <message>
-<<<<<<< HEAD
-        <location filename="openlp/core/ui/servicemanager.py" line="717"/>
-=======
-        <location filename="openlp/core/ui/servicemanager.py" line="710"/>
->>>>>>> dfbc0ffb
-        <source>Error</source>
-        <translation type="unfinished">Error</translation>
-    </message>
-    <message>
-<<<<<<< HEAD
-        <location filename="openlp/core/ui/servicemanager.py" line="682"/>
-=======
-        <location filename="openlp/core/ui/servicemanager.py" line="675"/>
->>>>>>> dfbc0ffb
-        <source>File is not a valid service.
-The content encoding is not UTF-8.</source>
-        <translation type="unfinished"></translation>
-    </message>
-    <message>
-<<<<<<< HEAD
-        <location filename="openlp/core/ui/servicemanager.py" line="717"/>
-=======
-        <location filename="openlp/core/ui/servicemanager.py" line="710"/>
->>>>>>> dfbc0ffb
-        <source>File is not a valid service.</source>
-        <translation type="unfinished"></translation>
-    </message>
-    <message>
-<<<<<<< HEAD
-        <location filename="openlp/core/ui/servicemanager.py" line="882"/>
-=======
-        <location filename="openlp/core/ui/servicemanager.py" line="875"/>
->>>>>>> dfbc0ffb
-        <source>Missing Display Handler</source>
-        <translation type="unfinished"></translation>
-    </message>
-    <message>
-<<<<<<< HEAD
-        <location filename="openlp/core/ui/servicemanager.py" line="882"/>
-        <source>Your item cannot be displayed as there is no handler to display it</source>
-        <translation type="unfinished"></translation>
-    </message>
-    <message>
-        <location filename="openlp/core/ui/servicemanager.py" line="170"/>
-        <source>Move item to the top of the service.</source>
-        <translation type="unfinished"></translation>
-    </message>
-    <message>
-        <location filename="openlp/core/ui/servicemanager.py" line="176"/>
-        <source>Move item up one position in the service.</source>
-        <translation type="unfinished"></translation>
-    </message>
-    <message>
-        <location filename="openlp/core/ui/servicemanager.py" line="182"/>
-        <source>Move item down one position in the service.</source>
-        <translation type="unfinished"></translation>
-    </message>
-    <message>
-        <location filename="openlp/core/ui/servicemanager.py" line="188"/>
-        <source>Move item to the end of the service.</source>
-        <translation type="unfinished"></translation>
-    </message>
-    <message>
-        <location filename="openlp/core/ui/servicemanager.py" line="195"/>
-        <source>Delete the selected item from the service.</source>
-        <translation type="unfinished"></translation>
-    </message>
-</context>
-<context>
-    <name>OpenLP.ServiceNoteForm</name>
-=======
-        <location filename="openlp/core/ui/servicemanager.py" line="875"/>
-        <source>Your item cannot be displayed as there is no handler to display it</source>
-        <translation type="unfinished"></translation>
-    </message>
-</context>
-<context>
-    <name>ServiceNoteForm</name>
->>>>>>> dfbc0ffb
-    <message>
-        <location filename="openlp/core/ui/servicenotedialog.py" line="51"/>
-        <source>Service Item Notes</source>
-        <translation type="unfinished">Notas de Elemento de Servicio</translation>
-    </message>
-</context>
-<context>
-<<<<<<< HEAD
-    <name>OpenLP.SettingsForm</name>
-=======
-    <name>SettingsForm</name>
->>>>>>> dfbc0ffb
-    <message>
-        <location filename="openlp/core/ui/settingsdialog.py" line="66"/>
-        <source>Configure OpenLP</source>
-        <translation type="unfinished"></translation>
-    </message>
-</context>
-<context>
-<<<<<<< HEAD
-    <name>OpenLP.SlideController</name>
-    <message>
-        <location filename="openlp/core/ui/slidecontroller.py" line="131"/>
-        <source>Live</source>
-        <translation type="unfinished">En vivo</translation>
-    </message>
-    <message>
-        <location filename="openlp/core/ui/slidecontroller.py" line="135"/>
-        <source>Preview</source>
-        <translation type="unfinished">Vista Previa</translation>
-    </message>
-    <message>
-        <location filename="openlp/core/ui/slidecontroller.py" line="180"/>
-        <source>Move to first</source>
-        <translation type="unfinished">Ir al principio</translation>
-    </message>
-    <message>
-        <location filename="openlp/core/ui/slidecontroller.py" line="184"/>
-        <source>Move to previous</source>
-        <translation type="unfinished">Regresar al anterior</translation>
-    </message>
-    <message>
-        <location filename="openlp/core/ui/slidecontroller.py" line="188"/>
-        <source>Move to next</source>
-        <translation type="unfinished">Ir al siguiente</translation>
-    </message>
-    <message>
-        <location filename="openlp/core/ui/slidecontroller.py" line="193"/>
-        <source>Move to last</source>
-        <translation type="unfinished">Mover al final</translation>
-    </message>
-    <message>
-        <location filename="openlp/core/ui/slidecontroller.py" line="203"/>
-        <source>Hide</source>
-        <translation type="unfinished"></translation>
-    </message>
-    <message>
-        <location filename="openlp/core/ui/slidecontroller.py" line="226"/>
-        <source>Move to live</source>
-        <translation type="unfinished">Proyectar en vivo</translation>
-=======
-    <name>SlideController</name>
-    <message>
-        <location filename="openlp/core/ui/slidecontroller.py" line="184"/>
-        <source>Move to previous</source>
-        <translation>Regresar al anterior</translation>
->>>>>>> dfbc0ffb
-    </message>
-    <message>
-        <location filename="openlp/core/ui/slidecontroller.py" line="230"/>
-        <source>Edit and re-preview Song</source>
-<<<<<<< HEAD
-        <translation type="unfinished">Editar y re-visualizar Canción</translation>
-    </message>
-    <message>
-        <location filename="openlp/core/ui/slidecontroller.py" line="236"/>
-        <source>Start continuous loop</source>
-        <translation type="unfinished">Iniciar bucle continuo</translation>
-    </message>
-    <message>
-        <location filename="openlp/core/ui/slidecontroller.py" line="240"/>
-        <source>Stop continuous loop</source>
-        <translation type="unfinished">Detener el bucle</translation>
-    </message>
-    <message>
-        <location filename="openlp/core/ui/slidecontroller.py" line="249"/>
-        <source>s</source>
-        <translation type="unfinished">s</translation>
-=======
-        <translation>Editar y re-visualizar Canción</translation>
->>>>>>> dfbc0ffb
-    </message>
-    <message>
-        <location filename="openlp/core/ui/slidecontroller.py" line="250"/>
-        <source>Delay between slides in seconds</source>
-<<<<<<< HEAD
-        <translation type="unfinished">Espera entre diapositivas en segundos</translation>
-    </message>
-    <message>
-        <location filename="openlp/core/ui/slidecontroller.py" line="263"/>
-        <source>Start playing media</source>
-        <translation type="unfinished">Iniciar la reproducción de medios</translation>
-=======
-        <translation>Espera entre diapositivas en segundos</translation>
->>>>>>> dfbc0ffb
-    </message>
-    <message>
-        <location filename="openlp/core/ui/slidecontroller.py" line="284"/>
-        <source>Go to Verse</source>
-<<<<<<< HEAD
-        <translation type="unfinished">Ir al Verso</translation>
-    </message>
-</context>
-<context>
-    <name>PresentationPlugin</name>
-    <message>
-        <location filename="openlp/plugins/presentations/presentationplugin.py" line="135"/>
-        <source>&lt;b&gt;Presentation Plugin&lt;/b&gt; &lt;br&gt; Delivers the ability to show presentations using a number of different programs. The choice of available presentation programs is available to the user in a drop down box.</source>
-        <translation type="unfinished"></translation>
-    </message>
-</context>
-<context>
-    <name>PresentationPlugin.MediaItem</name>
-    <message>
-        <location filename="openlp/plugins/presentations/lib/mediaitem.py" line="61"/>
-        <source>Presentation</source>
-        <translation type="unfinished">Presentación</translation>
-    </message>
-    <message>
-        <location filename="openlp/plugins/presentations/lib/mediaitem.py" line="75"/>
-        <source>Select Presentation(s)</source>
-        <translation type="unfinished">Seleccionar Presentación(es)</translation>
-    </message>
-    <message>
-        <location filename="openlp/plugins/presentations/lib/mediaitem.py" line="77"/>
-        <source>Automatic</source>
-        <translation type="unfinished"></translation>
-    </message>
-    <message>
-        <location filename="openlp/plugins/presentations/lib/mediaitem.py" line="121"/>
-        <source>Present using:</source>
-        <translation type="unfinished">Mostrar usando:</translation>
-    </message>
-    <message>
-        <location filename="openlp/plugins/presentations/lib/mediaitem.py" line="158"/>
-        <source>A presentation with that filename already exists.</source>
-        <translation type="unfinished">Ya existe una presentación con ese nombre.</translation>
-    </message>
-    <message>
-        <location filename="openlp/plugins/presentations/lib/mediaitem.py" line="183"/>
-        <source>This type of presentation is not supported</source>
-        <translation type="unfinished"></translation>
-    </message>
-    <message>
-        <location filename="openlp/plugins/presentations/lib/mediaitem.py" line="199"/>
-        <source>You must select an item to delete.</source>
-        <translation type="unfinished"></translation>
-    </message>
-    <message>
-        <location filename="openlp/plugins/presentations/lib/mediaitem.py" line="158"/>
-        <source>File Exists</source>
-        <translation type="unfinished"></translation>
-    </message>
-    <message>
-        <location filename="openlp/plugins/presentations/lib/mediaitem.py" line="183"/>
-        <source>Unsupported File</source>
-        <translation type="unfinished"></translation>
-    </message>
-</context>
-<context>
-    <name>PresentationPlugin.PresentationTab</name>
-    <message>
-        <location filename="openlp/plugins/presentations/lib/presentationtab.py" line="46"/>
-        <source>Presentations</source>
-        <translation type="unfinished">Presentaciones</translation>
-    </message>
-    <message>
-        <location filename="openlp/plugins/presentations/lib/presentationtab.py" line="101"/>
-        <source>Available Controllers</source>
-        <translation type="unfinished">Controladores Disponibles</translation>
-    </message>
-</context>
-<context>
-    <name>RemotePlugin</name>
-    <message>
-        <location filename="openlp/plugins/remotes/remoteplugin.py" line="73"/>
-        <source>&lt;b&gt;Remote Plugin&lt;/b&gt;&lt;br&gt;This plugin provides the ability to send messages to a running version of openlp on a different computer via a web browser or other app&lt;br&gt;The Primary use for this would be to send alerts from a creche</source>
-        <translation type="unfinished"></translation>
-    </message>
-</context>
-<context>
-    <name>RemotePlugin.RemoteTab</name>
-    <message>
-        <location filename="openlp/plugins/remotes/lib/remotetab.py" line="39"/>
-        <source>Remotes</source>
-        <translation type="unfinished">Remotas</translation>
-    </message>
-    <message>
-        <location filename="openlp/plugins/remotes/lib/remotetab.py" line="50"/>
-        <source>Serve on IP address:</source>
-        <translation type="unfinished"></translation>
-    </message>
-    <message>
-        <location filename="openlp/plugins/remotes/lib/remotetab.py" line="56"/>
-        <source>Port number:</source>
-        <translation type="unfinished"></translation>
-    </message>
-    <message>
-        <location filename="openlp/plugins/remotes/lib/remotetab.py" line="63"/>
-        <source>Server Settings</source>
-=======
-        <translation>Ir al Verso</translation>
-    </message>
-    <message>
-        <location filename="openlp/core/ui/slidecontroller.py" line="236"/>
-        <source>Start continuous loop</source>
-        <translation>Iniciar bucle continuo</translation>
-    </message>
-    <message>
-        <location filename="openlp/core/ui/slidecontroller.py" line="131"/>
-        <source>Live</source>
-        <translation>En vivo</translation>
-    </message>
-    <message>
-        <location filename="openlp/core/ui/slidecontroller.py" line="263"/>
-        <source>Start playing media</source>
-        <translation>Iniciar la reproducción de medios</translation>
-    </message>
-    <message>
-        <location filename="openlp/core/ui/slidecontroller.py" line="226"/>
-        <source>Move to live</source>
-        <translation>Proyectar en vivo</translation>
-    </message>
-    <message>
-        <location filename="openlp/core/ui/slidecontroller.py" line="193"/>
-        <source>Move to last</source>
-        <translation>Mover al final</translation>
-    </message>
-    <message>
-        <location filename="openlp/core/ui/slidecontroller.py" line="188"/>
-        <source>Move to next</source>
-        <translation>Ir al siguiente</translation>
-    </message>
-    <message>
-        <location filename="openlp/core/ui/slidecontroller.py" line="180"/>
-        <source>Move to first</source>
-        <translation>Ir al principio</translation>
-    </message>
-    <message>
-        <location filename="openlp/core/ui/slidecontroller.py" line="135"/>
-        <source>Preview</source>
-        <translation>Vista Previa</translation>
-    </message>
-    <message>
-        <location filename="openlp/core/ui/slidecontroller.py" line="240"/>
-        <source>Stop continuous loop</source>
-        <translation type="unfinished">Detener el bucle</translation>
-    </message>
-    <message>
-        <location filename="openlp/core/ui/slidecontroller.py" line="249"/>
-        <source>s</source>
-        <translation>s</translation>
-    </message>
-    <message>
-        <location filename="openlp/core/ui/slidecontroller.py" line="203"/>
-        <source>Hide</source>
->>>>>>> dfbc0ffb
-        <translation type="unfinished"></translation>
-    </message>
-</context>
-<context>
     <name>SongUsagePlugin</name>
     <message>
         <location filename="openlp/plugins/songusage/songusageplugin.py" line="66"/>
@@ -3067,7 +2711,6 @@
     </message>
 </context>
 <context>
-<<<<<<< HEAD
     <name>SongUsagePlugin.AuditDeleteDialog</name>
     <message>
         <location filename="openlp/plugins/songusage/forms/songusagedeletedialog.py" line="61"/>
@@ -3120,8 +2763,6 @@
     </message>
 </context>
 <context>
-=======
->>>>>>> dfbc0ffb
     <name>SongsPlugin</name>
     <message>
         <location filename="openlp/plugins/songs/songsplugin.py" line="95"/>
@@ -3164,6 +2805,16 @@
         <translation type="unfinished"></translation>
     </message>
     <message>
+        <location filename="openlp/plugins/songs/songsplugin.py" line="164"/>
+        <source>OpenLP v2 Songs (temporary)</source>
+        <translation type="unfinished"></translation>
+    </message>
+    <message>
+        <location filename="openlp/plugins/songs/songsplugin.py" line="168"/>
+        <source>Import an OpenLP v2 song database</source>
+        <translation type="unfinished"></translation>
+    </message>
+    <message>
         <location filename="openlp/plugins/songs/songsplugin.py" line="191"/>
         <source>Open Songs of Fellowship file</source>
         <translation type="unfinished"></translation>
@@ -3190,6 +2841,26 @@
         <translation type="unfinished"></translation>
     </message>
     <message>
+        <location filename="openlp/plugins/songs/songsplugin.py" line="234"/>
+        <source>Select OpenLP database(s) to import...</source>
+        <translation type="unfinished"></translation>
+    </message>
+    <message>
+        <location filename="openlp/plugins/songs/songsplugin.py" line="242"/>
+        <source>Database(s) imported</source>
+        <translation type="unfinished"></translation>
+    </message>
+    <message>
+        <location filename="openlp/plugins/songs/songsplugin.py" line="242"/>
+        <source>Your OpenLP v2 song databases have been successfully imported</source>
+        <translation type="unfinished"></translation>
+    </message>
+    <message>
+        <location filename="openlp/plugins/songs/songsplugin.py" line="247"/>
+        <source>Error importing OpenLP v2 database(s)</source>
+        <translation type="unfinished"></translation>
+    </message>
+    <message>
         <location filename="openlp/plugins/songs/songsplugin.py" line="253"/>
         <source>Open documents or presentations</source>
         <translation type="unfinished"></translation>
@@ -3199,72 +2870,8 @@
         <source>&lt;strong&gt;Song Plugin&lt;/strong&gt;&lt;br /&gt;This plugin allows songs to be managed and displayed.</source>
         <translation type="unfinished"></translation>
     </message>
-    <message>
-        <location filename="openlp/plugins/songs/songsplugin.py" line="164"/>
-        <source>OpenLP v2 Songs (temporary)</source>
-        <translation type="unfinished"></translation>
-    </message>
-    <message>
-        <location filename="openlp/plugins/songs/songsplugin.py" line="168"/>
-        <source>Import an OpenLP v2 song database</source>
-        <translation type="unfinished"></translation>
-    </message>
-    <message>
-        <location filename="openlp/plugins/songs/songsplugin.py" line="234"/>
-        <source>Select OpenLP database(s) to import...</source>
-        <translation type="unfinished"></translation>
-    </message>
-    <message>
-        <location filename="openlp/plugins/songs/songsplugin.py" line="242"/>
-        <source>Database(s) imported</source>
-        <translation type="unfinished"></translation>
-    </message>
-    <message>
-        <location filename="openlp/plugins/songs/songsplugin.py" line="242"/>
-        <source>Your OpenLP v2 song databases have been successfully imported</source>
-        <translation type="unfinished"></translation>
-    </message>
-    <message>
-        <location filename="openlp/plugins/songs/songsplugin.py" line="247"/>
-        <source>Error importing OpenLP v2 database(s)</source>
-        <translation type="unfinished"></translation>
-    </message>
-</context>
-<context>
-<<<<<<< HEAD
-=======
-    <name>SongsPlugin.AuditDeleteDialog</name>
-    <message>
-        <location filename="openlp/plugins/songusage/forms/songusagedeletedialog.py" line="61"/>
-        <source>Song Usage Delete</source>
-        <translation type="unfinished"></translation>
-    </message>
-</context>
-<context>
-    <name>SongsPlugin.AuditDetailDialog</name>
-    <message>
-        <location filename="openlp/plugins/songusage/forms/songusagedetaildialog.py" line="88"/>
-        <source>Song Usage Extraction</source>
-        <translation type="unfinished"></translation>
-    </message>
-    <message>
-        <location filename="openlp/plugins/songusage/forms/songusagedetaildialog.py" line="91"/>
-        <source>Select Date Range</source>
-        <translation type="unfinished"></translation>
-    </message>
-    <message>
-        <location filename="openlp/plugins/songusage/forms/songusagedetaildialog.py" line="93"/>
-        <source>to</source>
-        <translation type="unfinished">hasta</translation>
-    </message>
-    <message>
-        <location filename="openlp/plugins/songusage/forms/songusagedetaildialog.py" line="95"/>
-        <source>Report Location</source>
-        <translation type="unfinished">Ubicación de Reporte</translation>
-    </message>
-</context>
-<context>
->>>>>>> dfbc0ffb
+</context>
+<context>
     <name>SongsPlugin.AuthorsForm</name>
     <message>
         <location filename="openlp/plugins/songs/forms/authorsdialog.py" line="78"/>
@@ -3405,65 +3012,37 @@
         <translation type="unfinished"></translation>
     </message>
     <message>
-<<<<<<< HEAD
         <location filename="openlp/plugins/songs/forms/editsongdialog.py" line="446"/>
-=======
-        <location filename="openlp/plugins/songs/forms/editsongdialog.py" line="445"/>
->>>>>>> dfbc0ffb
         <source>Theme</source>
         <translation type="unfinished">Tema</translation>
     </message>
     <message>
-<<<<<<< HEAD
         <location filename="openlp/plugins/songs/forms/editsongdialog.py" line="448"/>
-=======
-        <location filename="openlp/plugins/songs/forms/editsongdialog.py" line="447"/>
->>>>>>> dfbc0ffb
         <source>New &amp;Theme</source>
         <translation type="unfinished"></translation>
     </message>
     <message>
-<<<<<<< HEAD
         <location filename="openlp/plugins/songs/forms/editsongdialog.py" line="450"/>
-=======
-        <location filename="openlp/plugins/songs/forms/editsongdialog.py" line="449"/>
->>>>>>> dfbc0ffb
         <source>Copyright Information</source>
         <translation type="unfinished">Información de Derechos de Autor</translation>
     </message>
     <message>
-<<<<<<< HEAD
         <location filename="openlp/plugins/songs/forms/editsongdialog.py" line="452"/>
-=======
-        <location filename="openlp/plugins/songs/forms/editsongdialog.py" line="451"/>
->>>>>>> dfbc0ffb
         <source>&#xa9;</source>
         <translation type="unfinished"></translation>
     </message>
     <message>
-<<<<<<< HEAD
         <location filename="openlp/plugins/songs/forms/editsongdialog.py" line="454"/>
-=======
-        <location filename="openlp/plugins/songs/forms/editsongdialog.py" line="453"/>
->>>>>>> dfbc0ffb
         <source>CCLI Number:</source>
-        <translation type="unfinished">Número CCLI:</translation>
-    </message>
-    <message>
-<<<<<<< HEAD
+        <translation type="unfinished"></translation>
+    </message>
+    <message>
         <location filename="openlp/plugins/songs/forms/editsongdialog.py" line="456"/>
-=======
-        <location filename="openlp/plugins/songs/forms/editsongdialog.py" line="455"/>
->>>>>>> dfbc0ffb
         <source>Comments</source>
         <translation type="unfinished">Comentarios</translation>
     </message>
     <message>
-<<<<<<< HEAD
         <location filename="openlp/plugins/songs/forms/editsongdialog.py" line="458"/>
-=======
-        <location filename="openlp/plugins/songs/forms/editsongdialog.py" line="457"/>
->>>>>>> dfbc0ffb
         <source>Theme, Copyright Info &amp;&amp; Comments</source>
         <translation type="unfinished">Tema, Derechos de Autor &amp;&amp; Comentarios</translation>
     </message>
@@ -3483,156 +3062,88 @@
         <translation type="unfinished"></translation>
     </message>
     <message>
-<<<<<<< HEAD
-        <location filename="openlp/plugins/songs/forms/editsongform.py" line="328"/>
-=======
-        <location filename="openlp/plugins/songs/forms/editsongform.py" line="324"/>
->>>>>>> dfbc0ffb
-        <source>No Author Selected</source>
-        <translation type="unfinished"></translation>
-    </message>
-    <message>
-<<<<<<< HEAD
-        <location filename="openlp/plugins/songs/forms/editsongform.py" line="328"/>
-=======
-        <location filename="openlp/plugins/songs/forms/editsongform.py" line="324"/>
->>>>>>> dfbc0ffb
-        <source>You have not selected a valid author. Either select an author from the list, or type in a new author and click the &quot;Add Author to Song&quot; button to add the new author.</source>
-        <translation type="unfinished"></translation>
-    </message>
-    <message>
-<<<<<<< HEAD
-        <location filename="openlp/plugins/songs/forms/editsongform.py" line="353"/>
-=======
-        <location filename="openlp/plugins/songs/forms/editsongform.py" line="349"/>
->>>>>>> dfbc0ffb
-        <source>Add Topic</source>
-        <translation type="unfinished"></translation>
-    </message>
-    <message>
-<<<<<<< HEAD
-        <location filename="openlp/plugins/songs/forms/editsongform.py" line="353"/>
-=======
-        <location filename="openlp/plugins/songs/forms/editsongform.py" line="349"/>
->>>>>>> dfbc0ffb
-        <source>This topic does not exist, do you want to add it?</source>
-        <translation type="unfinished"></translation>
-    </message>
-    <message>
-<<<<<<< HEAD
-        <location filename="openlp/plugins/songs/forms/editsongform.py" line="386"/>
-=======
-        <location filename="openlp/plugins/songs/forms/editsongform.py" line="382"/>
->>>>>>> dfbc0ffb
-        <source>No Topic Selected</source>
-        <translation type="unfinished"></translation>
-    </message>
-    <message>
-<<<<<<< HEAD
-        <location filename="openlp/plugins/songs/forms/editsongform.py" line="386"/>
-=======
-        <location filename="openlp/plugins/songs/forms/editsongform.py" line="382"/>
->>>>>>> dfbc0ffb
-        <source>You have not selected a valid topic. Either select a topic from the list, or type in a new topic and click the &quot;Add Topic to Song&quot; button to add the new topic.</source>
-        <translation type="unfinished"></translation>
-    </message>
-    <message>
-<<<<<<< HEAD
-        <location filename="openlp/plugins/songs/forms/editsongform.py" line="627"/>
-=======
-        <location filename="openlp/plugins/songs/forms/editsongform.py" line="624"/>
->>>>>>> dfbc0ffb
-        <source>Add Book</source>
-        <translation type="unfinished"></translation>
-    </message>
-    <message>
-<<<<<<< HEAD
-        <location filename="openlp/plugins/songs/forms/editsongform.py" line="627"/>
-=======
-        <location filename="openlp/plugins/songs/forms/editsongform.py" line="624"/>
->>>>>>> dfbc0ffb
-        <source>This song book does not exist, do you want to add it?</source>
-        <translation type="unfinished"></translation>
-    </message>
-    <message>
-<<<<<<< HEAD
         <location filename="openlp/plugins/songs/forms/editsongform.py" line="573"/>
-=======
-        <location filename="openlp/plugins/songs/forms/editsongform.py" line="569"/>
->>>>>>> dfbc0ffb
         <source>Error</source>
         <translation type="unfinished">Error</translation>
     </message>
     <message>
-<<<<<<< HEAD
+        <location filename="openlp/plugins/songs/forms/editsongform.py" line="315"/>
+        <source>This author is already in the list.</source>
+        <translation type="unfinished"></translation>
+    </message>
+    <message>
+        <location filename="openlp/plugins/songs/forms/editsongform.py" line="328"/>
+        <source>No Author Selected</source>
+        <translation type="unfinished"></translation>
+    </message>
+    <message>
+        <location filename="openlp/plugins/songs/forms/editsongform.py" line="328"/>
+        <source>You have not selected a valid author. Either select an author from the list, or type in a new author and click the &quot;Add Author to Song&quot; button to add the new author.</source>
+        <translation type="unfinished"></translation>
+    </message>
+    <message>
+        <location filename="openlp/plugins/songs/forms/editsongform.py" line="353"/>
+        <source>Add Topic</source>
+        <translation type="unfinished"></translation>
+    </message>
+    <message>
+        <location filename="openlp/plugins/songs/forms/editsongform.py" line="353"/>
+        <source>This topic does not exist, do you want to add it?</source>
+        <translation type="unfinished"></translation>
+    </message>
+    <message>
+        <location filename="openlp/plugins/songs/forms/editsongform.py" line="374"/>
+        <source>This topic is already in the list.</source>
+        <translation type="unfinished"></translation>
+    </message>
+    <message>
+        <location filename="openlp/plugins/songs/forms/editsongform.py" line="386"/>
+        <source>No Topic Selected</source>
+        <translation type="unfinished"></translation>
+    </message>
+    <message>
+        <location filename="openlp/plugins/songs/forms/editsongform.py" line="386"/>
+        <source>You have not selected a valid topic. Either select a topic from the list, or type in a new topic and click the &quot;Add Topic to Song&quot; button to add the new topic.</source>
+        <translation type="unfinished"></translation>
+    </message>
+    <message>
         <location filename="openlp/plugins/songs/forms/editsongform.py" line="525"/>
-=======
-        <location filename="openlp/plugins/songs/forms/editsongform.py" line="521"/>
->>>>>>> dfbc0ffb
         <source>You need to type in a song title.</source>
         <translation type="unfinished"></translation>
     </message>
     <message>
-<<<<<<< HEAD
         <location filename="openlp/plugins/songs/forms/editsongform.py" line="533"/>
-=======
-        <location filename="openlp/plugins/songs/forms/editsongform.py" line="529"/>
->>>>>>> dfbc0ffb
         <source>You need to type in at least one verse.</source>
         <translation type="unfinished"></translation>
     </message>
     <message>
-<<<<<<< HEAD
         <location filename="openlp/plugins/songs/forms/editsongform.py" line="584"/>
-=======
-        <location filename="openlp/plugins/songs/forms/editsongform.py" line="580"/>
->>>>>>> dfbc0ffb
         <source>Warning</source>
         <translation type="unfinished"></translation>
     </message>
     <message>
-<<<<<<< HEAD
         <location filename="openlp/plugins/songs/forms/editsongform.py" line="541"/>
-=======
-        <location filename="openlp/plugins/songs/forms/editsongform.py" line="537"/>
->>>>>>> dfbc0ffb
         <source>You have not added any authors for this song. Do you want to add an author now?</source>
         <translation type="unfinished"></translation>
     </message>
     <message>
-<<<<<<< HEAD
         <location filename="openlp/plugins/songs/forms/editsongform.py" line="573"/>
-=======
-        <location filename="openlp/plugins/songs/forms/editsongform.py" line="569"/>
->>>>>>> dfbc0ffb
         <source>The verse order is invalid. There is no verse corresponding to %s. Valid entries are %s.</source>
         <translation type="unfinished"></translation>
     </message>
     <message>
-<<<<<<< HEAD
         <location filename="openlp/plugins/songs/forms/editsongform.py" line="584"/>
-=======
-        <location filename="openlp/plugins/songs/forms/editsongform.py" line="580"/>
->>>>>>> dfbc0ffb
         <source>You have not used %s anywhere in the verse order. Are you sure you want to save the song like this?</source>
         <translation type="unfinished"></translation>
     </message>
     <message>
-<<<<<<< HEAD
-        <location filename="openlp/plugins/songs/forms/editsongform.py" line="315"/>
-=======
-        <location filename="openlp/plugins/songs/forms/editsongform.py" line="311"/>
->>>>>>> dfbc0ffb
-        <source>This author is already in the list.</source>
-        <translation type="unfinished"></translation>
-    </message>
-    <message>
-<<<<<<< HEAD
-        <location filename="openlp/plugins/songs/forms/editsongform.py" line="374"/>
-=======
-        <location filename="openlp/plugins/songs/forms/editsongform.py" line="370"/>
->>>>>>> dfbc0ffb
-        <source>This topic is already in the list.</source>
+        <location filename="openlp/plugins/songs/forms/editsongform.py" line="627"/>
+        <source>Add Book</source>
+        <translation type="unfinished"></translation>
+    </message>
+    <message>
+        <location filename="openlp/plugins/songs/forms/editsongform.py" line="627"/>
+        <source>This song book does not exist, do you want to add it?</source>
         <translation type="unfinished"></translation>
     </message>
 </context>
@@ -3959,11 +3470,7 @@
         <translation type="unfinished"></translation>
     </message>
     <message>
-<<<<<<< HEAD
         <location filename="openlp/plugins/songs/forms/songmaintenanceform.py" line="373"/>
-=======
-        <location filename="openlp/plugins/songs/forms/songmaintenanceform.py" line="371"/>
->>>>>>> dfbc0ffb
         <source>Error</source>
         <translation type="unfinished">Error</translation>
     </message>
@@ -3998,11 +3505,7 @@
         <translation type="unfinished"></translation>
     </message>
     <message>
-<<<<<<< HEAD
         <location filename="openlp/plugins/songs/forms/songmaintenanceform.py" line="368"/>
-=======
-        <location filename="openlp/plugins/songs/forms/songmaintenanceform.py" line="366"/>
->>>>>>> dfbc0ffb
         <source>Could not save your changes.</source>
         <translation type="unfinished"></translation>
     </message>
@@ -4017,139 +3520,67 @@
         <translation type="unfinished"></translation>
     </message>
     <message>
-<<<<<<< HEAD
         <location filename="openlp/plugins/songs/forms/songmaintenanceform.py" line="451"/>
-=======
-        <location filename="openlp/plugins/songs/forms/songmaintenanceform.py" line="449"/>
->>>>>>> dfbc0ffb
         <source>Delete Author</source>
         <translation type="unfinished">Borrar Autor</translation>
     </message>
     <message>
-<<<<<<< HEAD
         <location filename="openlp/plugins/songs/forms/songmaintenanceform.py" line="451"/>
-=======
-        <location filename="openlp/plugins/songs/forms/songmaintenanceform.py" line="449"/>
->>>>>>> dfbc0ffb
         <source>Are you sure you want to delete the selected author?</source>
         <translation type="unfinished">¿Está seguro que desea eliminar el autor seleccionado?</translation>
     </message>
     <message>
-<<<<<<< HEAD
         <location filename="openlp/plugins/songs/forms/songmaintenanceform.py" line="451"/>
-=======
-        <location filename="openlp/plugins/songs/forms/songmaintenanceform.py" line="449"/>
->>>>>>> dfbc0ffb
         <source>This author cannot be deleted, they are currently assigned to at least one song.</source>
         <translation type="unfinished"></translation>
     </message>
     <message>
-<<<<<<< HEAD
         <location filename="openlp/plugins/songs/forms/songmaintenanceform.py" line="451"/>
-=======
-        <location filename="openlp/plugins/songs/forms/songmaintenanceform.py" line="449"/>
->>>>>>> dfbc0ffb
         <source>No author selected!</source>
         <translation type="unfinished">¡Ningún autor seleccionado!</translation>
     </message>
     <message>
-<<<<<<< HEAD
         <location filename="openlp/plugins/songs/forms/songmaintenanceform.py" line="464"/>
-=======
-        <location filename="openlp/plugins/songs/forms/songmaintenanceform.py" line="462"/>
->>>>>>> dfbc0ffb
         <source>Delete Topic</source>
         <translation type="unfinished">Borrar Categoría</translation>
     </message>
     <message>
-<<<<<<< HEAD
         <location filename="openlp/plugins/songs/forms/songmaintenanceform.py" line="464"/>
-=======
-        <location filename="openlp/plugins/songs/forms/songmaintenanceform.py" line="462"/>
->>>>>>> dfbc0ffb
         <source>Are you sure you want to delete the selected topic?</source>
         <translation type="unfinished">¿Está seguro que desea eliminar la categoría seleccionada?</translation>
     </message>
     <message>
-<<<<<<< HEAD
         <location filename="openlp/plugins/songs/forms/songmaintenanceform.py" line="464"/>
-=======
-        <location filename="openlp/plugins/songs/forms/songmaintenanceform.py" line="462"/>
->>>>>>> dfbc0ffb
         <source>This topic cannot be deleted, it is currently assigned to at least one song.</source>
         <translation type="unfinished"></translation>
     </message>
     <message>
-<<<<<<< HEAD
         <location filename="openlp/plugins/songs/forms/songmaintenanceform.py" line="464"/>
-=======
-        <location filename="openlp/plugins/songs/forms/songmaintenanceform.py" line="462"/>
->>>>>>> dfbc0ffb
         <source>No topic selected!</source>
         <translation type="unfinished">¡No seleccionó la categoría!</translation>
     </message>
     <message>
-<<<<<<< HEAD
         <location filename="openlp/plugins/songs/forms/songmaintenanceform.py" line="477"/>
-=======
-        <location filename="openlp/plugins/songs/forms/songmaintenanceform.py" line="475"/>
->>>>>>> dfbc0ffb
         <source>Delete Book</source>
         <translation type="unfinished">Eliminar Libro</translation>
     </message>
     <message>
-<<<<<<< HEAD
         <location filename="openlp/plugins/songs/forms/songmaintenanceform.py" line="477"/>
-=======
-        <location filename="openlp/plugins/songs/forms/songmaintenanceform.py" line="475"/>
->>>>>>> dfbc0ffb
         <source>Are you sure you want to delete the selected book?</source>
         <translation type="unfinished">¿Está seguro de que quiere eliminar el libro seleccionado?</translation>
     </message>
     <message>
-<<<<<<< HEAD
         <location filename="openlp/plugins/songs/forms/songmaintenanceform.py" line="477"/>
-=======
-        <location filename="openlp/plugins/songs/forms/songmaintenanceform.py" line="475"/>
->>>>>>> dfbc0ffb
         <source>This book cannot be deleted, it is currently assigned to at least one song.</source>
         <translation type="unfinished"></translation>
     </message>
     <message>
-<<<<<<< HEAD
         <location filename="openlp/plugins/songs/forms/songmaintenanceform.py" line="477"/>
-=======
-        <location filename="openlp/plugins/songs/forms/songmaintenanceform.py" line="475"/>
->>>>>>> dfbc0ffb
         <source>No book selected!</source>
         <translation type="unfinished">¡Ningún libro seleccionado!</translation>
     </message>
 </context>
 <context>
-<<<<<<< HEAD
-=======
-    <name>SongsPlugin.SongUsageDeleteForm</name>
-    <message>
-        <location filename="openlp/plugins/songusage/forms/songusagedeleteform.py" line="45"/>
-        <source>Delete Selected Song Usage Events?</source>
-        <translation type="unfinished"></translation>
-    </message>
-    <message>
-        <location filename="openlp/plugins/songusage/forms/songusagedeleteform.py" line="45"/>
-        <source>Are you sure you want to delete selected Song Usage data?</source>
-        <translation type="unfinished"></translation>
-    </message>
-</context>
-<context>
-    <name>SongsPlugin.SongUsageDetailForm</name>
-    <message>
-        <location filename="openlp/plugins/songusage/forms/songusagedetailform.py" line="64"/>
-        <source>Output File Location</source>
-        <translation type="unfinished">Archivo de Salida</translation>
-    </message>
-</context>
-<context>
->>>>>>> dfbc0ffb
     <name>SongsPlugin.SongsTab</name>
     <message>
         <location filename="openlp/plugins/songs/lib/songstab.py" line="39"/>
@@ -4221,11 +3652,7 @@
         <translation>Eliminar Tema</translation>
     </message>
     <message>
-<<<<<<< HEAD
         <location filename="openlp/core/ui/thememanager.py" line="472"/>
-=======
-        <location filename="openlp/core/ui/thememanager.py" line="473"/>
->>>>>>> dfbc0ffb
         <source>Error</source>
         <translation>Error</translation>
     </message>
@@ -4240,38 +3667,22 @@
         <translation>Exportar Tema</translation>
     </message>
     <message>
-<<<<<<< HEAD
         <location filename="openlp/core/ui/thememanager.py" line="561"/>
-=======
-        <location filename="openlp/core/ui/thememanager.py" line="562"/>
->>>>>>> dfbc0ffb
         <source>Theme Exists</source>
         <translation>Ya existe el Tema</translation>
     </message>
     <message>
-<<<<<<< HEAD
         <location filename="openlp/core/ui/thememanager.py" line="280"/>
-=======
-        <location filename="openlp/core/ui/thememanager.py" line="281"/>
->>>>>>> dfbc0ffb
         <source>Save Theme - (%s)</source>
         <translation>Guardar Tema - (%s)</translation>
     </message>
     <message>
-<<<<<<< HEAD
         <location filename="openlp/core/ui/thememanager.py" line="316"/>
-=======
-        <location filename="openlp/core/ui/thememanager.py" line="317"/>
->>>>>>> dfbc0ffb
         <source>Select Theme Import File</source>
         <translation>Seleccione el Archivo de Tema a Importar</translation>
     </message>
     <message>
-<<<<<<< HEAD
         <location filename="openlp/core/ui/thememanager.py" line="668"/>
-=======
-        <location filename="openlp/core/ui/thememanager.py" line="667"/>
->>>>>>> dfbc0ffb
         <source>New Theme</source>
         <translation>Tema Nuevo</translation>
     </message>
@@ -4361,84 +3772,48 @@
         <translation type="unfinished"></translation>
     </message>
     <message>
-<<<<<<< HEAD
         <location filename="openlp/core/ui/thememanager.py" line="275"/>
-=======
-        <location filename="openlp/core/ui/thememanager.py" line="276"/>
->>>>>>> dfbc0ffb
         <source>You have not selected a theme.</source>
         <translation type="unfinished"></translation>
     </message>
     <message>
-<<<<<<< HEAD
         <location filename="openlp/core/ui/thememanager.py" line="296"/>
-=======
-        <location filename="openlp/core/ui/thememanager.py" line="297"/>
->>>>>>> dfbc0ffb
         <source>Theme Exported</source>
         <translation type="unfinished"></translation>
     </message>
     <message>
-<<<<<<< HEAD
         <location filename="openlp/core/ui/thememanager.py" line="296"/>
-=======
-        <location filename="openlp/core/ui/thememanager.py" line="297"/>
->>>>>>> dfbc0ffb
         <source>Your theme has been successfully exported.</source>
         <translation type="unfinished"></translation>
     </message>
     <message>
-<<<<<<< HEAD
         <location filename="openlp/core/ui/thememanager.py" line="302"/>
-=======
-        <location filename="openlp/core/ui/thememanager.py" line="303"/>
->>>>>>> dfbc0ffb
         <source>Theme Export Failed</source>
         <translation type="unfinished"></translation>
     </message>
     <message>
-<<<<<<< HEAD
         <location filename="openlp/core/ui/thememanager.py" line="302"/>
-=======
-        <location filename="openlp/core/ui/thememanager.py" line="303"/>
->>>>>>> dfbc0ffb
         <source>Your theme could not be exported due to an error.</source>
         <translation type="unfinished"></translation>
     </message>
     <message>
-<<<<<<< HEAD
         <location filename="openlp/core/ui/thememanager.py" line="316"/>
-=======
-        <location filename="openlp/core/ui/thememanager.py" line="317"/>
->>>>>>> dfbc0ffb
         <source>Theme (*.*)</source>
         <translation type="unfinished"></translation>
     </message>
     <message>
-<<<<<<< HEAD
         <location filename="openlp/core/ui/thememanager.py" line="421"/>
-=======
-        <location filename="openlp/core/ui/thememanager.py" line="422"/>
->>>>>>> dfbc0ffb
         <source>File is not a valid theme.
 The content encoding is not UTF-8.</source>
         <translation type="unfinished"></translation>
     </message>
     <message>
-<<<<<<< HEAD
         <location filename="openlp/core/ui/thememanager.py" line="472"/>
-=======
-        <location filename="openlp/core/ui/thememanager.py" line="473"/>
->>>>>>> dfbc0ffb
         <source>File is not a valid theme.</source>
         <translation type="unfinished"></translation>
     </message>
     <message>
-<<<<<<< HEAD
         <location filename="openlp/core/ui/thememanager.py" line="561"/>
-=======
-        <location filename="openlp/core/ui/thememanager.py" line="562"/>
->>>>>>> dfbc0ffb
         <source>A theme with this name already exists.  Would you like to overwrite it?</source>
         <translation type="unfinished"></translation>
     </message>
