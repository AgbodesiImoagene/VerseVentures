--- conflicted
+++ resolved
@@ -3619,41 +3619,30 @@
         <translation type="unfinished"></translation>
     </message>
     <message>
-<<<<<<< HEAD
+        <location filename="openlp/plugins/songs/forms/songimportform.py" line="222"/>
+        <source>No EasyWorship Song Database Selected</source>
+        <translation type="unfinished"></translation>
+    </message>
+    <message>
+        <location filename="openlp/plugins/songs/forms/songimportform.py" line="222"/>
+        <source>You need to select an EasyWorship song database file to import from.</source>
+        <translation type="unfinished"></translation>
+    </message>
+    <message>
+        <location filename="openlp/plugins/songs/forms/songimportform.py" line="339"/>
+        <source>Select EasyWorship Database File</source>
+        <translation type="unfinished"></translation>
+    </message>
+    <message>
+        <location filename="openlp/plugins/songs/forms/songimportwizard.py" line="525"/>
+        <source>EasyWorship</source>
+        <translation type="unfinished"></translation>
+    </message>
+    <message>
         <location filename="openlp/plugins/songs/forms/songimportwizard.py" line="546"/>
         <source>The OpenLyrics importer has not yet been developed, but as you can see, we are still intending to do so. Hopefully it will be in the next release.</source>
         <translation type="unfinished"></translation>
     </message>
-    <message>
-=======
->>>>>>> b732ddf7
-        <location filename="openlp/plugins/songs/forms/songimportform.py" line="222"/>
-        <source>No EasyWorship Song Database Selected</source>
-        <translation type="unfinished"></translation>
-    </message>
-    <message>
-        <location filename="openlp/plugins/songs/forms/songimportform.py" line="222"/>
-        <source>You need to select an EasyWorship song database file to import from.</source>
-        <translation type="unfinished"></translation>
-    </message>
-    <message>
-        <location filename="openlp/plugins/songs/forms/songimportform.py" line="339"/>
-        <source>Select EasyWorship Database File</source>
-        <translation type="unfinished"></translation>
-    </message>
-    <message>
-        <location filename="openlp/plugins/songs/forms/songimportwizard.py" line="525"/>
-        <source>EasyWorship</source>
-        <translation type="unfinished"></translation>
-    </message>
-<<<<<<< HEAD
-=======
-    <message>
-        <location filename="openlp/plugins/songs/forms/songimportwizard.py" line="546"/>
-        <source>The OpenLyrics importer has not yet been developed, but as you can see, we are still intending to do so. Hopefully it will be in the next release.</source>
-        <translation type="unfinished"></translation>
-    </message>
->>>>>>> b732ddf7
 </context>
 <context>
     <name>SongsPlugin.MediaItem</name>
