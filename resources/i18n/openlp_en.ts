--- conflicted
+++ resolved
@@ -97,6 +97,26 @@
         <translation type="unfinished"></translation>
     </message>
     <message>
+        <location filename="openlp/plugins/alerts/lib/alertstab.py" line="192"/>
+        <source>Font name:</source>
+        <translation type="unfinished"></translation>
+    </message>
+    <message>
+        <location filename="openlp/plugins/alerts/lib/alertstab.py" line="194"/>
+        <source>Font color:</source>
+        <translation type="unfinished"></translation>
+    </message>
+    <message>
+        <location filename="openlp/plugins/alerts/lib/alertstab.py" line="196"/>
+        <source>Background color:</source>
+        <translation type="unfinished"></translation>
+    </message>
+    <message>
+        <location filename="openlp/plugins/alerts/lib/alertstab.py" line="198"/>
+        <source>Font size:</source>
+        <translation type="unfinished"></translation>
+    </message>
+    <message>
         <location filename="openlp/plugins/alerts/lib/alertstab.py" line="200"/>
         <source>pt</source>
         <translation type="unfinished"></translation>
@@ -122,6 +142,11 @@
         <translation type="unfinished"></translation>
     </message>
     <message>
+        <location filename="openlp/plugins/alerts/lib/alertstab.py" line="210"/>
+        <source>OpenLP 2.0</source>
+        <translation type="unfinished"></translation>
+    </message>
+    <message>
         <location filename="openlp/plugins/alerts/lib/alertstab.py" line="212"/>
         <source>Top</source>
         <translation type="unfinished"></translation>
@@ -134,31 +159,6 @@
     <message>
         <location filename="openlp/plugins/alerts/lib/alertstab.py" line="216"/>
         <source>Bottom</source>
-        <translation type="unfinished"></translation>
-    </message>
-    <message>
-        <location filename="openlp/plugins/alerts/lib/alertstab.py" line="192"/>
-        <source>Font name:</source>
-        <translation type="unfinished"></translation>
-    </message>
-    <message>
-        <location filename="openlp/plugins/alerts/lib/alertstab.py" line="194"/>
-        <source>Font color:</source>
-        <translation type="unfinished"></translation>
-    </message>
-    <message>
-        <location filename="openlp/plugins/alerts/lib/alertstab.py" line="196"/>
-        <source>Background color:</source>
-        <translation type="unfinished"></translation>
-    </message>
-    <message>
-        <location filename="openlp/plugins/alerts/lib/alertstab.py" line="198"/>
-        <source>Font size:</source>
-        <translation type="unfinished"></translation>
-    </message>
-    <message>
-        <location filename="openlp/plugins/alerts/lib/alertstab.py" line="210"/>
-        <source>OpenLP 2.0</source>
         <translation type="unfinished"></translation>
     </message>
 </context>
@@ -438,7 +438,6 @@
         <location filename="openlp/plugins/bibles/forms/importwizardform.py" line="137"/>
         <source>Invalid Books File</source>
         <translation type="unfinished"></translation>
-<<<<<<< HEAD
     </message>
     <message>
         <location filename="openlp/plugins/bibles/forms/importwizardform.py" line="137"/>
@@ -845,15 +844,15 @@
         <translation type="unfinished"></translation>
     </message>
     <message>
+        <location filename="openlp/plugins/images/lib/imagetab.py" line="68"/>
+        <source>Slide loop delay:</source>
+        <translation type="unfinished"></translation>
+    </message>
+    <message>
         <location filename="openlp/plugins/images/lib/imagetab.py" line="70"/>
         <source>sec</source>
         <translation type="unfinished"></translation>
     </message>
-    <message>
-        <location filename="openlp/plugins/images/lib/imagetab.py" line="68"/>
-        <source>Slide loop delay:</source>
-        <translation type="unfinished"></translation>
-    </message>
 </context>
 <context>
     <name>ImagePlugin.MediaItem</name>
@@ -878,18 +877,18 @@
         <translation type="unfinished"></translation>
     </message>
     <message>
+        <location filename="openlp/plugins/images/lib/mediaitem.py" line="107"/>
+        <source>Replace Background</source>
+        <translation type="unfinished"></translation>
+    </message>
+    <message>
+        <location filename="openlp/plugins/images/lib/mediaitem.py" line="119"/>
+        <source>You must select an image to delete.</source>
+        <translation type="unfinished"></translation>
+    </message>
+    <message>
         <location filename="openlp/plugins/images/lib/mediaitem.py" line="155"/>
         <source>Image(s)</source>
-        <translation type="unfinished"></translation>
-    </message>
-    <message>
-        <location filename="openlp/plugins/images/lib/mediaitem.py" line="107"/>
-        <source>Replace Background</source>
-        <translation type="unfinished"></translation>
-    </message>
-    <message>
-        <location filename="openlp/plugins/images/lib/mediaitem.py" line="119"/>
-        <source>You must select an image to delete.</source>
         <translation type="unfinished"></translation>
     </message>
     <message>
@@ -1141,428 +1140,9 @@
 Ty Coon, President of Vice
 
 This General Public License does not permit incorporating your program into proprietary programs.  If your program is a subroutine library, you may consider it more useful to permit linking proprietary applications with the library.  If this is what you want to do, use the GNU Lesser General Public License instead of this License.</source>
-=======
-    </message>
-    <message>
-        <location filename="openlp/plugins/bibles/forms/importwizardform.py" line="137"/>
-        <source>You need to specify a file with books of the Bible to use in the import.</source>
-        <translation type="unfinished"></translation>
-    </message>
-    <message>
-        <location filename="openlp/plugins/bibles/forms/importwizardform.py" line="147"/>
-        <source>Invalid Verse File</source>
-        <translation type="unfinished"></translation>
-    </message>
-    <message>
-        <location filename="openlp/plugins/bibles/forms/importwizardform.py" line="147"/>
-        <source>You need to specify a file of Bible verses to import.</source>
-        <translation type="unfinished"></translation>
-    </message>
-    <message>
-        <location filename="openlp/plugins/bibles/forms/importwizardform.py" line="159"/>
-        <source>Invalid OpenSong Bible</source>
-        <translation type="unfinished"></translation>
-    </message>
-    <message>
-        <location filename="openlp/plugins/bibles/forms/importwizardform.py" line="159"/>
-        <source>You need to specify an OpenSong Bible file to import.</source>
-        <translation type="unfinished"></translation>
-    </message>
-    <message>
-        <location filename="openlp/plugins/bibles/forms/importwizardform.py" line="175"/>
-        <source>Empty Version Name</source>
-        <translation type="unfinished"></translation>
-    </message>
-    <message>
-        <location filename="openlp/plugins/bibles/forms/importwizardform.py" line="175"/>
-        <source>You need to specify a version name for your Bible.</source>
-        <translation type="unfinished"></translation>
-    </message>
-    <message>
-        <location filename="openlp/plugins/bibles/forms/importwizardform.py" line="185"/>
-        <source>Empty Copyright</source>
-        <translation type="unfinished"></translation>
-    </message>
-    <message>
-        <location filename="openlp/plugins/bibles/forms/importwizardform.py" line="185"/>
-        <source>You need to set a copyright for your Bible! Bibles in the Public Domain need to be marked as such.</source>
-        <translation type="unfinished"></translation>
-    </message>
-    <message>
-        <location filename="openlp/plugins/bibles/forms/importwizardform.py" line="196"/>
-        <source>Bible Exists</source>
-        <translation type="unfinished"></translation>
-    </message>
-    <message>
-        <location filename="openlp/plugins/bibles/forms/importwizardform.py" line="196"/>
-        <source>This Bible already exists! Please import a different Bible or first delete the existing one.</source>
-        <translation type="unfinished"></translation>
-    </message>
-    <message>
-        <location filename="openlp/plugins/bibles/forms/importwizardform.py" line="227"/>
-        <source>Open OSIS File</source>
-        <translation type="unfinished"></translation>
-    </message>
-    <message>
-        <location filename="openlp/plugins/bibles/forms/importwizardform.py" line="235"/>
-        <source>Open Books CSV File</source>
-        <translation type="unfinished"></translation>
-    </message>
-    <message>
-        <location filename="openlp/plugins/bibles/forms/importwizardform.py" line="243"/>
-        <source>Open Verses CSV File</source>
-        <translation type="unfinished"></translation>
-    </message>
-    <message>
-        <location filename="openlp/plugins/bibles/forms/importwizardform.py" line="250"/>
-        <source>Open OpenSong Bible</source>
-        <translation type="unfinished"></translation>
-    </message>
-    <message>
-        <location filename="openlp/plugins/bibles/forms/importwizardform.py" line="390"/>
-        <source>Starting import...</source>
-        <translation type="unfinished"></translation>
-    </message>
-    <message>
-        <location filename="openlp/plugins/bibles/forms/importwizardform.py" line="446"/>
-        <source>Finished import.</source>
-        <translation type="unfinished"></translation>
-    </message>
-    <message>
-        <location filename="openlp/plugins/bibles/forms/importwizardform.py" line="450"/>
-        <source>Your Bible import failed.</source>
-        <translation type="unfinished"></translation>
-    </message>
-</context>
-<context>
-    <name>BiblesPlugin.MediaItem</name>
-    <message>
-        <location filename="openlp/plugins/bibles/lib/mediaitem.py" line="58"/>
-        <source>Bible</source>
-        <translation type="unfinished"></translation>
-    </message>
-    <message>
-        <location filename="openlp/plugins/bibles/lib/mediaitem.py" line="148"/>
-        <source>Quick</source>
-        <translation type="unfinished"></translation>
-    </message>
-    <message>
-        <location filename="openlp/plugins/bibles/lib/mediaitem.py" line="233"/>
-        <source>Advanced</source>
-        <translation type="unfinished"></translation>
-    </message>
-    <message>
-        <location filename="openlp/plugins/bibles/lib/mediaitem.py" line="304"/>
-        <source>Version:</source>
-        <translation type="unfinished"></translation>
-    </message>
-    <message>
-        <location filename="openlp/plugins/bibles/lib/mediaitem.py" line="306"/>
-        <source>Dual:</source>
-        <translation type="unfinished"></translation>
-    </message>
-    <message>
-        <location filename="openlp/plugins/bibles/lib/mediaitem.py" line="296"/>
-        <source>Search type:</source>
-        <translation type="unfinished"></translation>
-    </message>
-    <message>
-        <location filename="openlp/plugins/bibles/lib/mediaitem.py" line="298"/>
-        <source>Find:</source>
-        <translation type="unfinished"></translation>
-    </message>
-    <message>
-        <location filename="openlp/plugins/bibles/lib/mediaitem.py" line="320"/>
-        <source>Search</source>
-        <translation type="unfinished"></translation>
-    </message>
-    <message>
-        <location filename="openlp/plugins/bibles/lib/mediaitem.py" line="318"/>
-        <source>Results:</source>
-        <translation type="unfinished"></translation>
-    </message>
-    <message>
-        <location filename="openlp/plugins/bibles/lib/mediaitem.py" line="308"/>
-        <source>Book:</source>
-        <translation type="unfinished"></translation>
-    </message>
-    <message>
-        <location filename="openlp/plugins/bibles/lib/mediaitem.py" line="310"/>
-        <source>Chapter:</source>
-        <translation type="unfinished"></translation>
-    </message>
-    <message>
-        <location filename="openlp/plugins/bibles/lib/mediaitem.py" line="312"/>
-        <source>Verse:</source>
-        <translation type="unfinished"></translation>
-    </message>
-    <message>
-        <location filename="openlp/plugins/bibles/lib/mediaitem.py" line="314"/>
-        <source>From:</source>
-        <translation type="unfinished"></translation>
-    </message>
-    <message>
-        <location filename="openlp/plugins/bibles/lib/mediaitem.py" line="316"/>
-        <source>To:</source>
-        <translation type="unfinished"></translation>
-    </message>
-    <message>
-        <location filename="openlp/plugins/bibles/lib/mediaitem.py" line="322"/>
-        <source>Verse Search</source>
-        <translation type="unfinished"></translation>
-    </message>
-    <message>
-        <location filename="openlp/plugins/bibles/lib/mediaitem.py" line="324"/>
-        <source>Text Search</source>
-        <translation type="unfinished"></translation>
-    </message>
-    <message>
-        <location filename="openlp/plugins/bibles/lib/mediaitem.py" line="330"/>
-        <source>Clear</source>
-        <translation type="unfinished"></translation>
-    </message>
-    <message>
-        <location filename="openlp/plugins/bibles/lib/mediaitem.py" line="332"/>
-        <source>Keep</source>
-        <translation type="unfinished"></translation>
-    </message>
-    <message>
-        <location filename="openlp/plugins/bibles/lib/mediaitem.py" line="386"/>
-        <source>No Book Found</source>
-        <translation type="unfinished"></translation>
-    </message>
-    <message>
-        <location filename="openlp/plugins/bibles/lib/mediaitem.py" line="386"/>
-        <source>No matching book could be found in this Bible.</source>
-        <translation type="unfinished"></translation>
-    </message>
-    <message>
-        <location filename="openlp/plugins/bibles/lib/mediaitem.py" line="559"/>
-        <source>etc</source>
-        <translation type="unfinished"></translation>
-    </message>
-    <message>
-        <location filename="openlp/plugins/bibles/lib/mediaitem.py" line="613"/>
-        <source>Bible not fully loaded.</source>
-        <translation type="unfinished"></translation>
-    </message>
-</context>
-<context>
-    <name>BiblesPlugin.Opensong</name>
-    <message>
-        <location filename="openlp/plugins/bibles/lib/opensong.py" line="89"/>
-        <source>Importing</source>
-        <translation type="unfinished"></translation>
-    </message>
-</context>
-<context>
-    <name>CustomPlugin</name>
-    <message>
-        <location filename="openlp/plugins/custom/customplugin.py" line="65"/>
-        <source>&lt;b&gt;Custom Plugin&lt;/b&gt;&lt;br&gt;This plugin allows slides to be displayed on the screen in the same way songs are. This plugin provides greater freedom over the songs plugin.&lt;br&gt;</source>
-        <translation type="unfinished"></translation>
-    </message>
-</context>
-<context>
-    <name>CustomPlugin.CustomTab</name>
-    <message>
-        <location filename="openlp/plugins/custom/lib/customtab.py" line="39"/>
-        <source>Custom</source>
-        <translation type="unfinished"></translation>
-    </message>
-    <message>
-        <location filename="openlp/plugins/custom/lib/customtab.py" line="58"/>
-        <source>Custom Display</source>
-        <translation type="unfinished"></translation>
-    </message>
-    <message>
-        <location filename="openlp/plugins/custom/lib/customtab.py" line="60"/>
-        <source>Display footer</source>
-        <translation type="unfinished"></translation>
-    </message>
-</context>
-<context>
-    <name>CustomPlugin.EditCustomForm</name>
-    <message>
-        <location filename="openlp/plugins/custom/forms/editcustomdialog.py" line="141"/>
-        <source>Edit Custom Slides</source>
-        <translation type="unfinished"></translation>
-    </message>
-    <message>
-        <location filename="openlp/plugins/custom/forms/editcustomdialog.py" line="143"/>
-        <source>Move slide up once position.</source>
-        <translation type="unfinished"></translation>
-    </message>
-    <message>
-        <location filename="openlp/plugins/custom/forms/editcustomdialog.py" line="146"/>
-        <source>Move slide down one position.</source>
-        <translation type="unfinished"></translation>
-    </message>
-    <message>
-        <location filename="openlp/plugins/custom/forms/editcustomdialog.py" line="149"/>
-        <source>&amp;Title:</source>
-        <translation type="unfinished"></translation>
-    </message>
-    <message>
-        <location filename="openlp/plugins/custom/forms/editcustomdialog.py" line="151"/>
-        <source>Add New</source>
-        <translation type="unfinished"></translation>
-    </message>
-    <message>
-        <location filename="openlp/plugins/custom/forms/editcustomdialog.py" line="153"/>
-        <source>Add a new slide at bottom.</source>
-        <translation type="unfinished"></translation>
-    </message>
-    <message>
-        <location filename="openlp/plugins/custom/forms/editcustomdialog.py" line="156"/>
-        <source>Edit</source>
-        <translation type="unfinished"></translation>
-    </message>
-    <message>
-        <location filename="openlp/plugins/custom/forms/editcustomdialog.py" line="158"/>
-        <source>Edit the selected slide.</source>
-        <translation type="unfinished"></translation>
-    </message>
-    <message>
-        <location filename="openlp/plugins/custom/forms/editcustomdialog.py" line="161"/>
-        <source>Edit All</source>
-        <translation type="unfinished"></translation>
-    </message>
-    <message>
-        <location filename="openlp/plugins/custom/forms/editcustomdialog.py" line="163"/>
-        <source>Edit all the slides at once.</source>
-        <translation type="unfinished"></translation>
-    </message>
-    <message>
-        <location filename="openlp/plugins/custom/forms/editcustomdialog.py" line="166"/>
-        <source>Save</source>
-        <translation type="unfinished"></translation>
-    </message>
-    <message>
-        <location filename="openlp/plugins/custom/forms/editcustomdialog.py" line="168"/>
-        <source>Save the slide currently being edited.</source>
-        <translation type="unfinished"></translation>
-    </message>
-    <message>
-        <location filename="openlp/plugins/custom/forms/editcustomdialog.py" line="171"/>
-        <source>Delete</source>
-        <translation type="unfinished"></translation>
-    </message>
-    <message>
-        <location filename="openlp/plugins/custom/forms/editcustomdialog.py" line="173"/>
-        <source>Delete the selected slide.</source>
-        <translation type="unfinished"></translation>
-    </message>
-    <message>
-        <location filename="openlp/plugins/custom/forms/editcustomdialog.py" line="176"/>
-        <source>Clear</source>
-        <translation type="unfinished"></translation>
-    </message>
-    <message>
-        <location filename="openlp/plugins/custom/forms/editcustomdialog.py" line="178"/>
-        <source>Clear edit area</source>
-        <translation type="unfinished"></translation>
-    </message>
-    <message>
-        <location filename="openlp/plugins/custom/forms/editcustomdialog.py" line="180"/>
-        <source>Split Slide</source>
-        <translation type="unfinished"></translation>
-    </message>
-    <message>
-        <location filename="openlp/plugins/custom/forms/editcustomdialog.py" line="182"/>
-        <source>Split a slide into two by inserting a slide splitter.</source>
-        <translation type="unfinished"></translation>
-    </message>
-    <message>
-        <location filename="openlp/plugins/custom/forms/editcustomdialog.py" line="185"/>
-        <source>The&amp;me:</source>
-        <translation type="unfinished"></translation>
-    </message>
-    <message>
-        <location filename="openlp/plugins/custom/forms/editcustomdialog.py" line="187"/>
-        <source>&amp;Credits:</source>
-        <translation type="unfinished"></translation>
-    </message>
-    <message>
-        <location filename="openlp/plugins/custom/forms/editcustomform.py" line="89"/>
-        <source>Save &amp;&amp; Preview</source>
-        <translation type="unfinished"></translation>
-    </message>
-    <message>
-        <location filename="openlp/plugins/custom/forms/editcustomform.py" line="152"/>
-        <source>Error</source>
-        <translation type="unfinished"></translation>
-    </message>
-    <message>
-        <location filename="openlp/plugins/custom/forms/editcustomform.py" line="271"/>
-        <source>You need to type in a title.</source>
-        <translation type="unfinished"></translation>
-    </message>
-    <message>
-        <location filename="openlp/plugins/custom/forms/editcustomform.py" line="276"/>
-        <source>You need to add at least one slide</source>
-        <translation type="unfinished"></translation>
-    </message>
-    <message>
-        <location filename="openlp/plugins/custom/forms/editcustomform.py" line="280"/>
-        <source>You have one or more unsaved slides, please either save your slide(s) or clear your changes.</source>
-        <translation type="unfinished"></translation>
-    </message>
-</context>
-<context>
-    <name>CustomPlugin.MediaItem</name>
-    <message>
-        <location filename="openlp/plugins/custom/lib/mediaitem.py" line="50"/>
-        <source>Custom</source>
-        <translation type="unfinished"></translation>
-    </message>
-    <message>
-        <location filename="openlp/plugins/custom/lib/mediaitem.py" line="122"/>
-        <source>You haven&apos;t selected an item to edit.</source>
-        <translation type="unfinished"></translation>
-    </message>
-    <message>
-        <location filename="openlp/plugins/custom/lib/mediaitem.py" line="135"/>
-        <source>You haven&apos;t selected an item to delete.</source>
-        <translation type="unfinished"></translation>
-    </message>
-</context>
-<context>
-    <name>ImagePlugin</name>
-    <message>
-        <location filename="openlp/plugins/images/imageplugin.py" line="51"/>
-        <source>&lt;b&gt;Image Plugin&lt;/b&gt;&lt;br&gt;Allows images of all types to be displayed. If a number of images are selected together and presented on the live controller it is possible to turn them into a timed loop.&lt;br&lt;br&gt;From the plugin if the &lt;i&gt;Override background&lt;/i&gt; is chosen and an image is selected any songs which are rendered will use the selected image from the background instead of the one provied by the theme.&lt;br&gt;</source>
-        <translation type="unfinished"></translation>
-    </message>
-</context>
-<context>
-    <name>ImagePlugin.ImageTab</name>
-    <message>
-        <location filename="openlp/plugins/images/lib/imagetab.py" line="39"/>
-        <source>Images</source>
-        <translation type="unfinished"></translation>
-    </message>
-    <message>
-        <location filename="openlp/plugins/images/lib/imagetab.py" line="66"/>
-        <source>Image Settings</source>
-        <translation type="unfinished"></translation>
-    </message>
-    <message>
-        <location filename="openlp/plugins/images/lib/imagetab.py" line="70"/>
-        <source>sec</source>
-        <translation type="unfinished"></translation>
-    </message>
-    <message>
-        <location filename="openlp/plugins/images/lib/imagetab.py" line="68"/>
-        <source>Slide loop delay:</source>
->>>>>>> dfbc0ffb
-        <translation type="unfinished"></translation>
-    </message>
-</context>
-<context>
-    <name>ImagePlugin.MediaItem</name>
-    <message>
-<<<<<<< HEAD
+        <translation type="unfinished"></translation>
+    </message>
+    <message>
         <location filename="openlp/core/ui/aboutdialog.py" line="551"/>
         <source>License</source>
         <translation type="unfinished"></translation>
@@ -1601,70 +1181,17 @@
         <translation type="unfinished"></translation>
     </message>
     <message>
+        <location filename="openlp/core/ui/advancedtab.py" line="137"/>
+        <source>Remember active media manager tab on startup</source>
+        <translation type="unfinished"></translation>
+    </message>
+    <message>
         <location filename="openlp/core/ui/advancedtab.py" line="139"/>
         <source>Double-click to send items straight to live (requires restart)</source>
         <translation type="unfinished"></translation>
     </message>
-    <message>
-        <location filename="openlp/core/ui/advancedtab.py" line="137"/>
-        <source>Remember active media manager tab on startup</source>
-=======
-        <location filename="openlp/plugins/images/lib/mediaitem.py" line="53"/>
-        <source>Image</source>
-        <translation type="unfinished"></translation>
-    </message>
-    <message>
-        <location filename="openlp/plugins/images/lib/mediaitem.py" line="61"/>
-        <source>Select Image(s)</source>
-        <translation type="unfinished"></translation>
-    </message>
-    <message>
-        <location filename="openlp/plugins/images/lib/mediaitem.py" line="64"/>
-        <source>All Files</source>
-        <translation type="unfinished"></translation>
-    </message>
-    <message>
-        <location filename="openlp/plugins/images/lib/mediaitem.py" line="107"/>
-        <source>Replace Live Background</source>
-        <translation type="unfinished"></translation>
-    </message>
-    <message>
-        <location filename="openlp/plugins/images/lib/mediaitem.py" line="155"/>
-        <source>Image(s)</source>
-        <translation type="unfinished"></translation>
-    </message>
-    <message>
-        <location filename="openlp/plugins/images/lib/mediaitem.py" line="107"/>
-        <source>Replace Background</source>
-        <translation type="unfinished"></translation>
-    </message>
-    <message>
-        <location filename="openlp/plugins/images/lib/mediaitem.py" line="119"/>
-        <source>You must select an image to delete.</source>
-        <translation type="unfinished"></translation>
-    </message>
-    <message>
-        <location filename="openlp/plugins/images/lib/mediaitem.py" line="172"/>
-        <source>You must select an image to replace the background with.</source>
-        <translation type="unfinished"></translation>
-    </message>
-    <message>
-        <location filename="openlp/plugins/media/lib/mediaitem.py" line="103"/>
-        <source>You must select a media file to replace the background with.</source>
-        <translation type="unfinished"></translation>
-    </message>
-</context>
-<context>
-    <name>MediaPlugin</name>
-    <message>
-        <location filename="openlp/plugins/media/mediaplugin.py" line="76"/>
-        <source>&lt;b&gt;Media Plugin&lt;/b&gt;&lt;br&gt;This plugin allows the playing of audio and video media</source>
->>>>>>> dfbc0ffb
-        <translation type="unfinished"></translation>
-    </message>
-</context>
-<context>
-<<<<<<< HEAD
+</context>
+<context>
     <name>OpenLP.AmendThemeForm</name>
     <message>
         <location filename="openlp/core/ui/amendthemedialog.py" line="659"/>
@@ -1985,6 +1512,16 @@
 <context>
     <name>OpenLP.GeneralTab</name>
     <message>
+        <location filename="openlp/core/ui/generaltab.py" line="62"/>
+        <source>General</source>
+        <translation type="unfinished"></translation>
+    </message>
+    <message>
+        <location filename="openlp/core/ui/generaltab.py" line="289"/>
+        <source>Monitors</source>
+        <translation type="unfinished"></translation>
+    </message>
+    <message>
         <location filename="openlp/core/ui/generaltab.py" line="290"/>
         <source>Select monitor for output display:</source>
         <translation type="unfinished"></translation>
@@ -2030,6 +1567,26 @@
         <translation type="unfinished"></translation>
     </message>
     <message>
+        <location filename="openlp/core/ui/generaltab.py" line="308"/>
+        <source>CCLI Details</source>
+        <translation type="unfinished"></translation>
+    </message>
+    <message>
+        <location filename="openlp/core/ui/generaltab.py" line="310"/>
+        <source>CCLI number:</source>
+        <translation type="unfinished"></translation>
+    </message>
+    <message>
+        <location filename="openlp/core/ui/generaltab.py" line="312"/>
+        <source>SongSelect username:</source>
+        <translation type="unfinished"></translation>
+    </message>
+    <message>
+        <location filename="openlp/core/ui/generaltab.py" line="314"/>
+        <source>SongSelect password:</source>
+        <translation type="unfinished"></translation>
+    </message>
+    <message>
         <location filename="openlp/core/ui/generaltab.py" line="317"/>
         <source>Display Position</source>
         <translation type="unfinished"></translation>
@@ -2060,16 +1617,6 @@
         <translation type="unfinished"></translation>
     </message>
     <message>
-        <location filename="openlp/core/ui/generaltab.py" line="62"/>
-        <source>General</source>
-        <translation type="unfinished"></translation>
-    </message>
-    <message>
-        <location filename="openlp/core/ui/generaltab.py" line="289"/>
-        <source>Monitors</source>
-        <translation type="unfinished"></translation>
-    </message>
-    <message>
         <location filename="openlp/core/ui/generaltab.py" line="343"/>
         <source>Screen</source>
         <translation type="unfinished"></translation>
@@ -2079,26 +1626,6 @@
         <source>primary</source>
         <translation type="unfinished"></translation>
     </message>
-    <message>
-        <location filename="openlp/core/ui/generaltab.py" line="308"/>
-        <source>CCLI Details</source>
-        <translation type="unfinished"></translation>
-    </message>
-    <message>
-        <location filename="openlp/core/ui/generaltab.py" line="310"/>
-        <source>CCLI number:</source>
-        <translation type="unfinished"></translation>
-    </message>
-    <message>
-        <location filename="openlp/core/ui/generaltab.py" line="312"/>
-        <source>SongSelect username:</source>
-        <translation type="unfinished"></translation>
-    </message>
-    <message>
-        <location filename="openlp/core/ui/generaltab.py" line="314"/>
-        <source>SongSelect password:</source>
-        <translation type="unfinished"></translation>
-    </message>
 </context>
 <context>
     <name>OpenLP.LanguageManager</name>
@@ -2116,16 +1643,16 @@
 <context>
     <name>OpenLP.MainWindow</name>
     <message>
+        <location filename="openlp/core/ui/mainwindow.py" line="384"/>
+        <source>OpenLP 2.0</source>
+        <translation type="unfinished"></translation>
+    </message>
+    <message>
         <location filename="openlp/core/utils/languagemanager.py" line="85"/>
         <source>English</source>
         <translation type="unfinished"></translation>
     </message>
     <message>
-        <location filename="openlp/core/ui/mainwindow.py" line="384"/>
-        <source>OpenLP 2.0</source>
-        <translation type="unfinished"></translation>
-    </message>
-    <message>
         <location filename="openlp/core/ui/mainwindow.py" line="387"/>
         <source>&amp;File</source>
         <translation type="unfinished"></translation>
@@ -2178,728 +1705,9 @@
     <message>
         <location filename="openlp/core/ui/mainwindow.py" line="399"/>
         <source>Service Manager</source>
-=======
-    <name>MediaPlugin.MediaItem</name>
-    <message>
-        <location filename="openlp/plugins/media/lib/mediaitem.py" line="116"/>
-        <source>Media</source>
-        <translation type="unfinished"></translation>
-    </message>
-    <message>
-        <location filename="openlp/plugins/media/lib/mediaitem.py" line="63"/>
-        <source>Select Media</source>
-        <translation type="unfinished"></translation>
-    </message>
-    <message>
-        <location filename="openlp/plugins/media/lib/mediaitem.py" line="94"/>
-        <source>Replace Live Background</source>
-        <translation type="unfinished"></translation>
-    </message>
-    <message>
-        <location filename="openlp/plugins/media/lib/mediaitem.py" line="94"/>
-        <source>Replace Background</source>
-        <translation type="unfinished"></translation>
-    </message>
-    <message>
-        <location filename="openlp/plugins/media/lib/mediaitem.py" line="135"/>
-        <source>You must select a media file to delete.</source>
-        <translation type="unfinished"></translation>
-    </message>
-</context>
-<context>
-    <name>OpenLP</name>
-    <message>
-        <location filename="openlp/core/utils/__init__.py" line="208"/>
-        <source>Image Files</source>
-        <translation type="unfinished"></translation>
-    </message>
-</context>
-<context>
-    <name>OpenLP.AboutForm</name>
-    <message>
-        <location filename="openlp/core/ui/aboutdialog.py" line="108"/>
-        <source>About OpenLP</source>
-        <translation type="unfinished"></translation>
-    </message>
-    <message>
-        <location filename="openlp/core/ui/aboutdialog.py" line="110"/>
-        <source>OpenLP &lt;version&gt;&lt;revision&gt; - Open Source Lyrics Projection
-
-OpenLP is free church presentation software, or lyrics projection software, used to display slides of songs, Bible verses, videos, images, and even presentations (if OpenOffice.org, PowerPoint or PowerPoint Viewer is installed) for church worship using a computer and a data projector.
-
-Find out more about OpenLP: http://openlp.org/
-
-OpenLP is written and maintained by volunteers. If you would like to see more free Christian software being written, please consider contributing by using the button below.</source>
-        <translation type="unfinished"></translation>
-    </message>
-    <message>
-        <location filename="openlp/core/ui/aboutdialog.py" line="126"/>
-        <source>About</source>
-        <translation type="unfinished"></translation>
-    </message>
-    <message>
-        <location filename="openlp/core/ui/aboutdialog.py" line="129"/>
-        <source>Project Lead
-    Raoul &quot;superfly&quot; Snyman
-
-Developers
-    Tim &quot;TRB143&quot; Bentley
-    Jonathan &quot;gushie&quot; Corwin
-    Michael &quot;cocooncrash&quot; Gorven
-    Scott &quot;sguerrieri&quot; Guerrieri
-    Raoul &quot;superfly&quot; Snyman
-    Martin &quot;mijiti&quot; Thompson
-    Jon &quot;Meths&quot; Tibble
-
-Contributors
-    Meinert &quot;m2j&quot; Jordan
-    Christian &quot;crichter&quot; Richter
-    Maikel Stuivenberg
-    Carsten &quot;catini&quot; Tingaard
-
-Testers
-    Philip &quot;Phill&quot; Ridout
-    Wesley &quot;wrst&quot; Stout (lead)
-
-Packagers
-    Thomas &quot;tabthorpe&quot; Abthorpe (FreeBSD)
-    Tim &quot;TRB143&quot; Bentley (Fedora)
-    Michael &quot;cocooncrash&quot; Gorven (Ubuntu)
-    Matthias &quot;matthub&quot; Hub (Mac OS X)
-    Raoul &quot;superfly&quot; Snyman (Windows)
-</source>
-        <translation type="unfinished"></translation>
-    </message>
-    <message>
-        <location filename="openlp/core/ui/aboutdialog.py" line="159"/>
-        <source>Credits</source>
-        <translation type="unfinished"></translation>
-    </message>
-    <message>
-        <location filename="openlp/core/ui/aboutdialog.py" line="162"/>
-        <source>Copyright &#xa9; 2004-2010 Raoul Snyman
-Portions copyright &#xa9; 2004-2010 Tim Bentley, Jonathan Corwin, Michael Gorven, Scott Guerrieri, Christian Richter, Maikel Stuivenberg, Martin Thompson, Jon Tibble, Carsten Tinggaard
-
-This program is free software; you can redistribute it and/or modify it under the terms of the GNU General Public License as published by the Free Software Foundation; version 2 of the License.
-
-This program is distributed in the hope that it will be useful, but WITHOUT ANY WARRANTY; without even the implied warranty of MERCHANTABILITY or FITNESS FOR A PARTICULAR PURPOSE. See below for more details.
-
-
-GNU GENERAL PUBLIC LICENSE
-Version 2, June 1991
-
-Copyright (C) 1989, 1991 Free Software Foundation, Inc., 51 Franklin Street, Fifth Floor, Boston, MA 02110-1301 USA. Everyone is permitted to copy and distribute verbatim copies of this license document, but changing it is not allowed.
-
-Preamble
-
-The licenses for most software are designed to take away your freedom to share and change it.  By contrast, the GNU General Public License is intended to guarantee your freedom to share and change free software--to make sure the software is free for all its users.  This General Public License applies to most of the Free Software Foundation&apos;s software and to any other program whose authors commit to using it.  (Some other Free Software Foundation software is covered by the GNU Lesser General Public License instead.)  You can apply it to your programs, too.
-
-When we speak of free software, we are referring to freedom, not price.  Our General Public Licenses are designed to make sure that you have the freedom to distribute copies of free software (and charge for this service if you wish), that you receive source code or can get it if you want it, that you can change the software or use pieces of it in new free programs; and that you know you can do these things.
-
-To protect your rights, we need to make restrictions that forbid anyone to deny you these rights or to ask you to surrender the rights. These restrictions translate to certain responsibilities for you if you distribute copies of the software, or if you modify it.
-
-For example, if you distribute copies of such a program, whether gratis or for a fee, you must give the recipients all the rights that you have.  You must make sure that they, too, receive or can get the source code.  And you must show them these terms so they know their rights.
-
-We protect your rights with two steps: (1) copyright the software, and (2) offer you this license which gives you legal permission to copy, distribute and/or modify the software.
-
-Also, for each author&apos;s protection and ours, we want to make certain that everyone understands that there is no warranty for this free software.  If the software is modified by someone else and passed on, we want its recipients to know that what they have is not the original, so that any problems introduced by others will not reflect on the original authors&apos; reputations.
-
-Finally, any free program is threatened constantly by software patents.  We wish to avoid the danger that redistributors of a free program will individually obtain patent licenses, in effect making the program proprietary.  To prevent this, we have made it clear that any patent must be licensed for everyone&apos;s free use or not licensed at all.
-
-The precise terms and conditions for copying, distribution and modification follow.
-
-GNU GENERAL PUBLIC LICENSE
-TERMS AND CONDITIONS FOR COPYING, DISTRIBUTION AND MODIFICATION
-
-0. This License applies to any program or other work which contains a notice placed by the copyright holder saying it may be distributed under the terms of this General Public License.  The &quot;Program&quot;, below, refers to any such program or work, and a &quot;work based on the Program&quot; means either the Program or any derivative work under copyright law: that is to say, a work containing the Program or a portion of it, either verbatim or with modifications and/or translated into another language.  (Hereinafter, translation is included without limitation in the term &quot;modification&quot;.)  Each licensee is addressed as &quot;you&quot;.
-
-Activities other than copying, distribution and modification are not covered by this License; they are outside its scope.  The act of running the Program is not restricted, and the output from the Program is covered only if its contents constitute a work based on the Program (independent of having been made by running the Program). Whether that is true depends on what the Program does.
-
-1. You may copy and distribute verbatim copies of the Program&apos;s source code as you receive it, in any medium, provided that you conspicuously and appropriately publish on each copy an appropriate copyright notice and disclaimer of warranty; keep intact all the notices that refer to this License and to the absence of any warranty; and give any other recipients of the Program a copy of this License along with the Program.
-
-You may charge a fee for the physical act of transferring a copy, and you may at your option offer warranty protection in exchange for a fee.
-
-2. You may modify your copy or copies of the Program or any portion of it, thus forming a work based on the Program, and copy and distribute such modifications or work under the terms of Section 1 above, provided that you also meet all of these conditions:
-
-a) You must cause the modified files to carry prominent notices stating that you changed the files and the date of any change.
-
-b) You must cause any work that you distribute or publish, that in whole or in part contains or is derived from the Program or any part thereof, to be licensed as a whole at no charge to all third parties under the terms of this License.
-
-c) If the modified program normally reads commands interactively when run, you must cause it, when started running for such interactive use in the most ordinary way, to print or display an announcement including an appropriate copyright notice and a notice that there is no warranty (or else, saying that you provide a warranty) and that users may redistribute the program under these conditions, and telling the user how to view a copy of this License.  (Exception: if the Program itself is interactive but does not normally print such an announcement, your work based on the Program is not required to print an announcement.)
-
-These requirements apply to the modified work as a whole.  If identifiable sections of that work are not derived from the Program, and can be reasonably considered independent and separate works in themselves, then this License, and its terms, do not apply to those sections when you distribute them as separate works.  But when you distribute the same sections as part of a whole which is a work based on the Program, the distribution of the whole must be on the terms of this License, whose permissions for other licensees extend to the entire whole, and thus to each and every part regardless of who wrote it.
-
-Thus, it is not the intent of this section to claim rights or contest your rights to work written entirely by you; rather, the intent is to exercise the right to control the distribution of derivative or collective works based on the Program.
-
-In addition, mere aggregation of another work not based on the Program with the Program (or with a work based on the Program) on a volume of a storage or distribution medium does not bring the other work under the scope of this License.
-
-3. You may copy and distribute the Program (or a work based on it, under Section 2) in object code or executable form under the terms of Sections 1 and 2 above provided that you also do one of the following:
-
-a) Accompany it with the complete corresponding machine-readable source code, which must be distributed under the terms of Sections 1 and 2 above on a medium customarily used for software interchange; or,
-
-b) Accompany it with a written offer, valid for at least three years, to give any third party, for a charge no more than your cost of physically performing source distribution, a complete machine-readable copy of the corresponding source code, to be distributed under the terms of Sections 1 and 2 above on a medium customarily used for software interchange; or,
-
-c) Accompany it with the information you received as to the offer to distribute corresponding source code.  (This alternative is allowed only for noncommercial distribution and only if you received the program in object code or executable form with such an offer, in accord with Subsection b above.)
-
-The source code for a work means the preferred form of the work for making modifications to it.  For an executable work, complete source code means all the source code for all modules it contains, plus any associated interface definition files, plus the scripts used to control compilation and installation of the executable.  However, as a special exception, the source code distributed need not include anything that is normally distributed (in either source or binary form) with the major components (compiler, kernel, and so on) of the operating system on which the executable runs, unless that component itself accompanies the executable.
-
-If distribution of executable or object code is made by offering access to copy from a designated place, then offering equivalent access to copy the source code from the same place counts as distribution of the source code, even though third parties are not compelled to copy the source along with the object code.
-
-4. You may not copy, modify, sublicense, or distribute the Program except as expressly provided under this License.  Any attempt otherwise to copy, modify, sublicense or distribute the Program is void, and will automatically terminate your rights under this License. However, parties who have received copies, or rights, from you under this License will not have their licenses terminated so long as such parties remain in full compliance.
-
-5. You are not required to accept this License, since you have not signed it.  However, nothing else grants you permission to modify or distribute the Program or its derivative works.  These actions are prohibited by law if you do not accept this License.  Therefore, by modifying or distributing the Program (or any work based on the Program), you indicate your acceptance of this License to do so, and all its terms and conditions for copying, distributing or modifying the Program or works based on it.
-
-6. Each time you redistribute the Program (or any work based on the Program), the recipient automatically receives a license from the original licensor to copy, distribute or modify the Program subject to these terms and conditions.  You may not impose any further restrictions on the recipients&apos; exercise of the rights granted herein. You are not responsible for enforcing compliance by third parties to this License.
-
-7. If, as a consequence of a court judgment or allegation of patent infringement or for any other reason (not limited to patent issues), conditions are imposed on you (whether by court order, agreement or otherwise) that contradict the conditions of this License, they do not excuse you from the conditions of this License.  If you cannot distribute so as to satisfy simultaneously your obligations under this License and any other pertinent obligations, then as a consequence you may not distribute the Program at all.  For example, if a patent license would not permit royalty-free redistribution of the Program by all those who receive copies directly or indirectly through you, then the only way you could satisfy both it and this License would be to refrain entirely from distribution of the Program.
-
-If any portion of this section is held invalid or unenforceable under any particular circumstance, the balance of the section is intended to apply and the section as a whole is intended to apply in other circumstances.
-
-It is not the purpose of this section to induce you to infringe any patents or other property right claims or to contest validity of any such claims; this section has the sole purpose of protecting the integrity of the free software distribution system, which is implemented by public license practices.  Many people have made generous contributions to the wide range of software distributed through that system in reliance on consistent application of that system; it is up to the author/donor to decide if he or she is willing to distribute software through any other system and a licensee cannot impose that choice.
-
-This section is intended to make thoroughly clear what is believed to be a consequence of the rest of this License.
-
-8. If the distribution and/or use of the Program is restricted in certain countries either by patents or by copyrighted interfaces, the original copyright holder who places the Program under this License may add an explicit geographical distribution limitation excluding those countries, so that distribution is permitted only in or among countries not thus excluded.  In such case, this License incorporates the limitation as if written in the body of this License.
-
-9. The Free Software Foundation may publish revised and/or new versions of the General Public License from time to time.  Such new versions will be similar in spirit to the present version, but may differ in detail to address new problems or concerns.
-
-Each version is given a distinguishing version number.  If the Program specifies a version number of this License which applies to it and &quot;any later version&apos;, you have the option of following the terms and conditions either of that version or of any later version published by the Free Software Foundation.  If the Program does not specify a version number of this License, you may choose any version ever published by the Free Software Foundation.
-
-10. If you wish to incorporate parts of the Program into other free programs whose distribution conditions are different, write to the author to ask for permission.  For software which is copyrighted by the Free Software Foundation, write to the Free Software Foundation; we sometimes make exceptions for this.  Our decision will be guided by the two goals of preserving the free status of all derivatives of our free software and of promoting the sharing and reuse of software generally.
-
-NO WARRANTY
-
-11. BECAUSE THE PROGRAM IS LICENSED FREE OF CHARGE, THERE IS NO WARRANTY FOR THE PROGRAM, TO THE EXTENT PERMITTED BY APPLICABLE LAW.  EXCEPT WHEN OTHERWISE STATED IN WRITING THE COPYRIGHT HOLDERS AND/OR OTHER PARTIES PROVIDE THE PROGRAM &quot;AS IS&quot; WITHOUT WARRANTY OF ANY KIND, EITHER EXPRESSED OR IMPLIED, INCLUDING, BUT NOT LIMITED TO, THE IMPLIED WARRANTIES OF MERCHANTABILITY AND FITNESS FOR A PARTICULAR PURPOSE.  THE ENTIRE RISK AS TO THE QUALITY AND PERFORMANCE OF THE PROGRAM IS WITH YOU.  SHOULD THE PROGRAM PROVE DEFECTIVE, YOU ASSUME THE COST OF ALL NECESSARY SERVICING, REPAIR OR CORRECTION.
-
-12. IN NO EVENT UNLESS REQUIRED BY APPLICABLE LAW OR AGREED TO IN WRITING WILL ANY COPYRIGHT HOLDER, OR ANY OTHER PARTY WHO MAY MODIFY AND/OR REDISTRIBUTE THE PROGRAM AS PERMITTED ABOVE, BE LIABLE TO YOU FOR DAMAGES, INCLUDING ANY GENERAL, SPECIAL, INCIDENTAL OR CONSEQUENTIAL DAMAGES ARISING OUT OF THE USE OR INABILITY TO USE THE PROGRAM (INCLUDING BUT NOT LIMITED TO LOSS OF DATA OR DATA BEING RENDERED INACCURATE OR LOSSES SUSTAINED BY YOU OR THIRD PARTIES OR A FAILURE OF THE PROGRAM TO OPERATE WITH ANY OTHER PROGRAMS), EVEN IF SUCH HOLDER OR OTHER PARTY HAS BEEN ADVISED OF THE POSSIBILITY OF SUCH DAMAGES.
-
-END OF TERMS AND CONDITIONS
-
-How to Apply These Terms to Your New Programs
-
-If you develop a new program, and you want it to be of the greatest possible use to the public, the best way to achieve this is to make it free software which everyone can redistribute and change under these terms.
-
-To do so, attach the following notices to the program.  It is safest to attach them to the start of each source file to most effectively convey the exclusion of warranty; and each file should have at least the &quot;copyright&quot; line and a pointer to where the full notice is found.
-
-&lt;one line to give the program&apos;s name and a brief idea of what it does.&gt;
-Copyright (C) &lt;year&gt;  &lt;name of author&gt;
-
-This program is free software; you can redistribute it and/or modify it under the terms of the GNU General Public License as published by the Free Software Foundation; either version 2 of the License, or (at your option) any later version.
-
-This program is distributed in the hope that it will be useful, but WITHOUT ANY WARRANTY; without even the implied warranty of MERCHANTABILITY or FITNESS FOR A PARTICULAR PURPOSE.  See the GNU General Public License for more details.
-
-You should have received a copy of the GNU General Public License along with this program; if not, write to the Free Software Foundation, Inc., 51 Franklin Street, Fifth Floor, Boston, MA 02110-1301 USA.
-
-Also add information on how to contact you by electronic and paper mail.
-
-If the program is interactive, make it output a short notice like this when it starts in an interactive mode:
-
-Gnomovision version 69, Copyright (C) year name of author
-Gnomovision comes with ABSOLUTELY NO WARRANTY; for details type &quot;show w&quot;.
-This is free software, and you are welcome to redistribute it under certain conditions; type &quot;show c&quot; for details.
-
-The hypothetical commands &quot;show w&quot; and &quot;show c&quot; should show the appropriate parts of the General Public License.  Of course, the commands you use may be called something other than &quot;show w&quot; and &quot;show c&quot;; they could even be mouse-clicks or menu items--whatever suits your program.
-
-You should also get your employer (if you work as a programmer) or your school, if any, to sign a &quot;copyright disclaimer&quot; for the program, if necessary.  Here is a sample; alter the names:
-
-Yoyodyne, Inc., hereby disclaims all copyright interest in the program &quot;Gnomovision&quot; (which makes passes at compilers) written by James Hacker.
-
-&lt;signature of Ty Coon&gt;, 1 April 1989
-Ty Coon, President of Vice
-
-This General Public License does not permit incorporating your program into proprietary programs.  If your program is a subroutine library, you may consider it more useful to permit linking proprietary applications with the library.  If this is what you want to do, use the GNU Lesser General Public License instead of this License.</source>
-        <translation type="unfinished"></translation>
-    </message>
-    <message>
-        <location filename="openlp/core/ui/aboutdialog.py" line="551"/>
-        <source>License</source>
-        <translation type="unfinished"></translation>
-    </message>
-    <message>
-        <location filename="openlp/core/ui/aboutdialog.py" line="554"/>
-        <source>Contribute</source>
-        <translation type="unfinished"></translation>
-    </message>
-    <message>
-        <location filename="openlp/core/ui/aboutdialog.py" line="555"/>
-        <source>Close</source>
-        <translation type="unfinished"></translation>
-    </message>
-    <message>
-        <location filename="openlp/core/ui/aboutform.py" line="47"/>
-        <source> build %s</source>
-        <translation type="unfinished"></translation>
-    </message>
-</context>
-<context>
-    <name>OpenLP.AdvancedTab</name>
-    <message>
-        <location filename="openlp/core/ui/advancedtab.py" line="48"/>
-        <source>Advanced</source>
-        <translation type="unfinished"></translation>
-    </message>
-    <message>
-        <location filename="openlp/core/ui/advancedtab.py" line="134"/>
-        <source>UI Settings</source>
-        <translation type="unfinished"></translation>
-    </message>
-    <message>
-        <location filename="openlp/core/ui/advancedtab.py" line="135"/>
-        <source>Number of recent files to display:</source>
-        <translation type="unfinished"></translation>
-    </message>
-    <message>
-        <location filename="openlp/core/ui/advancedtab.py" line="139"/>
-        <source>Double-click to send items straight to live (requires restart)</source>
-        <translation type="unfinished"></translation>
-    </message>
-    <message>
-        <location filename="openlp/core/ui/advancedtab.py" line="137"/>
-        <source>Remember active media manager tab on startup</source>
-        <translation type="unfinished"></translation>
-    </message>
-</context>
-<context>
-    <name>OpenLP.AmendThemeForm</name>
-    <message>
-        <location filename="openlp/core/ui/amendthemedialog.py" line="659"/>
-        <source>Theme Maintenance</source>
-        <translation type="unfinished"></translation>
-    </message>
-    <message>
-        <location filename="openlp/core/ui/amendthemedialog.py" line="661"/>
-        <source>Theme &amp;name:</source>
-        <translation type="unfinished"></translation>
-    </message>
-    <message>
-        <location filename="openlp/core/ui/amendthemedialog.py" line="663"/>
-        <source>&amp;Visibility:</source>
-        <translation type="unfinished"></translation>
-    </message>
-    <message>
-        <location filename="openlp/core/ui/amendthemedialog.py" line="665"/>
-        <source>Opaque</source>
-        <translation type="unfinished"></translation>
-    </message>
-    <message>
-        <location filename="openlp/core/ui/amendthemedialog.py" line="667"/>
-        <source>Transparent</source>
-        <translation type="unfinished"></translation>
-    </message>
-    <message>
-        <location filename="openlp/core/ui/amendthemedialog.py" line="669"/>
-        <source>Type:</source>
-        <translation type="unfinished"></translation>
-    </message>
-    <message>
-        <location filename="openlp/core/ui/amendthemedialog.py" line="671"/>
-        <source>Solid Color</source>
-        <translation type="unfinished"></translation>
-    </message>
-    <message>
-        <location filename="openlp/core/ui/amendthemedialog.py" line="673"/>
-        <source>Gradient</source>
-        <translation type="unfinished"></translation>
-    </message>
-    <message>
-        <location filename="openlp/core/ui/amendthemedialog.py" line="675"/>
-        <source>Image</source>
-        <translation type="unfinished"></translation>
-    </message>
-    <message>
-        <location filename="openlp/core/ui/amendthemedialog.py" line="679"/>
-        <source>Image:</source>
-        <translation type="unfinished"></translation>
-    </message>
-    <message>
-        <location filename="openlp/core/ui/amendthemedialog.py" line="681"/>
-        <source>Gradient:</source>
-        <translation type="unfinished"></translation>
-    </message>
-    <message>
-        <location filename="openlp/core/ui/amendthemedialog.py" line="683"/>
-        <source>Horizontal</source>
-        <translation type="unfinished"></translation>
-    </message>
-    <message>
-        <location filename="openlp/core/ui/amendthemedialog.py" line="685"/>
-        <source>Vertical</source>
-        <translation type="unfinished"></translation>
-    </message>
-    <message>
-        <location filename="openlp/core/ui/amendthemedialog.py" line="687"/>
-        <source>Circular</source>
-        <translation type="unfinished"></translation>
-    </message>
-    <message>
-        <location filename="openlp/core/ui/amendthemedialog.py" line="689"/>
-        <source>&amp;Background</source>
-        <translation type="unfinished"></translation>
-    </message>
-    <message>
-        <location filename="openlp/core/ui/amendthemedialog.py" line="692"/>
-        <source>Main Font</source>
-        <translation type="unfinished"></translation>
-    </message>
-    <message>
-        <location filename="openlp/core/ui/amendthemedialog.py" line="741"/>
-        <source>Font:</source>
-        <translation type="unfinished"></translation>
-    </message>
-    <message>
-        <location filename="openlp/core/ui/amendthemeform.py" line="660"/>
-        <source>Color:</source>
-        <translation type="unfinished"></translation>
-    </message>
-    <message>
-        <location filename="openlp/core/ui/amendthemedialog.py" line="745"/>
-        <source>Size:</source>
-        <translation type="unfinished"></translation>
-    </message>
-    <message>
-        <location filename="openlp/core/ui/amendthemedialog.py" line="747"/>
-        <source>pt</source>
-        <translation type="unfinished"></translation>
-    </message>
-    <message>
-        <location filename="openlp/core/ui/amendthemedialog.py" line="702"/>
-        <source>Wrap indentation:</source>
-        <translation type="unfinished"></translation>
-    </message>
-    <message>
-        <location filename="openlp/core/ui/amendthemedialog.py" line="704"/>
-        <source>Adjust line spacing:</source>
-        <translation type="unfinished"></translation>
-    </message>
-    <message>
-        <location filename="openlp/core/ui/amendthemedialog.py" line="749"/>
-        <source>Normal</source>
-        <translation type="unfinished"></translation>
-    </message>
-    <message>
-        <location filename="openlp/core/ui/amendthemedialog.py" line="751"/>
-        <source>Bold</source>
-        <translation type="unfinished"></translation>
-    </message>
-    <message>
-        <location filename="openlp/core/ui/amendthemedialog.py" line="753"/>
-        <source>Italics</source>
-        <translation type="unfinished"></translation>
-    </message>
-    <message>
-        <location filename="openlp/core/ui/amendthemedialog.py" line="755"/>
-        <source>Bold/Italics</source>
-        <translation type="unfinished"></translation>
-    </message>
-    <message>
-        <location filename="openlp/core/ui/amendthemedialog.py" line="757"/>
-        <source>Style:</source>
-        <translation type="unfinished"></translation>
-    </message>
-    <message>
-        <location filename="openlp/core/ui/amendthemedialog.py" line="759"/>
-        <source>Display Location</source>
-        <translation type="unfinished"></translation>
-    </message>
-    <message>
-        <location filename="openlp/core/ui/amendthemedialog.py" line="761"/>
-        <source>Use default location</source>
-        <translation type="unfinished"></translation>
-    </message>
-    <message>
-        <location filename="openlp/core/ui/amendthemedialog.py" line="763"/>
-        <source>X position:</source>
-        <translation type="unfinished"></translation>
-    </message>
-    <message>
-        <location filename="openlp/core/ui/amendthemedialog.py" line="765"/>
-        <source>Y position:</source>
-        <translation type="unfinished"></translation>
-    </message>
-    <message>
-        <location filename="openlp/core/ui/amendthemedialog.py" line="767"/>
-        <source>Width:</source>
-        <translation type="unfinished"></translation>
-    </message>
-    <message>
-        <location filename="openlp/core/ui/amendthemedialog.py" line="769"/>
-        <source>Height:</source>
-        <translation type="unfinished"></translation>
-    </message>
-    <message>
-        <location filename="openlp/core/ui/amendthemedialog.py" line="796"/>
-        <source>px</source>
-        <translation type="unfinished"></translation>
-    </message>
-    <message>
-        <location filename="openlp/core/ui/amendthemedialog.py" line="736"/>
-        <source>&amp;Main Font</source>
-        <translation type="unfinished"></translation>
-    </message>
-    <message>
-        <location filename="openlp/core/ui/amendthemedialog.py" line="739"/>
-        <source>Footer Font</source>
-        <translation type="unfinished"></translation>
-    </message>
-    <message>
-        <location filename="openlp/core/ui/amendthemedialog.py" line="779"/>
-        <source>&amp;Footer Font</source>
-        <translation type="unfinished"></translation>
-    </message>
-    <message>
-        <location filename="openlp/core/ui/amendthemedialog.py" line="782"/>
-        <source>Outline</source>
-        <translation type="unfinished"></translation>
-    </message>
-    <message>
-        <location filename="openlp/core/ui/amendthemedialog.py" line="784"/>
-        <source>Outline size:</source>
-        <translation type="unfinished"></translation>
-    </message>
-    <message>
-        <location filename="openlp/core/ui/amendthemedialog.py" line="788"/>
-        <source>Outline color:</source>
-        <translation type="unfinished"></translation>
-    </message>
-    <message>
-        <location filename="openlp/core/ui/amendthemedialog.py" line="790"/>
-        <source>Show outline:</source>
-        <translation type="unfinished"></translation>
-    </message>
-    <message>
-        <location filename="openlp/core/ui/amendthemedialog.py" line="792"/>
-        <source>Shadow</source>
-        <translation type="unfinished"></translation>
-    </message>
-    <message>
-        <location filename="openlp/core/ui/amendthemedialog.py" line="794"/>
-        <source>Shadow size:</source>
-        <translation type="unfinished"></translation>
-    </message>
-    <message>
-        <location filename="openlp/core/ui/amendthemedialog.py" line="798"/>
-        <source>Shadow color:</source>
-        <translation type="unfinished"></translation>
-    </message>
-    <message>
-        <location filename="openlp/core/ui/amendthemedialog.py" line="800"/>
-        <source>Show shadow:</source>
-        <translation type="unfinished"></translation>
-    </message>
-    <message>
-        <location filename="openlp/core/ui/amendthemedialog.py" line="802"/>
-        <source>Alignment</source>
-        <translation type="unfinished"></translation>
-    </message>
-    <message>
-        <location filename="openlp/core/ui/amendthemedialog.py" line="804"/>
-        <source>Horizontal align:</source>
-        <translation type="unfinished"></translation>
-    </message>
-    <message>
-        <location filename="openlp/core/ui/amendthemedialog.py" line="806"/>
-        <source>Left</source>
-        <translation type="unfinished"></translation>
-    </message>
-    <message>
-        <location filename="openlp/core/ui/amendthemedialog.py" line="808"/>
-        <source>Right</source>
-        <translation type="unfinished"></translation>
-    </message>
-    <message>
-        <location filename="openlp/core/ui/amendthemedialog.py" line="810"/>
-        <source>Center</source>
-        <translation type="unfinished"></translation>
-    </message>
-    <message>
-        <location filename="openlp/core/ui/amendthemedialog.py" line="812"/>
-        <source>Vertical align:</source>
-        <translation type="unfinished"></translation>
-    </message>
-    <message>
-        <location filename="openlp/core/ui/amendthemedialog.py" line="814"/>
-        <source>Top</source>
-        <translation type="unfinished"></translation>
-    </message>
-    <message>
-        <location filename="openlp/core/ui/amendthemedialog.py" line="816"/>
-        <source>Middle</source>
-        <translation type="unfinished"></translation>
-    </message>
-    <message>
-        <location filename="openlp/core/ui/amendthemedialog.py" line="818"/>
-        <source>Bottom</source>
-        <translation type="unfinished"></translation>
-    </message>
-    <message>
-        <location filename="openlp/core/ui/amendthemedialog.py" line="820"/>
-        <source>Slide Transition</source>
-        <translation type="unfinished"></translation>
-    </message>
-    <message>
-        <location filename="openlp/core/ui/amendthemedialog.py" line="822"/>
-        <source>Transition active</source>
-        <translation type="unfinished"></translation>
-    </message>
-    <message>
-        <location filename="openlp/core/ui/amendthemedialog.py" line="824"/>
-        <source>&amp;Other Options</source>
-        <translation type="unfinished"></translation>
-    </message>
-    <message>
-        <location filename="openlp/core/ui/amendthemedialog.py" line="827"/>
-        <source>Preview</source>
-        <translation type="unfinished"></translation>
-    </message>
-    <message>
-        <location filename="openlp/core/ui/amendthemeform.py" line="221"/>
-        <source>All Files</source>
-        <translation type="unfinished"></translation>
-    </message>
-    <message>
-        <location filename="openlp/core/ui/amendthemeform.py" line="223"/>
-        <source>Select Image</source>
-        <translation type="unfinished"></translation>
-    </message>
-    <message>
-        <location filename="openlp/core/ui/amendthemeform.py" line="676"/>
-        <source>First color:</source>
-        <translation type="unfinished"></translation>
-    </message>
-    <message>
-        <location filename="openlp/core/ui/amendthemeform.py" line="678"/>
-        <source>Second color:</source>
-        <translation type="unfinished"></translation>
-    </message>
-    <message>
-        <location filename="openlp/core/ui/amendthemeform.py" line="747"/>
-        <source>Slide height is %s rows.</source>
-        <translation type="unfinished"></translation>
-    </message>
-</context>
-<context>
-    <name>OpenLP.GeneralTab</name>
-    <message>
-        <location filename="openlp/core/ui/generaltab.py" line="290"/>
-        <source>Select monitor for output display:</source>
-        <translation type="unfinished"></translation>
-    </message>
-    <message>
-        <location filename="openlp/core/ui/generaltab.py" line="292"/>
-        <source>Display if a single screen</source>
-        <translation type="unfinished"></translation>
-    </message>
-    <message>
-        <location filename="openlp/core/ui/generaltab.py" line="294"/>
-        <source>Application Startup</source>
-        <translation type="unfinished"></translation>
-    </message>
-    <message>
-        <location filename="openlp/core/ui/generaltab.py" line="296"/>
-        <source>Show blank screen warning</source>
-        <translation type="unfinished"></translation>
-    </message>
-    <message>
-        <location filename="openlp/core/ui/generaltab.py" line="298"/>
-        <source>Automatically open the last service</source>
-        <translation type="unfinished"></translation>
-    </message>
-    <message>
-        <location filename="openlp/core/ui/generaltab.py" line="300"/>
-        <source>Show the splash screen</source>
-        <translation type="unfinished"></translation>
-    </message>
-    <message>
-        <location filename="openlp/core/ui/generaltab.py" line="302"/>
-        <source>Application Settings</source>
-        <translation type="unfinished"></translation>
-    </message>
-    <message>
-        <location filename="openlp/core/ui/generaltab.py" line="304"/>
-        <source>Prompt to save Service before starting New</source>
-        <translation type="unfinished"></translation>
-    </message>
-    <message>
-        <location filename="openlp/core/ui/generaltab.py" line="306"/>
-        <source>Preview Next Song from Service Manager</source>
-        <translation type="unfinished"></translation>
-    </message>
-    <message>
-        <location filename="openlp/core/ui/generaltab.py" line="317"/>
-        <source>Display Position</source>
-        <translation type="unfinished"></translation>
-    </message>
-    <message>
-        <location filename="openlp/core/ui/generaltab.py" line="331"/>
-        <source>X</source>
-        <translation type="unfinished"></translation>
-    </message>
-    <message>
-        <location filename="openlp/core/ui/generaltab.py" line="332"/>
-        <source>Y</source>
-        <translation type="unfinished"></translation>
-    </message>
-    <message>
-        <location filename="openlp/core/ui/generaltab.py" line="333"/>
-        <source>Height</source>
-        <translation type="unfinished"></translation>
-    </message>
-    <message>
-        <location filename="openlp/core/ui/generaltab.py" line="334"/>
-        <source>Width</source>
-        <translation type="unfinished"></translation>
-    </message>
-    <message>
-        <location filename="openlp/core/ui/generaltab.py" line="329"/>
-        <source>Override display position</source>
-        <translation type="unfinished"></translation>
-    </message>
-    <message>
-        <location filename="openlp/core/ui/generaltab.py" line="62"/>
-        <source>General</source>
-        <translation type="unfinished"></translation>
-    </message>
-    <message>
-        <location filename="openlp/core/ui/generaltab.py" line="289"/>
-        <source>Monitors</source>
-        <translation type="unfinished"></translation>
-    </message>
-    <message>
-        <location filename="openlp/core/ui/generaltab.py" line="343"/>
-        <source>Screen</source>
-        <translation type="unfinished"></translation>
-    </message>
-    <message>
-        <location filename="openlp/core/ui/generaltab.py" line="346"/>
-        <source>primary</source>
-        <translation type="unfinished"></translation>
-    </message>
-    <message>
-        <location filename="openlp/core/ui/generaltab.py" line="308"/>
-        <source>CCLI Details</source>
-        <translation type="unfinished"></translation>
-    </message>
-    <message>
-        <location filename="openlp/core/ui/generaltab.py" line="310"/>
-        <source>CCLI number:</source>
-        <translation type="unfinished"></translation>
-    </message>
-    <message>
-        <location filename="openlp/core/ui/generaltab.py" line="312"/>
-        <source>SongSelect username:</source>
-        <translation type="unfinished"></translation>
-    </message>
-    <message>
-        <location filename="openlp/core/ui/generaltab.py" line="314"/>
-        <source>SongSelect password:</source>
->>>>>>> dfbc0ffb
-        <translation type="unfinished"></translation>
-    </message>
-</context>
-<context>
-    <name>OpenLP.LanguageManager</name>
-    <message>
-<<<<<<< HEAD
+        <translation type="unfinished"></translation>
+    </message>
+    <message>
         <location filename="openlp/core/ui/mainwindow.py" line="401"/>
         <source>Theme Manager</source>
         <translation type="unfinished"></translation>
@@ -3250,6 +2058,11 @@
 <context>
     <name>OpenLP.MediaManagerItem</name>
     <message>
+        <location filename="openlp/core/lib/mediamanageritem.py" line="475"/>
+        <source>No Items Selected</source>
+        <translation type="unfinished"></translation>
+    </message>
+    <message>
         <location filename="openlp/core/lib/mediamanageritem.py" line="210"/>
         <source>Import %s</source>
         <translation type="unfinished"></translation>
@@ -3355,11 +2168,6 @@
         <translation type="unfinished"></translation>
     </message>
     <message>
-        <location filename="openlp/core/lib/mediamanageritem.py" line="475"/>
-        <source>No Items Selected</source>
-        <translation type="unfinished"></translation>
-    </message>
-    <message>
         <location filename="openlp/core/lib/mediamanageritem.py" line="442"/>
         <source>You must select one or more items to preview.</source>
         <translation type="unfinished"></translation>
@@ -3402,520 +2210,12 @@
     <message>
         <location filename="openlp/core/lib/mediamanageritem.py" line="520"/>
         <source>You must select a %s service item.</source>
-=======
-        <location filename="openlp/core/utils/languagemanager.py" line="119"/>
-        <source>Language</source>
-        <translation type="unfinished"></translation>
-    </message>
-    <message>
-        <location filename="openlp/core/utils/languagemanager.py" line="119"/>
-        <source>Please restart OpenLP to use your new language setting.</source>
-        <translation type="unfinished"></translation>
-    </message>
-</context>
-<context>
-    <name>OpenLP.MainWindow</name>
-    <message>
-        <location filename="openlp/core/utils/languagemanager.py" line="85"/>
-        <source>English</source>
-        <translation type="unfinished"></translation>
-    </message>
-    <message>
-        <location filename="openlp/core/ui/mainwindow.py" line="384"/>
-        <source>OpenLP 2.0</source>
-        <translation type="unfinished"></translation>
-    </message>
-    <message>
-        <location filename="openlp/core/ui/mainwindow.py" line="387"/>
-        <source>&amp;File</source>
-        <translation type="unfinished"></translation>
-    </message>
-    <message>
-        <location filename="openlp/core/ui/mainwindow.py" line="388"/>
-        <source>&amp;Import</source>
-        <translation type="unfinished"></translation>
-    </message>
-    <message>
-        <location filename="openlp/core/ui/mainwindow.py" line="389"/>
-        <source>&amp;Export</source>
-        <translation type="unfinished"></translation>
-    </message>
-    <message>
-        <location filename="openlp/core/ui/mainwindow.py" line="390"/>
-        <source>&amp;View</source>
-        <translation type="unfinished"></translation>
-    </message>
-    <message>
-        <location filename="openlp/core/ui/mainwindow.py" line="391"/>
-        <source>M&amp;ode</source>
-        <translation type="unfinished"></translation>
-    </message>
-    <message>
-        <location filename="openlp/core/ui/mainwindow.py" line="392"/>
-        <source>&amp;Tools</source>
-        <translation type="unfinished"></translation>
-    </message>
-    <message>
-        <location filename="openlp/core/ui/mainwindow.py" line="393"/>
-        <source>&amp;Settings</source>
-        <translation type="unfinished"></translation>
-    </message>
-    <message>
-        <location filename="openlp/core/ui/mainwindow.py" line="441"/>
-        <source>&amp;Language</source>
-        <translation type="unfinished"></translation>
-    </message>
-    <message>
-        <location filename="openlp/core/ui/mainwindow.py" line="396"/>
-        <source>&amp;Help</source>
-        <translation type="unfinished"></translation>
-    </message>
-    <message>
-        <location filename="openlp/core/ui/mainwindow.py" line="397"/>
-        <source>Media Manager</source>
-        <translation type="unfinished"></translation>
-    </message>
-    <message>
-        <location filename="openlp/core/ui/mainwindow.py" line="399"/>
-        <source>Service Manager</source>
-        <translation type="unfinished"></translation>
-    </message>
-    <message>
-        <location filename="openlp/core/ui/mainwindow.py" line="401"/>
-        <source>Theme Manager</source>
-        <translation type="unfinished"></translation>
-    </message>
-    <message>
-        <location filename="openlp/core/ui/mainwindow.py" line="403"/>
-        <source>&amp;New</source>
-        <translation type="unfinished"></translation>
-    </message>
-    <message>
-        <location filename="openlp/core/ui/mainwindow.py" line="404"/>
-        <source>New Service</source>
-        <translation type="unfinished"></translation>
-    </message>
-    <message>
-        <location filename="openlp/core/ui/mainwindow.py" line="406"/>
-        <source>Create a new service.</source>
-        <translation type="unfinished"></translation>
-    </message>
-    <message>
-        <location filename="openlp/core/ui/mainwindow.py" line="408"/>
-        <source>Ctrl+N</source>
-        <translation type="unfinished"></translation>
-    </message>
-    <message>
-        <location filename="openlp/core/ui/mainwindow.py" line="409"/>
-        <source>&amp;Open</source>
-        <translation type="unfinished"></translation>
-    </message>
-    <message>
-        <location filename="openlp/core/ui/mainwindow.py" line="410"/>
-        <source>Open Service</source>
-        <translation type="unfinished"></translation>
-    </message>
-    <message>
-        <location filename="openlp/core/ui/mainwindow.py" line="412"/>
-        <source>Open an existing service.</source>
-        <translation type="unfinished"></translation>
-    </message>
-    <message>
-        <location filename="openlp/core/ui/mainwindow.py" line="414"/>
-        <source>Ctrl+O</source>
-        <translation type="unfinished"></translation>
-    </message>
-    <message>
-        <location filename="openlp/core/ui/mainwindow.py" line="415"/>
-        <source>&amp;Save</source>
-        <translation type="unfinished"></translation>
-    </message>
-    <message>
-        <location filename="openlp/core/ui/mainwindow.py" line="416"/>
-        <source>Save Service</source>
-        <translation type="unfinished"></translation>
-    </message>
-    <message>
-        <location filename="openlp/core/ui/mainwindow.py" line="418"/>
-        <source>Save the current service to disk.</source>
-        <translation type="unfinished"></translation>
-    </message>
-    <message>
-        <location filename="openlp/core/ui/mainwindow.py" line="420"/>
-        <source>Ctrl+S</source>
-        <translation type="unfinished"></translation>
-    </message>
-    <message>
-        <location filename="openlp/core/ui/mainwindow.py" line="421"/>
-        <source>Save &amp;As...</source>
-        <translation type="unfinished"></translation>
-    </message>
-    <message>
-        <location filename="openlp/core/ui/mainwindow.py" line="423"/>
-        <source>Save Service As</source>
-        <translation type="unfinished"></translation>
-    </message>
-    <message>
-        <location filename="openlp/core/ui/mainwindow.py" line="425"/>
-        <source>Save the current service under a new name.</source>
-        <translation type="unfinished"></translation>
-    </message>
-    <message>
-        <location filename="openlp/core/ui/mainwindow.py" line="427"/>
-        <source>Ctrl+Shift+S</source>
-        <translation type="unfinished"></translation>
-    </message>
-    <message>
-        <location filename="openlp/core/ui/mainwindow.py" line="429"/>
-        <source>E&amp;xit</source>
-        <translation type="unfinished"></translation>
-    </message>
-    <message>
-        <location filename="openlp/core/ui/mainwindow.py" line="431"/>
-        <source>Quit OpenLP</source>
-        <translation type="unfinished"></translation>
-    </message>
-    <message>
-        <location filename="openlp/core/ui/mainwindow.py" line="433"/>
-        <source>Alt+F4</source>
-        <translation type="unfinished"></translation>
-    </message>
-    <message>
-        <location filename="openlp/core/ui/mainwindow.py" line="439"/>
-        <source>&amp;Theme</source>
-        <translation type="unfinished"></translation>
-    </message>
-    <message>
-        <location filename="openlp/core/ui/mainwindow.py" line="443"/>
-        <source>&amp;Configure OpenLP...</source>
-        <translation type="unfinished"></translation>
-    </message>
-    <message>
-        <location filename="openlp/core/ui/mainwindow.py" line="445"/>
-        <source>&amp;Media Manager</source>
-        <translation type="unfinished"></translation>
-    </message>
-    <message>
-        <location filename="openlp/core/ui/mainwindow.py" line="447"/>
-        <source>Toggle Media Manager</source>
-        <translation type="unfinished"></translation>
-    </message>
-    <message>
-        <location filename="openlp/core/ui/mainwindow.py" line="449"/>
-        <source>Toggle the visibility of the media manager.</source>
-        <translation type="unfinished"></translation>
-    </message>
-    <message>
-        <location filename="openlp/core/ui/mainwindow.py" line="451"/>
-        <source>F8</source>
-        <translation type="unfinished"></translation>
-    </message>
-    <message>
-        <location filename="openlp/core/ui/mainwindow.py" line="453"/>
-        <source>&amp;Theme Manager</source>
-        <translation type="unfinished"></translation>
-    </message>
-    <message>
-        <location filename="openlp/core/ui/mainwindow.py" line="455"/>
-        <source>Toggle Theme Manager</source>
-        <translation type="unfinished"></translation>
-    </message>
-    <message>
-        <location filename="openlp/core/ui/mainwindow.py" line="457"/>
-        <source>Toggle the visibility of the theme manager.</source>
-        <translation type="unfinished"></translation>
-    </message>
-    <message>
-        <location filename="openlp/core/ui/mainwindow.py" line="459"/>
-        <source>F10</source>
-        <translation type="unfinished"></translation>
-    </message>
-    <message>
-        <location filename="openlp/core/ui/mainwindow.py" line="461"/>
-        <source>&amp;Service Manager</source>
-        <translation type="unfinished"></translation>
-    </message>
-    <message>
-        <location filename="openlp/core/ui/mainwindow.py" line="463"/>
-        <source>Toggle Service Manager</source>
-        <translation type="unfinished"></translation>
-    </message>
-    <message>
-        <location filename="openlp/core/ui/mainwindow.py" line="465"/>
-        <source>Toggle the visibility of the service manager.</source>
-        <translation type="unfinished"></translation>
-    </message>
-    <message>
-        <location filename="openlp/core/ui/mainwindow.py" line="467"/>
-        <source>F9</source>
-        <translation type="unfinished"></translation>
-    </message>
-    <message>
-        <location filename="openlp/core/ui/mainwindow.py" line="469"/>
-        <source>&amp;Preview Panel</source>
-        <translation type="unfinished"></translation>
-    </message>
-    <message>
-        <location filename="openlp/core/ui/mainwindow.py" line="471"/>
-        <source>Toggle Preview Panel</source>
-        <translation type="unfinished"></translation>
-    </message>
-    <message>
-        <location filename="openlp/core/ui/mainwindow.py" line="473"/>
-        <source>Toggle the visibility of the preview panel.</source>
-        <translation type="unfinished"></translation>
-    </message>
-    <message>
-        <location filename="openlp/core/ui/mainwindow.py" line="475"/>
-        <source>F11</source>
-        <translation type="unfinished"></translation>
-    </message>
-    <message>
-        <location filename="openlp/core/ui/mainwindow.py" line="477"/>
-        <source>&amp;Live Panel</source>
-        <translation type="unfinished"></translation>
-    </message>
-    <message>
-        <location filename="openlp/core/ui/mainwindow.py" line="479"/>
-        <source>Toggle Live Panel</source>
-        <translation type="unfinished"></translation>
-    </message>
-    <message>
-        <location filename="openlp/core/ui/mainwindow.py" line="481"/>
-        <source>Toggle the visibility of the live panel.</source>
-        <translation type="unfinished"></translation>
-    </message>
-    <message>
-        <location filename="openlp/core/ui/mainwindow.py" line="483"/>
-        <source>F12</source>
-        <translation type="unfinished"></translation>
-    </message>
-    <message>
-        <location filename="openlp/core/ui/mainwindow.py" line="485"/>
-        <source>&amp;Plugin List</source>
-        <translation type="unfinished"></translation>
-    </message>
-    <message>
-        <location filename="openlp/core/ui/mainwindow.py" line="487"/>
-        <source>List the Plugins</source>
-        <translation type="unfinished"></translation>
-    </message>
-    <message>
-        <location filename="openlp/core/ui/mainwindow.py" line="489"/>
-        <source>Alt+F7</source>
-        <translation type="unfinished"></translation>
-    </message>
-    <message>
-        <location filename="openlp/core/ui/mainwindow.py" line="491"/>
-        <source>&amp;User Guide</source>
-        <translation type="unfinished"></translation>
-    </message>
-    <message>
-        <location filename="openlp/core/ui/mainwindow.py" line="493"/>
-        <source>&amp;About</source>
-        <translation type="unfinished"></translation>
-    </message>
-    <message>
-        <location filename="openlp/core/ui/mainwindow.py" line="494"/>
-        <source>More information about OpenLP</source>
-        <translation type="unfinished"></translation>
-    </message>
-    <message>
-        <location filename="openlp/core/ui/mainwindow.py" line="496"/>
-        <source>Ctrl+F1</source>
-        <translation type="unfinished"></translation>
-    </message>
-    <message>
-        <location filename="openlp/core/ui/mainwindow.py" line="497"/>
-        <source>&amp;Online Help</source>
-        <translation type="unfinished"></translation>
-    </message>
-    <message>
-        <location filename="openlp/core/ui/mainwindow.py" line="499"/>
-        <source>&amp;Web Site</source>
-        <translation type="unfinished"></translation>
-    </message>
-    <message>
-        <location filename="openlp/core/ui/mainwindow.py" line="501"/>
-        <source>&amp;Auto Detect</source>
-        <translation type="unfinished"></translation>
-    </message>
-    <message>
-        <location filename="openlp/core/ui/mainwindow.py" line="503"/>
-        <source>Use the system language, if available.</source>
-        <translation type="unfinished"></translation>
-    </message>
-    <message>
-        <location filename="openlp/core/ui/mainwindow.py" line="508"/>
-        <source>Set the interface language to %s</source>
-        <translation type="unfinished"></translation>
-    </message>
-    <message>
-        <location filename="openlp/core/ui/mainwindow.py" line="510"/>
-        <source>Add &amp;Tool...</source>
-        <translation type="unfinished"></translation>
-    </message>
-    <message>
-        <location filename="openlp/core/ui/mainwindow.py" line="512"/>
-        <source>Add an application to the list of tools.</source>
-        <translation type="unfinished"></translation>
-    </message>
-    <message>
-        <location filename="openlp/core/ui/mainwindow.py" line="515"/>
-        <source>&amp;Default</source>
-        <translation type="unfinished"></translation>
-    </message>
-    <message>
-        <location filename="openlp/core/ui/mainwindow.py" line="517"/>
-        <source>Set the view mode back to the default.</source>
-        <translation type="unfinished"></translation>
-    </message>
-    <message>
-        <location filename="openlp/core/ui/mainwindow.py" line="520"/>
-        <source>&amp;Setup</source>
-        <translation type="unfinished"></translation>
-    </message>
-    <message>
-        <location filename="openlp/core/ui/mainwindow.py" line="521"/>
-        <source>Set the view mode to Setup.</source>
-        <translation type="unfinished"></translation>
-    </message>
-    <message>
-        <location filename="openlp/core/ui/mainwindow.py" line="524"/>
-        <source>&amp;Live</source>
-        <translation type="unfinished"></translation>
-    </message>
-    <message>
-        <location filename="openlp/core/ui/mainwindow.py" line="525"/>
-        <source>Set the view mode to Live.</source>
-        <translation type="unfinished"></translation>
-    </message>
-    <message>
-        <location filename="openlp/core/ui/mainwindow.py" line="702"/>
-        <source>Version %s of OpenLP is now available for download (you are currently running version %s). 
-
-You can download the latest version from &lt;a href=&quot;http://openlp.org/&quot;&gt;http://openlp.org/&lt;/a&gt;.</source>
-        <translation type="unfinished"></translation>
-    </message>
-    <message>
-        <location filename="openlp/core/ui/mainwindow.py" line="706"/>
-        <source>OpenLP Version Updated</source>
-        <translation type="unfinished"></translation>
-    </message>
-    <message>
-        <location filename="openlp/core/ui/mainwindow.py" line="738"/>
-        <source>OpenLP Main Display Blanked</source>
-        <translation type="unfinished"></translation>
-    </message>
-    <message>
-        <location filename="openlp/core/ui/mainwindow.py" line="738"/>
-        <source>The Main Display has been blanked out</source>
-        <translation type="unfinished"></translation>
-    </message>
-    <message>
-        <location filename="openlp/core/ui/mainwindow.py" line="824"/>
-        <source>Save Changes to Service?</source>
-        <translation type="unfinished"></translation>
-    </message>
-    <message>
-        <location filename="openlp/core/ui/mainwindow.py" line="824"/>
-        <source>Your service has changed. Do you want to save those changes?</source>
-        <translation type="unfinished"></translation>
-    </message>
-    <message>
-        <location filename="openlp/core/ui/mainwindow.py" line="890"/>
-        <source>Default Theme: %s</source>
-        <translation type="unfinished"></translation>
-    </message>
-</context>
-<context>
-    <name>OpenLP.MediaManagerItem</name>
-    <message>
-        <location filename="openlp/core/lib/mediamanageritem.py" line="210"/>
-        <source>Import %s</source>
-        <translation type="unfinished"></translation>
-    </message>
-    <message>
-        <location filename="openlp/core/lib/mediamanageritem.py" line="210"/>
-        <source>Import a %s</source>
-        <translation type="unfinished"></translation>
-    </message>
-    <message>
-        <location filename="openlp/core/lib/mediamanageritem.py" line="218"/>
-        <source>Load %s</source>
-        <translation type="unfinished"></translation>
-    </message>
-    <message>
-        <location filename="openlp/core/lib/mediamanageritem.py" line="218"/>
-        <source>Load a new %s</source>
-        <translation type="unfinished"></translation>
-    </message>
-    <message>
-        <location filename="openlp/core/lib/mediamanageritem.py" line="226"/>
-        <source>New %s</source>
-        <translation type="unfinished"></translation>
-    </message>
-    <message>
-        <location filename="openlp/core/lib/mediamanageritem.py" line="226"/>
-        <source>Add a new %s</source>
-        <translation type="unfinished"></translation>
-    </message>
-    <message>
-        <location filename="openlp/core/lib/mediamanageritem.py" line="234"/>
-        <source>Edit %s</source>
-        <translation type="unfinished"></translation>
-    </message>
-    <message>
-        <location filename="openlp/core/lib/mediamanageritem.py" line="234"/>
-        <source>Edit the selected %s</source>
-        <translation type="unfinished"></translation>
-    </message>
-    <message>
-        <location filename="openlp/core/lib/mediamanageritem.py" line="243"/>
-        <source>Delete %s</source>
-        <translation type="unfinished"></translation>
-    </message>
-    <message>
-        <location filename="openlp/core/lib/mediamanageritem.py" line="243"/>
-        <source>Delete the selected item</source>
-        <translation type="unfinished"></translation>
-    </message>
-    <message>
-        <location filename="openlp/core/lib/mediamanageritem.py" line="251"/>
-        <source>Preview %s</source>
-        <translation type="unfinished"></translation>
-    </message>
-    <message>
-        <location filename="openlp/core/lib/mediamanageritem.py" line="251"/>
-        <source>Preview the selected item</source>
-        <translation type="unfinished"></translation>
-    </message>
-    <message>
-        <location filename="openlp/core/lib/mediamanageritem.py" line="257"/>
-        <source>Send the selected item live</source>
-        <translation type="unfinished"></translation>
-    </message>
-    <message>
-        <location filename="openlp/core/lib/mediamanageritem.py" line="262"/>
-        <source>Add %s to Service</source>
-        <translation type="unfinished"></translation>
-    </message>
-    <message>
-        <location filename="openlp/core/lib/mediamanageritem.py" line="262"/>
-        <source>Add the selected item(s) to the service</source>
-        <translation type="unfinished"></translation>
-    </message>
-    <message>
-        <location filename="openlp/core/lib/mediamanageritem.py" line="288"/>
-        <source>&amp;Edit %s</source>
->>>>>>> dfbc0ffb
         <translation type="unfinished"></translation>
     </message>
 </context>
 <context>
     <name>OpenLP.PluginForm</name>
     <message>
-<<<<<<< HEAD
         <location filename="openlp/core/ui/plugindialog.py" line="102"/>
         <source>Plugin List</source>
         <translation type="unfinished"></translation>
@@ -3991,85 +2291,10 @@
     <message>
         <location filename="openlp/core/ui/serviceitemeditdialog.py" line="74"/>
         <source>Down</source>
-=======
-        <location filename="openlp/core/lib/mediamanageritem.py" line="296"/>
-        <source>&amp;Delete %s</source>
-        <translation type="unfinished"></translation>
-    </message>
-    <message>
-        <location filename="openlp/core/lib/mediamanageritem.py" line="303"/>
-        <source>&amp;Preview %s</source>
-        <translation type="unfinished"></translation>
-    </message>
-    <message>
-        <location filename="openlp/core/lib/mediamanageritem.py" line="309"/>
-        <source>&amp;Show Live</source>
-        <translation type="unfinished"></translation>
-    </message>
-    <message>
-        <location filename="openlp/core/lib/mediamanageritem.py" line="314"/>
-        <source>&amp;Add to Service</source>
-        <translation type="unfinished"></translation>
-    </message>
-    <message>
-        <location filename="openlp/core/lib/mediamanageritem.py" line="320"/>
-        <source>&amp;Add to selected Service Item</source>
-        <translation type="unfinished"></translation>
-    </message>
-    <message>
-        <location filename="openlp/core/lib/mediamanageritem.py" line="475"/>
-        <source>No Items Selected</source>
-        <translation type="unfinished"></translation>
-    </message>
-    <message>
-        <location filename="openlp/core/lib/mediamanageritem.py" line="442"/>
-        <source>You must select one or more items to preview.</source>
-        <translation type="unfinished"></translation>
-    </message>
-    <message>
-        <location filename="openlp/core/lib/mediamanageritem.py" line="459"/>
-        <source>You must select one or more items to send live.</source>
-        <translation type="unfinished"></translation>
-    </message>
-    <message>
-        <location filename="openlp/core/lib/mediamanageritem.py" line="475"/>
-        <source>You must select one or more items.</source>
-        <translation type="unfinished"></translation>
-    </message>
-    <message>
-        <location filename="openlp/core/lib/mediamanageritem.py" line="502"/>
-        <source>No items selected</source>
-        <translation type="unfinished"></translation>
-    </message>
-    <message>
-        <location filename="openlp/core/lib/mediamanageritem.py" line="502"/>
-        <source>You must select one or more items</source>
-        <translation type="unfinished"></translation>
-    </message>
-    <message>
-        <location filename="openlp/core/lib/mediamanageritem.py" line="510"/>
-        <source>No Service Item Selected</source>
-        <translation type="unfinished"></translation>
-    </message>
-    <message>
-        <location filename="openlp/core/lib/mediamanageritem.py" line="510"/>
-        <source>You must select an existing service item to add to.</source>
-        <translation type="unfinished"></translation>
-    </message>
-    <message>
-        <location filename="openlp/core/lib/mediamanageritem.py" line="520"/>
-        <source>Invalid Service Item</source>
-        <translation type="unfinished"></translation>
-    </message>
-    <message>
-        <location filename="openlp/core/lib/mediamanageritem.py" line="520"/>
-        <source>You must select a %s service item.</source>
->>>>>>> dfbc0ffb
-        <translation type="unfinished"></translation>
-    </message>
-</context>
-<context>
-<<<<<<< HEAD
+        <translation type="unfinished"></translation>
+    </message>
+</context>
+<context>
     <name>OpenLP.ServiceManager</name>
     <message>
         <location filename="openlp/core/ui/servicemanager.py" line="119"/>
@@ -4117,23 +2342,48 @@
         <translation type="unfinished"></translation>
     </message>
     <message>
+        <location filename="openlp/core/ui/servicemanager.py" line="170"/>
+        <source>Move item to the top of the service.</source>
+        <translation type="unfinished"></translation>
+    </message>
+    <message>
         <location filename="openlp/core/ui/servicemanager.py" line="176"/>
         <source>Move &amp;up</source>
         <translation type="unfinished"></translation>
     </message>
     <message>
+        <location filename="openlp/core/ui/servicemanager.py" line="176"/>
+        <source>Move item up one position in the service.</source>
+        <translation type="unfinished"></translation>
+    </message>
+    <message>
         <location filename="openlp/core/ui/servicemanager.py" line="182"/>
         <source>Move &amp;down</source>
         <translation type="unfinished"></translation>
     </message>
     <message>
+        <location filename="openlp/core/ui/servicemanager.py" line="182"/>
+        <source>Move item down one position in the service.</source>
+        <translation type="unfinished"></translation>
+    </message>
+    <message>
         <location filename="openlp/core/ui/servicemanager.py" line="188"/>
         <source>Move to &amp;bottom</source>
         <translation type="unfinished"></translation>
     </message>
     <message>
+        <location filename="openlp/core/ui/servicemanager.py" line="188"/>
+        <source>Move item to the end of the service.</source>
+        <translation type="unfinished"></translation>
+    </message>
+    <message>
         <location filename="openlp/core/ui/servicemanager.py" line="249"/>
         <source>&amp;Delete From Service</source>
+        <translation type="unfinished"></translation>
+    </message>
+    <message>
+        <location filename="openlp/core/ui/servicemanager.py" line="195"/>
+        <source>Delete the selected item from the service.</source>
         <translation type="unfinished"></translation>
     </message>
     <message>
@@ -4222,31 +2472,6 @@
         <source>Your item cannot be displayed as there is no handler to display it</source>
         <translation type="unfinished"></translation>
     </message>
-    <message>
-        <location filename="openlp/core/ui/servicemanager.py" line="170"/>
-        <source>Move item to the top of the service.</source>
-        <translation type="unfinished"></translation>
-    </message>
-    <message>
-        <location filename="openlp/core/ui/servicemanager.py" line="176"/>
-        <source>Move item up one position in the service.</source>
-        <translation type="unfinished"></translation>
-    </message>
-    <message>
-        <location filename="openlp/core/ui/servicemanager.py" line="182"/>
-        <source>Move item down one position in the service.</source>
-        <translation type="unfinished"></translation>
-    </message>
-    <message>
-        <location filename="openlp/core/ui/servicemanager.py" line="188"/>
-        <source>Move item to the end of the service.</source>
-        <translation type="unfinished"></translation>
-    </message>
-    <message>
-        <location filename="openlp/core/ui/servicemanager.py" line="195"/>
-        <source>Delete the selected item from the service.</source>
-        <translation type="unfinished"></translation>
-    </message>
 </context>
 <context>
     <name>OpenLP.ServiceNoteForm</name>
@@ -4374,7 +2599,17 @@
     </message>
     <message>
         <location filename="openlp/plugins/presentations/lib/mediaitem.py" line="158"/>
+        <source>File Exists</source>
+        <translation type="unfinished"></translation>
+    </message>
+    <message>
+        <location filename="openlp/plugins/presentations/lib/mediaitem.py" line="158"/>
         <source>A presentation with that filename already exists.</source>
+        <translation type="unfinished"></translation>
+    </message>
+    <message>
+        <location filename="openlp/plugins/presentations/lib/mediaitem.py" line="183"/>
+        <source>Unsupported File</source>
         <translation type="unfinished"></translation>
     </message>
     <message>
@@ -4387,127 +2622,6 @@
         <source>You must select an item to delete.</source>
         <translation type="unfinished"></translation>
     </message>
-    <message>
-        <location filename="openlp/plugins/presentations/lib/mediaitem.py" line="158"/>
-        <source>File Exists</source>
-        <translation type="unfinished"></translation>
-    </message>
-    <message>
-        <location filename="openlp/plugins/presentations/lib/mediaitem.py" line="183"/>
-        <source>Unsupported File</source>
-=======
-    <name>OpenLP.PluginForm</name>
-    <message>
-        <location filename="openlp/core/ui/plugindialog.py" line="102"/>
-        <source>Plugin List</source>
-        <translation type="unfinished"></translation>
-    </message>
-    <message>
-        <location filename="openlp/core/ui/plugindialog.py" line="104"/>
-        <source>Plugin Details</source>
-        <translation type="unfinished"></translation>
-    </message>
-    <message>
-        <location filename="openlp/core/ui/plugindialog.py" line="106"/>
-        <source>Version:</source>
-        <translation type="unfinished"></translation>
-    </message>
-    <message>
-        <location filename="openlp/core/ui/plugindialog.py" line="108"/>
-        <source>TextLabel</source>
-        <translation type="unfinished"></translation>
-    </message>
-    <message>
-        <location filename="openlp/core/ui/plugindialog.py" line="110"/>
-        <source>About:</source>
-        <translation type="unfinished"></translation>
-    </message>
-    <message>
-        <location filename="openlp/core/ui/plugindialog.py" line="112"/>
-        <source>Status:</source>
-        <translation type="unfinished"></translation>
-    </message>
-    <message>
-        <location filename="openlp/core/ui/plugindialog.py" line="114"/>
-        <source>Active</source>
-        <translation type="unfinished"></translation>
-    </message>
-    <message>
-        <location filename="openlp/core/ui/plugindialog.py" line="116"/>
-        <source>Inactive</source>
-        <translation type="unfinished"></translation>
-    </message>
-    <message>
-        <location filename="openlp/core/ui/pluginform.py" line="131"/>
-        <source>%s (Inactive)</source>
-        <translation type="unfinished"></translation>
-    </message>
-    <message>
-        <location filename="openlp/core/ui/pluginform.py" line="128"/>
-        <source>%s (Active)</source>
-        <translation type="unfinished"></translation>
-    </message>
-    <message>
-        <location filename="openlp/core/ui/pluginform.py" line="134"/>
-        <source>%s (Disabled)</source>
-        <translation type="unfinished"></translation>
-    </message>
-</context>
-<context>
-    <name>PresentationPlugin</name>
-    <message>
-        <location filename="openlp/plugins/presentations/presentationplugin.py" line="135"/>
-        <source>&lt;b&gt;Presentation Plugin&lt;/b&gt; &lt;br&gt; Delivers the ability to show presentations using a number of different programs. The choice of available presentation programs is available to the user in a drop down box.</source>
-        <translation type="unfinished"></translation>
-    </message>
-</context>
-<context>
-    <name>PresentationPlugin.MediaItem</name>
-    <message>
-        <location filename="openlp/plugins/presentations/lib/mediaitem.py" line="61"/>
-        <source>Presentation</source>
-        <translation type="unfinished"></translation>
-    </message>
-    <message>
-        <location filename="openlp/plugins/presentations/lib/mediaitem.py" line="75"/>
-        <source>Select Presentation(s)</source>
-        <translation type="unfinished"></translation>
-    </message>
-    <message>
-        <location filename="openlp/plugins/presentations/lib/mediaitem.py" line="77"/>
-        <source>Automatic</source>
-        <translation type="unfinished"></translation>
-    </message>
-    <message>
-        <location filename="openlp/plugins/presentations/lib/mediaitem.py" line="121"/>
-        <source>Present using:</source>
-        <translation type="unfinished"></translation>
-    </message>
-    <message>
-        <location filename="openlp/plugins/presentations/lib/mediaitem.py" line="158"/>
-        <source>A presentation with that filename already exists.</source>
-        <translation type="unfinished"></translation>
-    </message>
-    <message>
-        <location filename="openlp/plugins/presentations/lib/mediaitem.py" line="183"/>
-        <source>This type of presentation is not supported</source>
-        <translation type="unfinished"></translation>
-    </message>
-    <message>
-        <location filename="openlp/plugins/presentations/lib/mediaitem.py" line="199"/>
-        <source>You must select an item to delete.</source>
-        <translation type="unfinished"></translation>
-    </message>
-    <message>
-        <location filename="openlp/plugins/presentations/lib/mediaitem.py" line="158"/>
-        <source>File Exists</source>
-        <translation type="unfinished"></translation>
-    </message>
-    <message>
-        <location filename="openlp/plugins/presentations/lib/mediaitem.py" line="183"/>
-        <source>Unsupported File</source>
-        <translation type="unfinished"></translation>
-    </message>
 </context>
 <context>
     <name>PresentationPlugin.PresentationTab</name>
@@ -4554,325 +2668,8 @@
     </message>
 </context>
 <context>
-    <name>ServiceItemEditForm</name>
-    <message>
-        <location filename="openlp/core/ui/serviceitemeditdialog.py" line="70"/>
-        <source>Service Item Maintenance</source>
-        <translation type="unfinished"></translation>
-    </message>
-    <message>
-        <location filename="openlp/core/ui/serviceitemeditdialog.py" line="72"/>
-        <source>Up</source>
-        <translation type="unfinished"></translation>
-    </message>
-    <message>
-        <location filename="openlp/core/ui/serviceitemeditdialog.py" line="73"/>
-        <source>Delete</source>
-        <translation type="unfinished"></translation>
-    </message>
-    <message>
-        <location filename="openlp/core/ui/serviceitemeditdialog.py" line="74"/>
-        <source>Down</source>
-        <translation type="unfinished"></translation>
-    </message>
-</context>
-<context>
-    <name>ServiceManager</name>
-    <message>
-        <location filename="openlp/core/ui/servicemanager.py" line="573"/>
-        <source>Save Service</source>
-        <translation type="unfinished"></translation>
-    </message>
-    <message>
-        <location filename="openlp/core/ui/servicemanager.py" line="645"/>
-        <source>Save Changes to Service?</source>
-        <translation type="unfinished"></translation>
-    </message>
-    <message>
-        <location filename="openlp/core/ui/servicemanager.py" line="631"/>
-        <source>Open Service</source>
-        <translation type="unfinished"></translation>
-    </message>
-    <message>
-        <location filename="openlp/core/ui/servicemanager.py" line="170"/>
-        <source>Move to top</source>
-        <translation type="unfinished"></translation>
-    </message>
-    <message>
-        <location filename="openlp/core/ui/servicemanager.py" line="119"/>
-        <source>Create a new service</source>
-        <translation type="unfinished"></translation>
-    </message>
-    <message>
-        <location filename="openlp/core/ui/servicemanager.py" line="129"/>
-        <source>Save this service</source>
-        <translation type="unfinished"></translation>
-    </message>
-    <message>
-        <location filename="openlp/core/ui/servicemanager.py" line="135"/>
-        <source>Theme:</source>
-        <translation type="unfinished"></translation>
-    </message>
-    <message>
-        <location filename="openlp/core/ui/servicemanager.py" line="189"/>
-        <source>Delete From Service</source>
-        <translation type="unfinished"></translation>
-    </message>
-    <message>
-        <location filename="openlp/core/ui/servicemanager.py" line="255"/>
-        <source>&amp;Change Item Theme</source>
-        <translation type="unfinished"></translation>
-    </message>
-    <message>
-        <location filename="openlp/core/ui/servicemanager.py" line="247"/>
-        <source>&amp;Preview Verse</source>
-        <translation type="unfinished"></translation>
-    </message>
-    <message>
-        <location filename="openlp/core/ui/servicemanager.py" line="250"/>
-        <source>&amp;Live Verse</source>
-        <translation type="unfinished"></translation>
-    </message>
-    <message>
-        <location filename="openlp/core/ui/servicemanager.py" line="119"/>
-        <source>New Service</source>
-        <translation type="unfinished"></translation>
-    </message>
-    <message>
-        <location filename="openlp/core/ui/servicemanager.py" line="239"/>
-        <source>&amp;Notes</source>
-        <translation type="unfinished"></translation>
-    </message>
-    <message>
-        <location filename="openlp/core/ui/servicemanager.py" line="140"/>
-        <source>Select a theme for the service</source>
-        <translation type="unfinished"></translation>
-    </message>
-    <message>
-        <location filename="openlp/core/ui/servicemanager.py" line="174"/>
-        <source>Move up order</source>
-        <translation type="unfinished"></translation>
-    </message>
-    <message>
-        <location filename="openlp/core/ui/servicemanager.py" line="178"/>
-        <source>Move down order</source>
-        <translation type="unfinished"></translation>
-    </message>
-    <message>
-        <location filename="openlp/core/ui/servicemanager.py" line="124"/>
-        <source>Load an existing service</source>
-        <translation type="unfinished"></translation>
-    </message>
-    <message>
-        <location filename="openlp/core/ui/servicemanager.py" line="183"/>
-        <source>Move to end</source>
-        <translation type="unfinished"></translation>
-    </message>
-    <message>
-        <location filename="openlp/core/ui/servicemanager.py" line="233"/>
-        <source>&amp;Edit Item</source>
-        <translation type="unfinished"></translation>
-    </message>
-    <message>
-        <location filename="openlp/core/ui/servicemanager.py" line="170"/>
-        <source>Move to &amp;top</source>
-        <translation type="unfinished"></translation>
-    </message>
-    <message>
-        <location filename="openlp/core/ui/servicemanager.py" line="174"/>
-        <source>Move &amp;up</source>
-        <translation type="unfinished"></translation>
-    </message>
-    <message>
-        <location filename="openlp/core/ui/servicemanager.py" line="178"/>
-        <source>Move &amp;down</source>
-        <translation type="unfinished"></translation>
-    </message>
-    <message>
-        <location filename="openlp/core/ui/servicemanager.py" line="183"/>
-        <source>Move to &amp;bottom</source>
-        <translation type="unfinished"></translation>
-    </message>
-    <message>
-        <location filename="openlp/core/ui/servicemanager.py" line="242"/>
-        <source>&amp;Delete From Service</source>
-        <translation type="unfinished"></translation>
-    </message>
-    <message>
-        <location filename="openlp/core/ui/servicemanager.py" line="225"/>
-        <source>&amp;Add New Item</source>
-        <translation type="unfinished"></translation>
-    </message>
-    <message>
-        <location filename="openlp/core/ui/servicemanager.py" line="228"/>
-        <source>&amp;Add to Selected Item</source>
-        <translation type="unfinished"></translation>
-    </message>
-    <message>
-        <location filename="openlp/core/ui/servicemanager.py" line="236"/>
-        <source>&amp;Maintain Item</source>
-        <translation type="unfinished"></translation>
-    </message>
-    <message>
-        <location filename="openlp/core/ui/servicemanager.py" line="487"/>
-        <source>Your service is unsaved, do you want to save those changes before creating a new one?</source>
-        <translation type="unfinished"></translation>
-    </message>
-    <message>
-        <location filename="openlp/core/ui/servicemanager.py" line="573"/>
-        <source>OpenLP Service Files (*.osz)</source>
-        <translation type="unfinished"></translation>
-    </message>
-    <message>
-        <location filename="openlp/core/ui/servicemanager.py" line="645"/>
-        <source>Your current service is unsaved, do you want to save the changes before opening a new one?</source>
-        <translation type="unfinished"></translation>
-    </message>
-    <message>
-        <location filename="openlp/core/ui/servicemanager.py" line="710"/>
-        <source>Error</source>
-        <translation type="unfinished"></translation>
-    </message>
-    <message>
-        <location filename="openlp/core/ui/servicemanager.py" line="675"/>
-        <source>File is not a valid service.
-The content encoding is not UTF-8.</source>
-        <translation type="unfinished"></translation>
-    </message>
-    <message>
-        <location filename="openlp/core/ui/servicemanager.py" line="710"/>
-        <source>File is not a valid service.</source>
-        <translation type="unfinished"></translation>
-    </message>
-    <message>
-        <location filename="openlp/core/ui/servicemanager.py" line="875"/>
-        <source>Missing Display Handler</source>
-        <translation type="unfinished"></translation>
-    </message>
-    <message>
-        <location filename="openlp/core/ui/servicemanager.py" line="875"/>
-        <source>Your item cannot be displayed as there is no handler to display it</source>
-        <translation type="unfinished"></translation>
-    </message>
-</context>
-<context>
-    <name>ServiceNoteForm</name>
-    <message>
-        <location filename="openlp/core/ui/servicenotedialog.py" line="51"/>
-        <source>Service Item Notes</source>
-        <translation type="unfinished"></translation>
-    </message>
-</context>
-<context>
-    <name>SettingsForm</name>
-    <message>
-        <location filename="openlp/core/ui/settingsdialog.py" line="66"/>
-        <source>Configure OpenLP</source>
-        <translation type="unfinished"></translation>
-    </message>
-</context>
-<context>
-    <name>SlideController</name>
-    <message>
-        <location filename="openlp/core/ui/slidecontroller.py" line="184"/>
-        <source>Move to previous</source>
-        <translation type="unfinished"></translation>
-    </message>
-    <message>
-        <location filename="openlp/core/ui/slidecontroller.py" line="230"/>
-        <source>Edit and re-preview Song</source>
-        <translation type="unfinished"></translation>
-    </message>
-    <message>
-        <location filename="openlp/core/ui/slidecontroller.py" line="250"/>
-        <source>Delay between slides in seconds</source>
->>>>>>> dfbc0ffb
-        <translation type="unfinished"></translation>
-    </message>
-</context>
-<context>
-    <name>PresentationPlugin.PresentationTab</name>
-    <message>
-<<<<<<< HEAD
-        <location filename="openlp/plugins/presentations/lib/presentationtab.py" line="46"/>
-        <source>Presentations</source>
-        <translation type="unfinished"></translation>
-    </message>
-    <message>
-        <location filename="openlp/plugins/presentations/lib/presentationtab.py" line="101"/>
-        <source>Available Controllers</source>
-        <translation type="unfinished"></translation>
-    </message>
-</context>
-<context>
-    <name>RemotePlugin</name>
-    <message>
-        <location filename="openlp/plugins/remotes/remoteplugin.py" line="73"/>
-        <source>&lt;b&gt;Remote Plugin&lt;/b&gt;&lt;br&gt;This plugin provides the ability to send messages to a running version of openlp on a different computer via a web browser or other app&lt;br&gt;The Primary use for this would be to send alerts from a creche</source>
-        <translation type="unfinished"></translation>
-    </message>
-</context>
-<context>
-    <name>RemotePlugin.RemoteTab</name>
-    <message>
-        <location filename="openlp/plugins/remotes/lib/remotetab.py" line="39"/>
-        <source>Remotes</source>
-        <translation type="unfinished"></translation>
-    </message>
-    <message>
-        <location filename="openlp/plugins/remotes/lib/remotetab.py" line="50"/>
-        <source>Serve on IP address:</source>
-        <translation type="unfinished"></translation>
-    </message>
-    <message>
-        <location filename="openlp/plugins/remotes/lib/remotetab.py" line="56"/>
-        <source>Port number:</source>
-        <translation type="unfinished"></translation>
-    </message>
-    <message>
-        <location filename="openlp/plugins/remotes/lib/remotetab.py" line="63"/>
-        <source>Server Settings</source>
-=======
-        <location filename="openlp/core/ui/slidecontroller.py" line="284"/>
-        <source>Go to Verse</source>
-        <translation type="unfinished"></translation>
-    </message>
-    <message>
-        <location filename="openlp/core/ui/slidecontroller.py" line="236"/>
-        <source>Start continuous loop</source>
-        <translation type="unfinished"></translation>
-    </message>
-    <message>
-        <location filename="openlp/core/ui/slidecontroller.py" line="131"/>
-        <source>Live</source>
-        <translation type="unfinished"></translation>
-    </message>
-    <message>
-        <location filename="openlp/core/ui/slidecontroller.py" line="263"/>
-        <source>Start playing media</source>
-        <translation type="unfinished"></translation>
-    </message>
-    <message>
-        <location filename="openlp/core/ui/slidecontroller.py" line="226"/>
-        <source>Move to live</source>
-        <translation type="unfinished"></translation>
-    </message>
-    <message>
-        <location filename="openlp/core/ui/slidecontroller.py" line="193"/>
-        <source>Move to last</source>
-        <translation type="unfinished"></translation>
-    </message>
-    <message>
-        <location filename="openlp/core/ui/slidecontroller.py" line="188"/>
-        <source>Move to next</source>
->>>>>>> dfbc0ffb
-        <translation type="unfinished"></translation>
-    </message>
-</context>
-<context>
     <name>SongUsagePlugin</name>
     <message>
-<<<<<<< HEAD
         <location filename="openlp/plugins/songusage/songusageplugin.py" line="66"/>
         <source>&amp;Delete recorded data</source>
         <translation type="unfinished"></translation>
@@ -4941,35 +2738,10 @@
     <message>
         <location filename="openlp/plugins/songusage/forms/songusagedetaildialog.py" line="95"/>
         <source>Report Location</source>
-=======
-        <location filename="openlp/core/ui/slidecontroller.py" line="180"/>
-        <source>Move to first</source>
-        <translation type="unfinished"></translation>
-    </message>
-    <message>
-        <location filename="openlp/core/ui/slidecontroller.py" line="135"/>
-        <source>Preview</source>
-        <translation type="unfinished"></translation>
-    </message>
-    <message>
-        <location filename="openlp/core/ui/slidecontroller.py" line="240"/>
-        <source>Stop continuous loop</source>
-        <translation type="unfinished"></translation>
-    </message>
-    <message>
-        <location filename="openlp/core/ui/slidecontroller.py" line="249"/>
-        <source>s</source>
-        <translation type="unfinished"></translation>
-    </message>
-    <message>
-        <location filename="openlp/core/ui/slidecontroller.py" line="203"/>
-        <source>Hide</source>
->>>>>>> dfbc0ffb
-        <translation type="unfinished"></translation>
-    </message>
-</context>
-<context>
-<<<<<<< HEAD
+        <translation type="unfinished"></translation>
+    </message>
+</context>
+<context>
     <name>SongUsagePlugin.SongUsageDeleteForm</name>
     <message>
         <location filename="openlp/plugins/songusage/forms/songusagedeleteform.py" line="45"/>
@@ -4989,49 +2761,6 @@
         <source>Output File Location</source>
         <translation type="unfinished"></translation>
     </message>
-=======
-    <name>SongUsagePlugin</name>
-    <message>
-        <location filename="openlp/plugins/songusage/songusageplugin.py" line="66"/>
-        <source>&amp;Delete recorded data</source>
-        <translation type="unfinished"></translation>
-    </message>
-    <message>
-        <location filename="openlp/plugins/songusage/songusageplugin.py" line="86"/>
-        <source>Start/Stop live song usage recording</source>
-        <translation type="unfinished"></translation>
-    </message>
-    <message>
-        <location filename="openlp/plugins/songusage/songusageplugin.py" line="161"/>
-        <source>&lt;b&gt;SongUsage Plugin&lt;/b&gt;&lt;br&gt;This plugin records the use of songs and when they have been used during a live service</source>
-        <translation type="unfinished"></translation>
-    </message>
-    <message>
-        <location filename="openlp/plugins/songusage/songusageplugin.py" line="68"/>
-        <source>Delete song usage to specified date</source>
-        <translation type="unfinished"></translation>
-    </message>
-    <message>
-        <location filename="openlp/plugins/songusage/songusageplugin.py" line="75"/>
-        <source>Generate report on Song Usage</source>
-        <translation type="unfinished"></translation>
-    </message>
-    <message>
-        <location filename="openlp/plugins/songusage/songusageplugin.py" line="84"/>
-        <source>Song Usage Status</source>
-        <translation type="unfinished"></translation>
-    </message>
-    <message>
-        <location filename="openlp/plugins/songusage/songusageplugin.py" line="73"/>
-        <source>&amp;Extract recorded data</source>
-        <translation type="unfinished"></translation>
-    </message>
-    <message>
-        <location filename="openlp/plugins/songusage/songusageplugin.py" line="62"/>
-        <source>&amp;Song Usage</source>
-        <translation type="unfinished"></translation>
-    </message>
->>>>>>> dfbc0ffb
 </context>
 <context>
     <name>SongsPlugin</name>
@@ -5073,6 +2802,16 @@
     <message>
         <location filename="openlp/plugins/songs/songsplugin.py" line="153"/>
         <source>Import songs from OpenSong files(either raw text or ZIPfiles)</source>
+        <translation type="unfinished"></translation>
+    </message>
+    <message>
+        <location filename="openlp/plugins/songs/songsplugin.py" line="164"/>
+        <source>OpenLP v2 Songs (temporary)</source>
+        <translation type="unfinished"></translation>
+    </message>
+    <message>
+        <location filename="openlp/plugins/songs/songsplugin.py" line="168"/>
+        <source>Import an OpenLP v2 song database</source>
         <translation type="unfinished"></translation>
     </message>
     <message>
@@ -5102,6 +2841,26 @@
         <translation type="unfinished"></translation>
     </message>
     <message>
+        <location filename="openlp/plugins/songs/songsplugin.py" line="234"/>
+        <source>Select OpenLP database(s) to import...</source>
+        <translation type="unfinished"></translation>
+    </message>
+    <message>
+        <location filename="openlp/plugins/songs/songsplugin.py" line="242"/>
+        <source>Database(s) imported</source>
+        <translation type="unfinished"></translation>
+    </message>
+    <message>
+        <location filename="openlp/plugins/songs/songsplugin.py" line="242"/>
+        <source>Your OpenLP v2 song databases have been successfully imported</source>
+        <translation type="unfinished"></translation>
+    </message>
+    <message>
+        <location filename="openlp/plugins/songs/songsplugin.py" line="247"/>
+        <source>Error importing OpenLP v2 database(s)</source>
+        <translation type="unfinished"></translation>
+    </message>
+    <message>
         <location filename="openlp/plugins/songs/songsplugin.py" line="253"/>
         <source>Open documents or presentations</source>
         <translation type="unfinished"></translation>
@@ -5111,39 +2870,8 @@
         <source>&lt;strong&gt;Song Plugin&lt;/strong&gt;&lt;br /&gt;This plugin allows songs to be managed and displayed.</source>
         <translation type="unfinished"></translation>
     </message>
-    <message>
-        <location filename="openlp/plugins/songs/songsplugin.py" line="164"/>
-        <source>OpenLP v2 Songs (temporary)</source>
-        <translation type="unfinished"></translation>
-    </message>
-    <message>
-        <location filename="openlp/plugins/songs/songsplugin.py" line="168"/>
-        <source>Import an OpenLP v2 song database</source>
-        <translation type="unfinished"></translation>
-    </message>
-    <message>
-        <location filename="openlp/plugins/songs/songsplugin.py" line="234"/>
-        <source>Select OpenLP database(s) to import...</source>
-        <translation type="unfinished"></translation>
-    </message>
-    <message>
-        <location filename="openlp/plugins/songs/songsplugin.py" line="242"/>
-        <source>Database(s) imported</source>
-        <translation type="unfinished"></translation>
-    </message>
-    <message>
-        <location filename="openlp/plugins/songs/songsplugin.py" line="242"/>
-        <source>Your OpenLP v2 song databases have been successfully imported</source>
-        <translation type="unfinished"></translation>
-    </message>
-    <message>
-        <location filename="openlp/plugins/songs/songsplugin.py" line="247"/>
-        <source>Error importing OpenLP v2 database(s)</source>
-        <translation type="unfinished"></translation>
-    </message>
-</context>
-<context>
-<<<<<<< HEAD
+</context>
+<context>
     <name>SongsPlugin.AuthorsForm</name>
     <message>
         <location filename="openlp/plugins/songs/forms/authorsdialog.py" line="78"/>
@@ -5334,6 +3062,16 @@
         <translation type="unfinished"></translation>
     </message>
     <message>
+        <location filename="openlp/plugins/songs/forms/editsongform.py" line="573"/>
+        <source>Error</source>
+        <translation type="unfinished"></translation>
+    </message>
+    <message>
+        <location filename="openlp/plugins/songs/forms/editsongform.py" line="315"/>
+        <source>This author is already in the list.</source>
+        <translation type="unfinished"></translation>
+    </message>
+    <message>
         <location filename="openlp/plugins/songs/forms/editsongform.py" line="328"/>
         <source>No Author Selected</source>
         <translation type="unfinished"></translation>
@@ -5354,6 +3092,11 @@
         <translation type="unfinished"></translation>
     </message>
     <message>
+        <location filename="openlp/plugins/songs/forms/editsongform.py" line="374"/>
+        <source>This topic is already in the list.</source>
+        <translation type="unfinished"></translation>
+    </message>
+    <message>
         <location filename="openlp/plugins/songs/forms/editsongform.py" line="386"/>
         <source>No Topic Selected</source>
         <translation type="unfinished"></translation>
@@ -5364,6 +3107,36 @@
         <translation type="unfinished"></translation>
     </message>
     <message>
+        <location filename="openlp/plugins/songs/forms/editsongform.py" line="525"/>
+        <source>You need to type in a song title.</source>
+        <translation type="unfinished"></translation>
+    </message>
+    <message>
+        <location filename="openlp/plugins/songs/forms/editsongform.py" line="533"/>
+        <source>You need to type in at least one verse.</source>
+        <translation type="unfinished"></translation>
+    </message>
+    <message>
+        <location filename="openlp/plugins/songs/forms/editsongform.py" line="584"/>
+        <source>Warning</source>
+        <translation type="unfinished"></translation>
+    </message>
+    <message>
+        <location filename="openlp/plugins/songs/forms/editsongform.py" line="541"/>
+        <source>You have not added any authors for this song. Do you want to add an author now?</source>
+        <translation type="unfinished"></translation>
+    </message>
+    <message>
+        <location filename="openlp/plugins/songs/forms/editsongform.py" line="573"/>
+        <source>The verse order is invalid. There is no verse corresponding to %s. Valid entries are %s.</source>
+        <translation type="unfinished"></translation>
+    </message>
+    <message>
+        <location filename="openlp/plugins/songs/forms/editsongform.py" line="584"/>
+        <source>You have not used %s anywhere in the verse order. Are you sure you want to save the song like this?</source>
+        <translation type="unfinished"></translation>
+    </message>
+    <message>
         <location filename="openlp/plugins/songs/forms/editsongform.py" line="627"/>
         <source>Add Book</source>
         <translation type="unfinished"></translation>
@@ -5373,51 +3146,6 @@
         <source>This song book does not exist, do you want to add it?</source>
         <translation type="unfinished"></translation>
     </message>
-    <message>
-        <location filename="openlp/plugins/songs/forms/editsongform.py" line="573"/>
-        <source>Error</source>
-        <translation type="unfinished"></translation>
-    </message>
-    <message>
-        <location filename="openlp/plugins/songs/forms/editsongform.py" line="525"/>
-        <source>You need to type in a song title.</source>
-        <translation type="unfinished"></translation>
-    </message>
-    <message>
-        <location filename="openlp/plugins/songs/forms/editsongform.py" line="533"/>
-        <source>You need to type in at least one verse.</source>
-        <translation type="unfinished"></translation>
-    </message>
-    <message>
-        <location filename="openlp/plugins/songs/forms/editsongform.py" line="584"/>
-        <source>Warning</source>
-        <translation type="unfinished"></translation>
-    </message>
-    <message>
-        <location filename="openlp/plugins/songs/forms/editsongform.py" line="541"/>
-        <source>You have not added any authors for this song. Do you want to add an author now?</source>
-        <translation type="unfinished"></translation>
-    </message>
-    <message>
-        <location filename="openlp/plugins/songs/forms/editsongform.py" line="573"/>
-        <source>The verse order is invalid. There is no verse corresponding to %s. Valid entries are %s.</source>
-        <translation type="unfinished"></translation>
-    </message>
-    <message>
-        <location filename="openlp/plugins/songs/forms/editsongform.py" line="584"/>
-        <source>You have not used %s anywhere in the verse order. Are you sure you want to save the song like this?</source>
-        <translation type="unfinished"></translation>
-    </message>
-    <message>
-        <location filename="openlp/plugins/songs/forms/editsongform.py" line="315"/>
-        <source>This author is already in the list.</source>
-        <translation type="unfinished"></translation>
-    </message>
-    <message>
-        <location filename="openlp/plugins/songs/forms/editsongform.py" line="374"/>
-        <source>This topic is already in the list.</source>
-        <translation type="unfinished"></translation>
-    </message>
 </context>
 <context>
     <name>SongsPlugin.EditVerseForm</name>
@@ -5660,379 +3388,12 @@
     <message>
         <location filename="openlp/plugins/songs/lib/mediaitem.py" line="368"/>
         <source>CCLI Licence: </source>
-=======
-    <name>SongsPlugin.AuditDeleteDialog</name>
-    <message>
-        <location filename="openlp/plugins/songusage/forms/songusagedeletedialog.py" line="61"/>
-        <source>Song Usage Delete</source>
-        <translation type="unfinished"></translation>
-    </message>
-</context>
-<context>
-    <name>SongsPlugin.AuditDetailDialog</name>
-    <message>
-        <location filename="openlp/plugins/songusage/forms/songusagedetaildialog.py" line="88"/>
-        <source>Song Usage Extraction</source>
-        <translation type="unfinished"></translation>
-    </message>
-    <message>
-        <location filename="openlp/plugins/songusage/forms/songusagedetaildialog.py" line="91"/>
-        <source>Select Date Range</source>
-        <translation type="unfinished"></translation>
-    </message>
-    <message>
-        <location filename="openlp/plugins/songusage/forms/songusagedetaildialog.py" line="93"/>
-        <source>to</source>
-        <translation type="unfinished"></translation>
-    </message>
-    <message>
-        <location filename="openlp/plugins/songusage/forms/songusagedetaildialog.py" line="95"/>
-        <source>Report Location</source>
-        <translation type="unfinished"></translation>
-    </message>
-</context>
-<context>
-    <name>SongsPlugin.AuthorsForm</name>
-    <message>
-        <location filename="openlp/plugins/songs/forms/authorsdialog.py" line="78"/>
-        <source>Author Maintenance</source>
-        <translation type="unfinished"></translation>
-    </message>
-    <message>
-        <location filename="openlp/plugins/songs/forms/authorsdialog.py" line="80"/>
-        <source>Display name:</source>
-        <translation type="unfinished"></translation>
-    </message>
-    <message>
-        <location filename="openlp/plugins/songs/forms/authorsdialog.py" line="82"/>
-        <source>First name:</source>
-        <translation type="unfinished"></translation>
-    </message>
-    <message>
-        <location filename="openlp/plugins/songs/forms/authorsdialog.py" line="84"/>
-        <source>Last name:</source>
-        <translation type="unfinished"></translation>
-    </message>
-    <message>
-        <location filename="openlp/plugins/songs/forms/authorsform.py" line="97"/>
-        <source>Error</source>
-        <translation type="unfinished"></translation>
-    </message>
-    <message>
-        <location filename="openlp/plugins/songs/forms/authorsform.py" line="81"/>
-        <source>You need to type in the first name of the author.</source>
-        <translation type="unfinished"></translation>
-    </message>
-    <message>
-        <location filename="openlp/plugins/songs/forms/authorsform.py" line="89"/>
-        <source>You need to type in the last name of the author.</source>
-        <translation type="unfinished"></translation>
-    </message>
-    <message>
-        <location filename="openlp/plugins/songs/forms/authorsform.py" line="97"/>
-        <source>You have not set a display name for the author, would you like me to combine the first and last names for you?</source>
-        <translation type="unfinished"></translation>
-    </message>
-</context>
-<context>
-    <name>SongsPlugin.EditSongForm</name>
-    <message>
-        <location filename="openlp/plugins/songs/forms/editsongdialog.py" line="405"/>
-        <source>Song Editor</source>
-        <translation type="unfinished"></translation>
-    </message>
-    <message>
-        <location filename="openlp/plugins/songs/forms/editsongdialog.py" line="407"/>
-        <source>&amp;Title:</source>
-        <translation type="unfinished"></translation>
-    </message>
-    <message>
-        <location filename="openlp/plugins/songs/forms/editsongdialog.py" line="409"/>
-        <source>Alt&amp;ernate Title:</source>
-        <translation type="unfinished"></translation>
-    </message>
-    <message>
-        <location filename="openlp/plugins/songs/forms/editsongdialog.py" line="411"/>
-        <source>&amp;Lyrics:</source>
-        <translation type="unfinished"></translation>
-    </message>
-    <message>
-        <location filename="openlp/plugins/songs/forms/editsongdialog.py" line="413"/>
-        <source>&amp;Verse Order:</source>
-        <translation type="unfinished"></translation>
-    </message>
-    <message>
-        <location filename="openlp/plugins/songs/forms/editsongdialog.py" line="415"/>
-        <source>&amp;Add</source>
-        <translation type="unfinished"></translation>
-    </message>
-    <message>
-        <location filename="openlp/plugins/songs/forms/editsongdialog.py" line="417"/>
-        <source>&amp;Edit</source>
-        <translation type="unfinished"></translation>
-    </message>
-    <message>
-        <location filename="openlp/plugins/songs/forms/editsongdialog.py" line="419"/>
-        <source>Ed&amp;it All</source>
-        <translation type="unfinished"></translation>
-    </message>
-    <message>
-        <location filename="openlp/plugins/songs/forms/editsongdialog.py" line="421"/>
-        <source>&amp;Delete</source>
-        <translation type="unfinished"></translation>
-    </message>
-    <message>
-        <location filename="openlp/plugins/songs/forms/editsongdialog.py" line="423"/>
-        <source>Title &amp;&amp; Lyrics</source>
-        <translation type="unfinished"></translation>
-    </message>
-    <message>
-        <location filename="openlp/plugins/songs/forms/editsongdialog.py" line="426"/>
-        <source>Authors</source>
-        <translation type="unfinished"></translation>
-    </message>
-    <message>
-        <location filename="openlp/plugins/songs/forms/editsongdialog.py" line="428"/>
-        <source>&amp;Add to Song</source>
-        <translation type="unfinished"></translation>
-    </message>
-    <message>
-        <location filename="openlp/plugins/songs/forms/editsongdialog.py" line="430"/>
-        <source>&amp;Remove</source>
-        <translation type="unfinished"></translation>
-    </message>
-    <message>
-        <location filename="openlp/plugins/songs/forms/editsongdialog.py" line="432"/>
-        <source>&amp;Manage Authors, Topics, Song Books</source>
-        <translation type="unfinished"></translation>
-    </message>
-    <message>
-        <location filename="openlp/plugins/songs/forms/editsongdialog.py" line="434"/>
-        <source>Topic</source>
-        <translation type="unfinished"></translation>
-    </message>
-    <message>
-        <location filename="openlp/plugins/songs/forms/editsongdialog.py" line="436"/>
-        <source>A&amp;dd to Song</source>
-        <translation type="unfinished"></translation>
-    </message>
-    <message>
-        <location filename="openlp/plugins/songs/forms/editsongdialog.py" line="438"/>
-        <source>R&amp;emove</source>
-        <translation type="unfinished"></translation>
-    </message>
-    <message>
-        <location filename="openlp/plugins/songs/forms/editsongdialog.py" line="440"/>
-        <source>Song Book</source>
-        <translation type="unfinished"></translation>
-    </message>
-    <message>
-        <location filename="openlp/plugins/songs/forms/editsongdialog.py" line="442"/>
-        <source>Authors, Topics &amp;&amp; Song Book</source>
-        <translation type="unfinished"></translation>
-    </message>
-    <message>
-        <location filename="openlp/plugins/songs/forms/editsongdialog.py" line="445"/>
-        <source>Theme</source>
-        <translation type="unfinished"></translation>
-    </message>
-    <message>
-        <location filename="openlp/plugins/songs/forms/editsongdialog.py" line="447"/>
-        <source>New &amp;Theme</source>
-        <translation type="unfinished"></translation>
-    </message>
-    <message>
-        <location filename="openlp/plugins/songs/forms/editsongdialog.py" line="449"/>
-        <source>Copyright Information</source>
-        <translation type="unfinished"></translation>
-    </message>
-    <message>
-        <location filename="openlp/plugins/songs/forms/editsongdialog.py" line="451"/>
-        <source>&#xa9;</source>
-        <translation type="unfinished"></translation>
-    </message>
-    <message>
-        <location filename="openlp/plugins/songs/forms/editsongdialog.py" line="453"/>
-        <source>CCLI Number:</source>
-        <translation type="unfinished"></translation>
-    </message>
-    <message>
-        <location filename="openlp/plugins/songs/forms/editsongdialog.py" line="455"/>
-        <source>Comments</source>
-        <translation type="unfinished"></translation>
-    </message>
-    <message>
-        <location filename="openlp/plugins/songs/forms/editsongdialog.py" line="457"/>
-        <source>Theme, Copyright Info &amp;&amp; Comments</source>
-        <translation type="unfinished"></translation>
-    </message>
-    <message>
-        <location filename="openlp/plugins/songs/forms/editsongform.py" line="98"/>
-        <source>Save &amp;&amp; Preview</source>
-        <translation type="unfinished"></translation>
-    </message>
-    <message>
-        <location filename="openlp/plugins/songs/forms/editsongform.py" line="288"/>
-        <source>Add Author</source>
-        <translation type="unfinished"></translation>
-    </message>
-    <message>
-        <location filename="openlp/plugins/songs/forms/editsongform.py" line="288"/>
-        <source>This author does not exist, do you want to add them?</source>
-        <translation type="unfinished"></translation>
-    </message>
-    <message>
-        <location filename="openlp/plugins/songs/forms/editsongform.py" line="324"/>
-        <source>No Author Selected</source>
-        <translation type="unfinished"></translation>
-    </message>
-    <message>
-        <location filename="openlp/plugins/songs/forms/editsongform.py" line="324"/>
-        <source>You have not selected a valid author. Either select an author from the list, or type in a new author and click the &quot;Add Author to Song&quot; button to add the new author.</source>
-        <translation type="unfinished"></translation>
-    </message>
-    <message>
-        <location filename="openlp/plugins/songs/forms/editsongform.py" line="349"/>
-        <source>Add Topic</source>
-        <translation type="unfinished"></translation>
-    </message>
-    <message>
-        <location filename="openlp/plugins/songs/forms/editsongform.py" line="349"/>
-        <source>This topic does not exist, do you want to add it?</source>
-        <translation type="unfinished"></translation>
-    </message>
-    <message>
-        <location filename="openlp/plugins/songs/forms/editsongform.py" line="382"/>
-        <source>No Topic Selected</source>
-        <translation type="unfinished"></translation>
-    </message>
-    <message>
-        <location filename="openlp/plugins/songs/forms/editsongform.py" line="382"/>
-        <source>You have not selected a valid topic. Either select a topic from the list, or type in a new topic and click the &quot;Add Topic to Song&quot; button to add the new topic.</source>
-        <translation type="unfinished"></translation>
-    </message>
-    <message>
-        <location filename="openlp/plugins/songs/forms/editsongform.py" line="624"/>
-        <source>Add Book</source>
-        <translation type="unfinished"></translation>
-    </message>
-    <message>
-        <location filename="openlp/plugins/songs/forms/editsongform.py" line="624"/>
-        <source>This song book does not exist, do you want to add it?</source>
-        <translation type="unfinished"></translation>
-    </message>
-    <message>
-        <location filename="openlp/plugins/songs/forms/editsongform.py" line="569"/>
-        <source>Error</source>
-        <translation type="unfinished"></translation>
-    </message>
-    <message>
-        <location filename="openlp/plugins/songs/forms/editsongform.py" line="521"/>
-        <source>You need to type in a song title.</source>
-        <translation type="unfinished"></translation>
-    </message>
-    <message>
-        <location filename="openlp/plugins/songs/forms/editsongform.py" line="529"/>
-        <source>You need to type in at least one verse.</source>
-        <translation type="unfinished"></translation>
-    </message>
-    <message>
-        <location filename="openlp/plugins/songs/forms/editsongform.py" line="580"/>
-        <source>Warning</source>
-        <translation type="unfinished"></translation>
-    </message>
-    <message>
-        <location filename="openlp/plugins/songs/forms/editsongform.py" line="537"/>
-        <source>You have not added any authors for this song. Do you want to add an author now?</source>
-        <translation type="unfinished"></translation>
-    </message>
-    <message>
-        <location filename="openlp/plugins/songs/forms/editsongform.py" line="569"/>
-        <source>The verse order is invalid. There is no verse corresponding to %s. Valid entries are %s.</source>
-        <translation type="unfinished"></translation>
-    </message>
-    <message>
-        <location filename="openlp/plugins/songs/forms/editsongform.py" line="580"/>
-        <source>You have not used %s anywhere in the verse order. Are you sure you want to save the song like this?</source>
-        <translation type="unfinished"></translation>
-    </message>
-    <message>
-        <location filename="openlp/plugins/songs/forms/editsongform.py" line="311"/>
-        <source>This author is already in the list.</source>
-        <translation type="unfinished"></translation>
-    </message>
-    <message>
-        <location filename="openlp/plugins/songs/forms/editsongform.py" line="370"/>
-        <source>This topic is already in the list.</source>
-        <translation type="unfinished"></translation>
-    </message>
-</context>
-<context>
-    <name>SongsPlugin.EditVerseForm</name>
-    <message>
-        <location filename="openlp/plugins/songs/forms/editversedialog.py" line="86"/>
-        <source>Edit Verse</source>
-        <translation type="unfinished"></translation>
-    </message>
-    <message>
-        <location filename="openlp/plugins/songs/forms/editversedialog.py" line="88"/>
-        <source>&amp;Verse type:</source>
-        <translation type="unfinished"></translation>
-    </message>
-    <message>
-        <location filename="openlp/plugins/songs/forms/editversedialog.py" line="104"/>
-        <source>&amp;Insert</source>
-        <translation type="unfinished"></translation>
-    </message>
-</context>
-<context>
-    <name>SongsPlugin.ImportWizardForm</name>
-    <message>
-        <location filename="openlp/plugins/songs/forms/songimportform.py" line="106"/>
-        <source>No OpenLyrics Files Selected</source>
-        <translation type="unfinished"></translation>
-    </message>
-    <message>
-        <location filename="openlp/plugins/songs/forms/songimportform.py" line="106"/>
-        <source>You need to add at least one OpenLyrics song file to import from.</source>
-        <translation type="unfinished"></translation>
-    </message>
-    <message>
-        <location filename="openlp/plugins/songs/forms/songimportform.py" line="117"/>
-        <source>No OpenSong Files Selected</source>
-        <translation type="unfinished"></translation>
-    </message>
-    <message>
-        <location filename="openlp/plugins/songs/forms/songimportform.py" line="117"/>
-        <source>You need to add at least one OpenSong song file to import from.</source>
-        <translation type="unfinished"></translation>
-    </message>
-    <message>
-        <location filename="openlp/plugins/songs/forms/songimportform.py" line="128"/>
-        <source>No CCLI Files Selected</source>
-        <translation type="unfinished"></translation>
-    </message>
-    <message>
-        <location filename="openlp/plugins/songs/forms/songimportform.py" line="128"/>
-        <source>You need to add at least one CCLI file to import from.</source>
-        <translation type="unfinished"></translation>
-    </message>
-    <message>
-        <location filename="openlp/plugins/songs/forms/songimportform.py" line="139"/>
-        <source>No CSV File Selected</source>
-        <translation type="unfinished"></translation>
-    </message>
-    <message>
-        <location filename="openlp/plugins/songs/forms/songimportform.py" line="139"/>
-        <source>You need to specify a CSV file to import from.</source>
->>>>>>> dfbc0ffb
         <translation type="unfinished"></translation>
     </message>
 </context>
 <context>
     <name>SongsPlugin.SongBookForm</name>
     <message>
-<<<<<<< HEAD
         <location filename="openlp/plugins/songs/forms/songbookdialog.py" line="72"/>
         <source>Song Book Maintenance</source>
         <translation type="unfinished"></translation>
@@ -6216,193 +3577,10 @@
     <message>
         <location filename="openlp/plugins/songs/forms/songmaintenanceform.py" line="477"/>
         <source>No book selected!</source>
-=======
-        <location filename="openlp/plugins/songs/forms/songimportform.py" line="195"/>
-        <source>Starting import...</source>
-        <translation type="unfinished"></translation>
-    </message>
-    <message>
-        <location filename="openlp/plugins/songs/forms/songimportwizard.py" line="224"/>
-        <source>Song Import Wizard</source>
-        <translation type="unfinished"></translation>
-    </message>
-    <message>
-        <location filename="openlp/plugins/songs/forms/songimportwizard.py" line="226"/>
-        <source>Welcome to the Song Import Wizard</source>
-        <translation type="unfinished"></translation>
-    </message>
-    <message>
-        <location filename="openlp/plugins/songs/forms/songimportwizard.py" line="230"/>
-        <source>This wizard will help you to import songs from a variety of formats. Click the next button below to start the process by selecting a format to import from.</source>
-        <translation type="unfinished"></translation>
-    </message>
-    <message>
-        <location filename="openlp/plugins/songs/forms/songimportwizard.py" line="235"/>
-        <source>Select Import Source</source>
-        <translation type="unfinished"></translation>
-    </message>
-    <message>
-        <location filename="openlp/plugins/songs/forms/songimportwizard.py" line="237"/>
-        <source>Select the import format, and where to import from.</source>
-        <translation type="unfinished"></translation>
-    </message>
-    <message>
-        <location filename="openlp/plugins/songs/forms/songimportwizard.py" line="240"/>
-        <source>Format:</source>
-        <translation type="unfinished"></translation>
-    </message>
-    <message>
-        <location filename="openlp/plugins/songs/forms/songimportwizard.py" line="242"/>
-        <source>OpenLyrics</source>
-        <translation type="unfinished"></translation>
-    </message>
-    <message>
-        <location filename="openlp/plugins/songs/forms/songimportwizard.py" line="244"/>
-        <source>OpenSong</source>
-        <translation type="unfinished"></translation>
-    </message>
-    <message>
-        <location filename="openlp/plugins/songs/forms/songimportwizard.py" line="246"/>
-        <source>CCLI</source>
-        <translation type="unfinished"></translation>
-    </message>
-    <message>
-        <location filename="openlp/plugins/songs/forms/songimportwizard.py" line="248"/>
-        <source>CSV</source>
-        <translation type="unfinished"></translation>
-    </message>
-    <message>
-        <location filename="openlp/plugins/songs/forms/songimportwizard.py" line="258"/>
-        <source>Add Files...</source>
-        <translation type="unfinished"></translation>
-    </message>
-    <message>
-        <location filename="openlp/plugins/songs/forms/songimportwizard.py" line="260"/>
-        <source>Remove File(s)</source>
-        <translation type="unfinished"></translation>
-    </message>
-    <message>
-        <location filename="openlp/plugins/songs/forms/songimportwizard.py" line="262"/>
-        <source>Filename:</source>
-        <translation type="unfinished"></translation>
-    </message>
-    <message>
-        <location filename="openlp/plugins/songs/forms/songimportwizard.py" line="264"/>
-        <source>Browse...</source>
-        <translation type="unfinished"></translation>
-    </message>
-    <message>
-        <location filename="openlp/plugins/songs/forms/songimportwizard.py" line="266"/>
-        <source>Importing</source>
-        <translation type="unfinished"></translation>
-    </message>
-    <message>
-        <location filename="openlp/plugins/songs/forms/songimportwizard.py" line="268"/>
-        <source>Please wait while your songs are imported.</source>
-        <translation type="unfinished"></translation>
-    </message>
-    <message>
-        <location filename="openlp/plugins/songs/forms/songimportwizard.py" line="271"/>
-        <source>Ready.</source>
-        <translation type="unfinished"></translation>
-    </message>
-    <message>
-        <location filename="openlp/plugins/songs/forms/songimportwizard.py" line="273"/>
-        <source>%p%</source>
-        <translation type="unfinished"></translation>
-    </message>
-</context>
-<context>
-    <name>SongsPlugin.MediaItem</name>
-    <message>
-        <location filename="openlp/plugins/songs/lib/mediaitem.py" line="52"/>
-        <source>Song</source>
-        <translation type="unfinished"></translation>
-    </message>
-    <message>
-        <location filename="openlp/plugins/songs/lib/mediaitem.py" line="71"/>
-        <source>Song Maintenance</source>
-        <translation type="unfinished"></translation>
-    </message>
-    <message>
-        <location filename="openlp/plugins/songs/lib/mediaitem.py" line="71"/>
-        <source>Maintain the lists of authors, topics and books</source>
-        <translation type="unfinished"></translation>
-    </message>
-    <message>
-        <location filename="openlp/plugins/songs/lib/mediaitem.py" line="143"/>
-        <source>Search:</source>
-        <translation type="unfinished"></translation>
-    </message>
-    <message>
-        <location filename="openlp/plugins/songs/lib/mediaitem.py" line="145"/>
-        <source>Type:</source>
-        <translation type="unfinished"></translation>
-    </message>
-    <message>
-        <location filename="openlp/plugins/songs/lib/mediaitem.py" line="147"/>
-        <source>Clear</source>
-        <translation type="unfinished"></translation>
-    </message>
-    <message>
-        <location filename="openlp/plugins/songs/lib/mediaitem.py" line="149"/>
-        <source>Search</source>
-        <translation type="unfinished"></translation>
-    </message>
-    <message>
-        <location filename="openlp/plugins/songs/lib/mediaitem.py" line="153"/>
-        <source>Titles</source>
-        <translation type="unfinished"></translation>
-    </message>
-    <message>
-        <location filename="openlp/plugins/songs/lib/mediaitem.py" line="155"/>
-        <source>Lyrics</source>
-        <translation type="unfinished"></translation>
-    </message>
-    <message>
-        <location filename="openlp/plugins/songs/lib/mediaitem.py" line="157"/>
-        <source>Authors</source>
-        <translation type="unfinished"></translation>
-    </message>
-    <message>
-        <location filename="openlp/plugins/songs/lib/mediaitem.py" line="212"/>
-        <source>%s (%s)</source>
-        <translation type="unfinished"></translation>
-    </message>
-    <message>
-        <location filename="openlp/plugins/songs/lib/mediaitem.py" line="273"/>
-        <source>You must select an item to edit.</source>
-        <translation type="unfinished"></translation>
-    </message>
-    <message>
-        <location filename="openlp/plugins/songs/lib/mediaitem.py" line="284"/>
-        <source>You must select an item to delete.</source>
-        <translation type="unfinished"></translation>
-    </message>
-    <message>
-        <location filename="openlp/plugins/songs/lib/mediaitem.py" line="288"/>
-        <source>Delete song?</source>
-        <translation type="unfinished"></translation>
-    </message>
-    <message>
-        <location filename="openlp/plugins/songs/lib/mediaitem.py" line="291"/>
-        <source>Delete %d songs?</source>
-        <translation type="unfinished"></translation>
-    </message>
-    <message>
-        <location filename="openlp/plugins/songs/lib/mediaitem.py" line="294"/>
-        <source>Delete Confirmation</source>
-        <translation type="unfinished"></translation>
-    </message>
-    <message>
-        <location filename="openlp/plugins/songs/lib/mediaitem.py" line="368"/>
-        <source>CCLI Licence: </source>
->>>>>>> dfbc0ffb
-        <translation type="unfinished"></translation>
-    </message>
-</context>
-<context>
-<<<<<<< HEAD
+        <translation type="unfinished"></translation>
+    </message>
+</context>
+<context>
     <name>SongsPlugin.SongsTab</name>
     <message>
         <location filename="openlp/plugins/songs/lib/songstab.py" line="39"/>
@@ -6453,285 +3631,15 @@
     <message>
         <location filename="openlp/core/ui/splashscreen.py" line="34"/>
         <source>Starting</source>
-=======
-    <name>SongsPlugin.SongBookForm</name>
-    <message>
-        <location filename="openlp/plugins/songs/forms/songbookdialog.py" line="72"/>
-        <source>Song Book Maintenance</source>
-        <translation type="unfinished"></translation>
-    </message>
-    <message>
-        <location filename="openlp/plugins/songs/forms/songbookdialog.py" line="74"/>
-        <source>&amp;Name:</source>
-        <translation type="unfinished"></translation>
-    </message>
-    <message>
-        <location filename="openlp/plugins/songs/forms/songbookdialog.py" line="75"/>
-        <source>&amp;Publisher:</source>
-        <translation type="unfinished"></translation>
-    </message>
-    <message>
-        <location filename="openlp/plugins/songs/forms/songbookform.py" line="51"/>
-        <source>Error</source>
-        <translation type="unfinished"></translation>
-    </message>
-    <message>
-        <location filename="openlp/plugins/songs/forms/songbookform.py" line="51"/>
-        <source>You need to type in a name for the book.</source>
-        <translation type="unfinished"></translation>
-    </message>
-</context>
-<context>
-    <name>SongsPlugin.SongImport</name>
-    <message>
-        <location filename="openlp/plugins/songs/lib/songimport.py" line="64"/>
-        <source>copyright</source>
-        <translation type="unfinished"></translation>
-    </message>
-    <message>
-        <location filename="openlp/plugins/songs/lib/songimport.py" line="66"/>
-        <source>&#xa9;</source>
-        <translation type="unfinished"></translation>
-    </message>
-</context>
-<context>
-    <name>SongsPlugin.SongMaintenanceForm</name>
-    <message>
-        <location filename="openlp/plugins/songs/forms/songmaintenancedialog.py" line="213"/>
-        <source>Song Maintenance</source>
-        <translation type="unfinished"></translation>
-    </message>
-    <message>
-        <location filename="openlp/plugins/songs/forms/songmaintenancedialog.py" line="215"/>
-        <source>Authors</source>
-        <translation type="unfinished"></translation>
-    </message>
-    <message>
-        <location filename="openlp/plugins/songs/forms/songmaintenancedialog.py" line="217"/>
-        <source>Topics</source>
-        <translation type="unfinished"></translation>
-    </message>
-    <message>
-        <location filename="openlp/plugins/songs/forms/songmaintenancedialog.py" line="219"/>
-        <source>Song Books</source>
-        <translation type="unfinished"></translation>
-    </message>
-    <message>
-        <location filename="openlp/plugins/songs/forms/songmaintenancedialog.py" line="233"/>
-        <source>&amp;Add</source>
-        <translation type="unfinished"></translation>
-    </message>
-    <message>
-        <location filename="openlp/plugins/songs/forms/songmaintenancedialog.py" line="235"/>
-        <source>&amp;Edit</source>
-        <translation type="unfinished"></translation>
-    </message>
-    <message>
-        <location filename="openlp/plugins/songs/forms/songmaintenancedialog.py" line="237"/>
-        <source>&amp;Delete</source>
-        <translation type="unfinished"></translation>
-    </message>
-    <message>
-        <location filename="openlp/plugins/songs/forms/songmaintenanceform.py" line="371"/>
-        <source>Error</source>
-        <translation type="unfinished"></translation>
-    </message>
-    <message>
-        <location filename="openlp/plugins/songs/forms/songmaintenanceform.py" line="215"/>
-        <source>Could not add your author.</source>
-        <translation type="unfinished"></translation>
-    </message>
-    <message>
-        <location filename="openlp/plugins/songs/forms/songmaintenanceform.py" line="220"/>
-        <source>This author already exists.</source>
-        <translation type="unfinished"></translation>
-    </message>
-    <message>
-        <location filename="openlp/plugins/songs/forms/songmaintenanceform.py" line="232"/>
-        <source>Could not add your topic.</source>
-        <translation type="unfinished"></translation>
-    </message>
-    <message>
-        <location filename="openlp/plugins/songs/forms/songmaintenanceform.py" line="237"/>
-        <source>This topic already exists.</source>
-        <translation type="unfinished"></translation>
-    </message>
-    <message>
-        <location filename="openlp/plugins/songs/forms/songmaintenanceform.py" line="250"/>
-        <source>Could not add your book.</source>
-        <translation type="unfinished"></translation>
-    </message>
-    <message>
-        <location filename="openlp/plugins/songs/forms/songmaintenanceform.py" line="255"/>
-        <source>This book already exists.</source>
-        <translation type="unfinished"></translation>
-    </message>
-    <message>
-        <location filename="openlp/plugins/songs/forms/songmaintenanceform.py" line="366"/>
-        <source>Could not save your changes.</source>
-        <translation type="unfinished"></translation>
-    </message>
-    <message>
-        <location filename="openlp/plugins/songs/forms/songmaintenanceform.py" line="306"/>
-        <source>Could not save your modified author, because he already exists.</source>
-        <translation type="unfinished"></translation>
-    </message>
-    <message>
-        <location filename="openlp/plugins/songs/forms/songmaintenanceform.py" line="343"/>
-        <source>Could not save your modified topic, because it already exists.</source>
-        <translation type="unfinished"></translation>
-    </message>
-    <message>
-        <location filename="openlp/plugins/songs/forms/songmaintenanceform.py" line="449"/>
-        <source>Delete Author</source>
-        <translation type="unfinished"></translation>
-    </message>
-    <message>
-        <location filename="openlp/plugins/songs/forms/songmaintenanceform.py" line="449"/>
-        <source>Are you sure you want to delete the selected author?</source>
-        <translation type="unfinished"></translation>
-    </message>
-    <message>
-        <location filename="openlp/plugins/songs/forms/songmaintenanceform.py" line="449"/>
-        <source>This author cannot be deleted, they are currently assigned to at least one song.</source>
-        <translation type="unfinished"></translation>
-    </message>
-    <message>
-        <location filename="openlp/plugins/songs/forms/songmaintenanceform.py" line="449"/>
-        <source>No author selected!</source>
-        <translation type="unfinished"></translation>
-    </message>
-    <message>
-        <location filename="openlp/plugins/songs/forms/songmaintenanceform.py" line="462"/>
-        <source>Delete Topic</source>
-        <translation type="unfinished"></translation>
-    </message>
-    <message>
-        <location filename="openlp/plugins/songs/forms/songmaintenanceform.py" line="462"/>
-        <source>Are you sure you want to delete the selected topic?</source>
-        <translation type="unfinished"></translation>
-    </message>
-    <message>
-        <location filename="openlp/plugins/songs/forms/songmaintenanceform.py" line="462"/>
-        <source>This topic cannot be deleted, it is currently assigned to at least one song.</source>
-        <translation type="unfinished"></translation>
-    </message>
-    <message>
-        <location filename="openlp/plugins/songs/forms/songmaintenanceform.py" line="462"/>
-        <source>No topic selected!</source>
-        <translation type="unfinished"></translation>
-    </message>
-    <message>
-        <location filename="openlp/plugins/songs/forms/songmaintenanceform.py" line="475"/>
-        <source>Delete Book</source>
-        <translation type="unfinished"></translation>
-    </message>
-    <message>
-        <location filename="openlp/plugins/songs/forms/songmaintenanceform.py" line="475"/>
-        <source>Are you sure you want to delete the selected book?</source>
-        <translation type="unfinished"></translation>
-    </message>
-    <message>
-        <location filename="openlp/plugins/songs/forms/songmaintenanceform.py" line="475"/>
-        <source>This book cannot be deleted, it is currently assigned to at least one song.</source>
-        <translation type="unfinished"></translation>
-    </message>
-    <message>
-        <location filename="openlp/plugins/songs/forms/songmaintenanceform.py" line="475"/>
-        <source>No book selected!</source>
-        <translation type="unfinished"></translation>
-    </message>
-</context>
-<context>
-    <name>SongsPlugin.SongUsageDeleteForm</name>
-    <message>
-        <location filename="openlp/plugins/songusage/forms/songusagedeleteform.py" line="45"/>
-        <source>Delete Selected Song Usage Events?</source>
-        <translation type="unfinished"></translation>
-    </message>
-    <message>
-        <location filename="openlp/plugins/songusage/forms/songusagedeleteform.py" line="45"/>
-        <source>Are you sure you want to delete selected Song Usage data?</source>
->>>>>>> dfbc0ffb
-        <translation type="unfinished"></translation>
-    </message>
-</context>
-<context>
-    <name>SongsPlugin.SongUsageDetailForm</name>
-    <message>
-<<<<<<< HEAD
+        <translation type="unfinished"></translation>
+    </message>
+    <message>
         <location filename="openlp/core/ui/splashscreen.py" line="62"/>
         <source>Splash Screen</source>
-=======
-        <location filename="openlp/plugins/songusage/forms/songusagedetailform.py" line="64"/>
-        <source>Output File Location</source>
->>>>>>> dfbc0ffb
-        <translation type="unfinished"></translation>
-    </message>
-</context>
-<context>
-<<<<<<< HEAD
-=======
-    <name>SongsPlugin.SongsTab</name>
-    <message>
-        <location filename="openlp/plugins/songs/lib/songstab.py" line="39"/>
-        <source>Songs</source>
-        <translation type="unfinished"></translation>
-    </message>
-    <message>
-        <location filename="openlp/plugins/songs/lib/songstab.py" line="64"/>
-        <source>Songs Mode</source>
-        <translation type="unfinished"></translation>
-    </message>
-    <message>
-        <location filename="openlp/plugins/songs/lib/songstab.py" line="66"/>
-        <source>Enable search as you type</source>
-        <translation type="unfinished"></translation>
-    </message>
-    <message>
-        <location filename="openlp/plugins/songs/lib/songstab.py" line="68"/>
-        <source>Display Verses on Live Tool bar</source>
-        <translation type="unfinished"></translation>
-    </message>
-</context>
-<context>
-    <name>SongsPlugin.TopicsForm</name>
-    <message>
-        <location filename="openlp/plugins/songs/forms/topicsdialog.py" line="64"/>
-        <source>Topic Maintenance</source>
-        <translation type="unfinished"></translation>
-    </message>
-    <message>
-        <location filename="openlp/plugins/songs/forms/topicsdialog.py" line="66"/>
-        <source>Topic name:</source>
-        <translation type="unfinished"></translation>
-    </message>
-    <message>
-        <location filename="openlp/plugins/songs/forms/topicsform.py" line="50"/>
-        <source>Error</source>
-        <translation type="unfinished"></translation>
-    </message>
-    <message>
-        <location filename="openlp/plugins/songs/forms/topicsform.py" line="50"/>
-        <source>You need to type in a topic name!</source>
-        <translation type="unfinished"></translation>
-    </message>
-</context>
-<context>
-    <name>Splashscreen</name>
-    <message>
-        <location filename="openlp/core/ui/splashscreen.py" line="34"/>
-        <source>Starting</source>
-        <translation type="unfinished"></translation>
-    </message>
-    <message>
-        <location filename="openlp/core/ui/splashscreen.py" line="62"/>
-        <source>Splash Screen</source>
-        <translation type="unfinished"></translation>
-    </message>
-</context>
-<context>
->>>>>>> dfbc0ffb
+        <translation type="unfinished"></translation>
+    </message>
+</context>
+<context>
     <name>ThemeManager</name>
     <message>
         <location filename="openlp/core/ui/thememanager.py" line="69"/>
@@ -6744,11 +3652,7 @@
         <translation type="unfinished"></translation>
     </message>
     <message>
-<<<<<<< HEAD
         <location filename="openlp/core/ui/thememanager.py" line="472"/>
-=======
-        <location filename="openlp/core/ui/thememanager.py" line="473"/>
->>>>>>> dfbc0ffb
         <source>Error</source>
         <translation type="unfinished"></translation>
     </message>
@@ -6763,38 +3667,22 @@
         <translation type="unfinished"></translation>
     </message>
     <message>
-<<<<<<< HEAD
         <location filename="openlp/core/ui/thememanager.py" line="561"/>
-=======
-        <location filename="openlp/core/ui/thememanager.py" line="562"/>
->>>>>>> dfbc0ffb
         <source>Theme Exists</source>
         <translation type="unfinished"></translation>
     </message>
     <message>
-<<<<<<< HEAD
         <location filename="openlp/core/ui/thememanager.py" line="280"/>
-=======
-        <location filename="openlp/core/ui/thememanager.py" line="281"/>
->>>>>>> dfbc0ffb
         <source>Save Theme - (%s)</source>
         <translation type="unfinished"></translation>
     </message>
     <message>
-<<<<<<< HEAD
         <location filename="openlp/core/ui/thememanager.py" line="316"/>
-=======
-        <location filename="openlp/core/ui/thememanager.py" line="317"/>
->>>>>>> dfbc0ffb
         <source>Select Theme Import File</source>
         <translation type="unfinished"></translation>
     </message>
     <message>
-<<<<<<< HEAD
         <location filename="openlp/core/ui/thememanager.py" line="668"/>
-=======
-        <location filename="openlp/core/ui/thememanager.py" line="667"/>
->>>>>>> dfbc0ffb
         <source>New Theme</source>
         <translation type="unfinished"></translation>
     </message>
@@ -6884,84 +3772,48 @@
         <translation type="unfinished"></translation>
     </message>
     <message>
-<<<<<<< HEAD
         <location filename="openlp/core/ui/thememanager.py" line="275"/>
-=======
-        <location filename="openlp/core/ui/thememanager.py" line="276"/>
->>>>>>> dfbc0ffb
         <source>You have not selected a theme.</source>
         <translation type="unfinished"></translation>
     </message>
     <message>
-<<<<<<< HEAD
         <location filename="openlp/core/ui/thememanager.py" line="296"/>
-=======
-        <location filename="openlp/core/ui/thememanager.py" line="297"/>
->>>>>>> dfbc0ffb
         <source>Theme Exported</source>
         <translation type="unfinished"></translation>
     </message>
     <message>
-<<<<<<< HEAD
         <location filename="openlp/core/ui/thememanager.py" line="296"/>
-=======
-        <location filename="openlp/core/ui/thememanager.py" line="297"/>
->>>>>>> dfbc0ffb
         <source>Your theme has been successfully exported.</source>
         <translation type="unfinished"></translation>
     </message>
     <message>
-<<<<<<< HEAD
         <location filename="openlp/core/ui/thememanager.py" line="302"/>
-=======
-        <location filename="openlp/core/ui/thememanager.py" line="303"/>
->>>>>>> dfbc0ffb
         <source>Theme Export Failed</source>
         <translation type="unfinished"></translation>
     </message>
     <message>
-<<<<<<< HEAD
         <location filename="openlp/core/ui/thememanager.py" line="302"/>
-=======
-        <location filename="openlp/core/ui/thememanager.py" line="303"/>
->>>>>>> dfbc0ffb
         <source>Your theme could not be exported due to an error.</source>
         <translation type="unfinished"></translation>
     </message>
     <message>
-<<<<<<< HEAD
         <location filename="openlp/core/ui/thememanager.py" line="316"/>
-=======
-        <location filename="openlp/core/ui/thememanager.py" line="317"/>
->>>>>>> dfbc0ffb
         <source>Theme (*.*)</source>
         <translation type="unfinished"></translation>
     </message>
     <message>
-<<<<<<< HEAD
         <location filename="openlp/core/ui/thememanager.py" line="421"/>
-=======
-        <location filename="openlp/core/ui/thememanager.py" line="422"/>
->>>>>>> dfbc0ffb
         <source>File is not a valid theme.
 The content encoding is not UTF-8.</source>
         <translation type="unfinished"></translation>
     </message>
     <message>
-<<<<<<< HEAD
         <location filename="openlp/core/ui/thememanager.py" line="472"/>
-=======
-        <location filename="openlp/core/ui/thememanager.py" line="473"/>
->>>>>>> dfbc0ffb
         <source>File is not a valid theme.</source>
         <translation type="unfinished"></translation>
     </message>
     <message>
-<<<<<<< HEAD
         <location filename="openlp/core/ui/thememanager.py" line="561"/>
-=======
-        <location filename="openlp/core/ui/thememanager.py" line="562"/>
->>>>>>> dfbc0ffb
         <source>A theme with this name already exists.  Would you like to overwrite it?</source>
         <translation type="unfinished"></translation>
     </message>
